--- conflicted
+++ resolved
@@ -23,10 +23,6 @@
 #include <osgEarth/Containers>
 #include <osgEarth/URI>
 #include <osgEarth/Metrics>
-<<<<<<< HEAD
-
-=======
->>>>>>> aa6281d3
 #include <osg/Texture2DArray>
 #include <osg/ConcurrencyViewerMacros>
 
@@ -260,15 +256,7 @@
 SplatCatalog::createSplatTextureDef(const osgDB::Options* dbOptions,
                                     SplatTextureDef&      out)
 {
-<<<<<<< HEAD
-   OE_PROFILING_ZONE;
-
-   osg::CVMarkerSeries objectCreation("Main Thread");
-   osg::CVSpan span(objectCreation, 3, "createSplatTextureDef");
-
-=======
     OE_PROFILING_ZONE;
->>>>>>> aa6281d3
     // Reset all texture indices to default
     for(SplatClassMap::iterator i = _classes.begin(); i != _classes.end(); ++i)
     {
