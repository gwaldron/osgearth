/* -*-c++-*- */
/* osgEarth - Geospatial SDK for OpenSceneGraph
 * Copyright 2019 Pelican Mapping
 * http://osgearth.org
 *
 * osgEarth is free software; you can redistribute it and/or modify
 * it under the terms of the GNU Lesser General Public License as published by
 * the Free Software Foundation; either version 2 of the License, or
 * (at your option) any later version.
 *
 * This program is distributed in the hope that it will be useful,
 * but WITHOUT ANY WARRANTY; without even the implied warranty of
 * MERCHANTABILITY or FITNESS FOR A PARTICULAR PURPOSE.  See the
 * GNU Lesser General Public License for more details.
 *
 * You should have received a copy of the GNU Lesser General Public License
 * along with this program.  If not, see <http://www.gnu.org/licenses/>
 */

#ifndef OSGEARTH_PATCH_LAYER_H
#define OSGEARTH_PATCH_LAYER_H 1

#include <osgEarth/VisibleLayer>
#include <osg/RenderInfo>
#include <osg/Texture>

namespace osgEarth
{
    /**
     * PatchLayer is a layer that can render terrain tiles using either
     * a geometry shader patch (GL_PATCHES) or a custom draw callback.
     */
    class OSGEARTH_EXPORT PatchLayer : public VisibleLayer
    {
    public: // serialization
        class OSGEARTH_EXPORT Options : public VisibleLayer::Options {
        public:
            META_LayerOptions(osgEarth, Options, VisibleLayer::Options);
            virtual Config getConfig() const;
        private:
            void fromConfig(const Config& conf);
        };

    public:
        META_Layer(osgEarth, PatchLayer, Options, VisibleLayer, Patch);

        struct TileData : public osg::Referenced
        {
            osg::ref_ptr<osg::Texture> _texture;
        };

        class GeometryArrayProvider
        {
        public:
            virtual osg::Array* getVertexArray() = 0;
            virtual osg::Array* getNormalArray() = 0;
            virtual osg::Array* getTexCoordArray() = 0;
        };

        struct DrawContext
        {
<<<<<<< HEAD
            const TileKey* key;
            float          range;
            osg::Texture*  colorTexture;
            osg::Texture*  elevationTexture;
            osg::Texture*  normalTexture;
            osg::Texture*  coverageTexture;
            DrawContext() : range(0.0f), colorTexture(0), elevationTexture(0), normalTexture(0), coverageTexture(0), key(0) { }
=======
            const TileKey* _key;
            float          _range;
            GeometryArrayProvider* _geom;
            DrawContext() : _range(0.0f), _geom(NULL) { }
>>>>>>> 5db22666
        };

        /**
         * Callback that the terrain engine will call for custom tile rendering.
         */
        class DrawCallback : public osg::Referenced
        {
        public:
            virtual void preDraw(osg::RenderInfo& ri, osg::ref_ptr<osg::Referenced>& out_data) { }
            virtual void draw(osg::RenderInfo& ri, const DrawContext& di, osg::Referenced* data) =0;
            virtual void postDraw(osg::RenderInfo& ri, osg::Referenced* data) { }
        };

        /**
         * Callback that the terrain engine will call to decide whether to 
         * render a tile in this layer.
         */
        struct AcceptCallback : public osg::Referenced
        {
            /** Whether to accept the entire layer. Innvoked during Cull. */
            virtual bool acceptLayer(osg::NodeVisitor& nv, const osg::Camera* camera) const { return true; }

            /** Whether to accept a specific tile. Invoked during Cull. */
            virtual bool acceptKey(const TileKey& key) const { return true; }
        };


    public:

        /**
         * Draw callback to use to render tiles in this layer
         */
        void setDrawCallback(DrawCallback* value) { _drawCallback = value; }
        DrawCallback* getDrawCallback() const { return _drawCallback.get(); }

        /**
         * Terrain LOD at which to render tiles in this patch layer
         */
        void setAcceptCallback(AcceptCallback* value) { _acceptCallback = value; }
        AcceptCallback* getAcceptCallback() const { return _acceptCallback.get(); }


        TileData* createTileData(const TileKey& key) { return 0L; }

    protected:

        /** dtor */
        virtual ~PatchLayer() { }

        // post-ctor initialization, chain to subclasses.
        virtual void init();

    private:
        osg::ref_ptr<DrawCallback> _drawCallback;
        osg::ref_ptr<AcceptCallback> _acceptCallback;
    };

    typedef std::vector< osg::ref_ptr<PatchLayer> > PatchLayerVector;

} // namespace osgEarth

#endif // OSGEARTH_PATCH_LAYER_H<|MERGE_RESOLUTION|>--- conflicted
+++ resolved
@@ -1,6 +1,6 @@
 /* -*-c++-*- */
 /* osgEarth - Geospatial SDK for OpenSceneGraph
- * Copyright 2019 Pelican Mapping
+ * Copyright 2018 Pelican Mapping
  * http://osgearth.org
  *
  * osgEarth is free software; you can redistribute it and/or modify
@@ -59,20 +59,10 @@
 
         struct DrawContext
         {
-<<<<<<< HEAD
-            const TileKey* key;
-            float          range;
-            osg::Texture*  colorTexture;
-            osg::Texture*  elevationTexture;
-            osg::Texture*  normalTexture;
-            osg::Texture*  coverageTexture;
-            DrawContext() : range(0.0f), colorTexture(0), elevationTexture(0), normalTexture(0), coverageTexture(0), key(0) { }
-=======
             const TileKey* _key;
             float          _range;
             GeometryArrayProvider* _geom;
             DrawContext() : _range(0.0f), _geom(NULL) { }
->>>>>>> 5db22666
         };
 
         /**
