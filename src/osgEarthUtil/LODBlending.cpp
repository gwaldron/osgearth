/* -*-c++-*- */
/* osgEarth - Dynamic map generation toolkit for OpenSceneGraph
* Copyright 2008-2012 Pelican Mapping
* http://osgearth.org
*
* osgEarth is free software; you can redistribute it and/or modify
* it under the terms of the GNU Lesser General Public License as published by
* the Free Software Foundation; either version 2 of the License, or
* (at your option) any later version.
*
* This program is distributed in the hope that it will be useful,
* but WITHOUT ANY WARRANTY; without even the implied warranty of
* MERCHANTABILITY or FITNESS FOR A PARTICULAR PURPOSE.  See the
* GNU Lesser General Public License for more details.
*
* You should have received a copy of the GNU Lesser General Public License
* along with this program.  If not, see <http://www.gnu.org/licenses/>
*/
#include <osgEarthUtil/LODBlending>
#include <osgEarth/Registry>
#include <osgEarth/Capabilities>
#include <osgEarth/VirtualProgram>
#include <osgEarth/TerrainEngineNode>

#define LC "[LODBlending] "

using namespace osgEarth;
using namespace osgEarth::Util;

namespace
{
    // This shader will morph elevation from old heights to new heights as
    // installed in the terrain tile's vertex attributes. oe_terrain_attr[3] holds
    // the new value; oe_terrain_attr[3] holds the old one. 
    //
    // We use two methods: distance to vertex and time. The morph ratio is
    // a function of the distance from the camera to the vertex (taking into
    // consideration the tile range factor), but when we limit that based on
    // a timer. This prevents fast zooming from skipping the morph altogether.
    //
    // It will also transition between a parent texture and the current texture.
    //
    // Caveats: You can still fake out the morph by zooming around very quickly.
    // Also, it will only morph properly if you use odd-numbers post spacings
    // in your terrain tile. (See MapOptions::elevation_tile_size). Finally,
    // a large PAGEDLOD cache will negate the blending effect when zooming out
    // and then back in. See MPGeometry.

    const char* vs_imagery =
        "#version " GLSL_VERSION_STR "\n"
        GLSL_DEFAULT_PRECISION_FLOAT "\n"

        "uniform float oe_min_tile_range_factor; \n"
        "uniform vec4 oe_tile_key; \n"
        "uniform float osg_FrameTime; \n"
        "uniform float oe_tile_birthtime; \n"
        "uniform float oe_lodblend_delay; \n"
        "uniform float oe_lodblend_duration; \n"

        "uniform mat4 oe_layer_parent_matrix; \n"
        "varying vec4 oe_layer_texc; \n"
        "varying vec4 oe_lodblend_texc; \n"
        "varying float oe_lodblend_r; \n"

        "void oe_lodblend_imagery_vertex(inout vec4 VertexVIEW) \n"
        "{ \n"
        "    float radius     = oe_tile_key.w; \n"
        "    float near       = oe_min_tile_range_factor*radius; \n"
        "    float far        = near + radius*2.0; \n"
        "    float d          = length(VertexVIEW.xyz/VertexVIEW.w); \n"
        "    float r_dist     = clamp((d-near)/(far-near), 0.0, 1.0); \n"

        "    float r_time     = 1.0 - clamp(osg_FrameTime-(oe_tile_birthtime+oe_lodblend_delay), 0.0, oe_lodblend_duration)/oe_lodblend_duration; \n"
        "    float r          = max(r_dist, r_time); \n"

        "    oe_lodblend_texc = oe_layer_parent_matrix * oe_layer_texc; \n"
        "    oe_lodblend_r    = oe_layer_parent_matrix[0][0] > 0.0 ? r : 0.0; \n" // obe?
        "} \n";

    const char* vs_elevation =
        "#version " GLSL_VERSION_STR "\n"
        GLSL_DEFAULT_PRECISION_FLOAT "\n"

        "attribute vec4 oe_terrain_attr; \n"
        "attribute vec4 oe_terrain_attr2; \n"
        "varying vec3 oe_Normal; \n"

        "uniform float oe_min_tile_range_factor; \n"
        "uniform vec4 oe_tile_key; \n"
        "uniform float osg_FrameTime; \n"
        "uniform float oe_tile_birthtime; \n"
        "uniform float oe_lodblend_delay; \n"
        "uniform float oe_lodblend_duration; \n"
        "uniform float oe_lodblend_vscale; \n"

        "void oe_lodblend_elevation_vertex(inout vec4 VertexMODEL) \n"
        "{ \n"
        "    float radius     = oe_tile_key.w; \n"
        "    float near       = oe_min_tile_range_factor*radius; \n"
        "    float far        = near + radius*2.0; \n"
        "    vec4  VertexVIEW = gl_ModelViewMatrix * VertexMODEL; \n"
        "    float d          = length(VertexVIEW.xyz/VertexVIEW.w); \n"
        "    float r_dist     = clamp((d-near)/(far-near), 0.0, 1.0); \n"

        "    float r_time     = 1.0 - clamp(osg_FrameTime-(oe_tile_birthtime+oe_lodblend_delay), 0.0, oe_lodblend_duration)/oe_lodblend_duration; \n"
        "    float r          = max(r_dist, r_time); \n"

        "    vec3  upVector   = oe_terrain_attr.xyz; \n"
        "    float elev       = oe_terrain_attr.w; \n"
        "    float elevOld    = oe_terrain_attr2.w; \n"

        "    vec3  vscaleOffset = upVector * elev * (oe_lodblend_vscale-1.0); \n"
        "    vec3  blendOffset  = upVector * r * oe_lodblend_vscale * (elevOld-elev); \n"
        "    VertexMODEL       += vec4( (vscaleOffset + blendOffset)*VertexMODEL.w, 0.0 ); \n"
        "} \n";

    const char* vs_combined =
        "#version " GLSL_VERSION_STR "\n"
        GLSL_DEFAULT_PRECISION_FLOAT "\n"

        "attribute vec4 oe_terrain_attr; \n"
        "attribute vec4 oe_terrain_attr2; \n"
        "varying vec3 oe_Normal; \n"

        "uniform float oe_min_tile_range_factor; \n"
        "uniform vec4 oe_tile_key; \n"
        "uniform float osg_FrameTime; \n"
        "uniform float oe_tile_birthtime; \n"
        "uniform float oe_lodblend_delay; \n"
        "uniform float oe_lodblend_duration; \n"
        "uniform float oe_lodblend_vscale; \n"

        "uniform mat4 oe_layer_parent_matrix; \n"
        "varying vec4 oe_layer_texc; \n"
        "varying vec4 oe_lodblend_texc; \n"
        "varying float oe_lodblend_r; \n"

        "void oe_lodblend_combined_vertex(inout vec4 VertexMODEL) \n"
        "{ \n"
        "    float radius     = oe_tile_key.w; \n"
        "    float near       = oe_min_tile_range_factor*radius; \n"
        "    float far        = near + radius*2.0; \n"
        "    vec4  VertexVIEW = gl_ModelViewMatrix * VertexMODEL; \n"
        "    float d          = length(VertexVIEW.xyz/VertexVIEW.w); \n"
        "    float r_dist     = clamp((d-near)/(far-near), 0.0, 1.0); \n"

        "    float r_time     = 1.0 - clamp(osg_FrameTime-(oe_tile_birthtime+oe_lodblend_delay), 0.0, oe_lodblend_duration)/oe_lodblend_duration; \n"
        "    float r          = max(r_dist, r_time); \n"

        "    vec3  upVector   = oe_terrain_attr.xyz; \n"
        "    float elev       = oe_terrain_attr.w; \n"
        "    float elevOld    = oe_terrain_attr2.w; \n"

        "    vec3  vscaleOffset = upVector * elev * (oe_lodblend_vscale-1.0); \n"
        "    vec3  blendOffset  = upVector * r * oe_lodblend_vscale * (elevOld-elev); \n"
        "    VertexMODEL       += vec4( (vscaleOffset + blendOffset)*VertexMODEL.w, 0.0 ); \n"

        "    oe_lodblend_texc = oe_layer_parent_matrix * oe_layer_texc; \n"
        "    oe_lodblend_r    = oe_layer_parent_matrix[0][0] > 0.0 ? r : 0.0; \n" // obe?

        "    oe_Normal = normalize(mix(normalize(oe_Normal), oe_terrain_attr2.xyz, r)); \n"
        "} \n";

    const char* fs_imagery =
        "#version " GLSL_VERSION_STR "\n"
        GLSL_DEFAULT_PRECISION_FLOAT "\n"

        "uniform vec4 oe_tile_key; \n"
        "uniform int oe_layer_uid; \n"
        "varying vec4 oe_lodblend_texc; \n"
        "varying float oe_lodblend_r; \n"
        "uniform sampler2D oe_layer_tex_parent; \n"

        "void oe_lodblend_imagery_fragment(inout vec4 color) \n"
        "{ \n"
        "    if ( oe_layer_uid >= 0 ) \n"
        "    { \n"
        "        vec4 texel = texture2D(oe_layer_tex_parent, oe_lodblend_texc.st); \n"
<<<<<<< HEAD
        "        float enable = step(0.0001, texel.a); \n"          // did we get a parent texel?
=======
        "        float enable = step(0.09, texel.a); \n"          // did we get a parent texel?
>>>>>>> c9426661
        "        texel.rgb = mix(color.rgb, texel.rgb, enable); \n" // if not, use the incoming color for the blend
        "        texel.a = mix(0.0, color.a, enable); \n"           // ...and blend from alpha=0 for a fade-in effect.
        "        color = mix(color, texel, oe_lodblend_r); \n"
        "    } \n"
        "} \n";
}


LODBlending::LODBlending() :
TerrainEffect(),
_delay         ( 0.0f ),
_duration      ( 0.25f ),
_vscale        ( 1.0f ),
_blendImagery  ( true ),
_blendElevation( true )
{
    init();
}


LODBlending::LODBlending(const Config& conf) :
TerrainEffect(),
_delay         ( 0.0f ),
_duration      ( 0.25f ),
_vscale        ( 1.0f ),
_blendImagery  ( true ),
_blendElevation( true )
{
    mergeConfig(conf);
    init();
}


void
LODBlending::init()
{
    _delayUniform = new osg::Uniform(osg::Uniform::FLOAT, "oe_lodblend_delay");
    _delayUniform->set( (float)*_delay );

    _durationUniform = new osg::Uniform(osg::Uniform::FLOAT, "oe_lodblend_duration");
    _durationUniform->set( (float)*_duration );

    _vscaleUniform = new osg::Uniform(osg::Uniform::FLOAT, "oe_lodblend_vscale");
    _vscaleUniform->set( (float)*_vscale );
}


void
LODBlending::setDelay(float delay)
{
    if ( delay != _delay.get() )
    {
        _delay = osg::clampAbove( delay, 0.0f );
        _delayUniform->set( _delay.get() );
    }
}


void
LODBlending::setDuration(float duration)
{
    if ( duration != _duration.get() )
    {
        _duration = osg::clampAbove( duration, 0.0f );
        _durationUniform->set( _duration.get() );
    }
}


void
LODBlending::setVerticalScale(float vscale)
{
    if ( vscale != _vscale.get() )
    {
        _vscale = osg::clampAbove( vscale, 0.0f );
        _vscaleUniform->set( _vscale.get() );
    }
}

void
LODBlending::setBlendImagery(bool value)
{
   if ( value != _blendImagery.get() )
   {
      _blendImagery = value;
   }
}

void
LODBlending::setBlendElevation(bool value)
{
   if ( value != _blendElevation.get() )
   {
      _blendElevation = value;
   }
}

void
LODBlending::onInstall(TerrainEngineNode* engine)
{
    if ( engine )
    {
        osg::StateSet* stateset = engine->getOrCreateStateSet();

        stateset->addUniform( _delayUniform.get() );
        stateset->addUniform( _durationUniform.get() );
        stateset->addUniform( _vscaleUniform.get() );

        VirtualProgram* vp = VirtualProgram::getOrCreate(stateset);
        vp->setName( "osgEarth::Util::LODBlending" );
<<<<<<< HEAD
        vp->setFunction( "oe_lodblend_vertex",   vs, ShaderComp::LOCATION_VERTEX_MODEL );
        vp->setFunction( "oe_lodblend_fragment", fs, ShaderComp::LOCATION_FRAGMENT_COLORING );
=======

        if ( _blendElevation == true )
        {
            vp->setFunction("oe_lodblend_elevation_vertex", vs_elevation, ShaderComp::LOCATION_VERTEX_MODEL );
        }

        if ( _blendImagery == true )
        {
            vp->setFunction("oe_lodblend_imagery_vertex", vs_imagery, ShaderComp::LOCATION_VERTEX_VIEW);
            vp->setFunction("oe_lodblend_imagery_fragment", fs_imagery, ShaderComp::LOCATION_FRAGMENT_COLORING);
        }
>>>>>>> c9426661
    }
}


void
LODBlending::onUninstall(TerrainEngineNode* engine)
{
    if ( engine )
    {
        osg::StateSet* stateset = engine->getStateSet();
        if ( stateset )
        {
            stateset->removeUniform( _delayUniform.get() );
            stateset->removeUniform( _durationUniform.get() );
            stateset->removeUniform( _vscaleUniform.get() );

            VirtualProgram* vp = VirtualProgram::get(stateset);
            if ( vp )
            {
                vp->removeShader( "oe_lodblend_imagery_vertex" );
                vp->removeShader( "oe_lodblend_elevation_vertex" );
                vp->removeShader( "oe_lodblend_imagery_fragment" );
            }
        }
    }
}


//-------------------------------------------------------------


void
LODBlending::mergeConfig(const Config& conf)
{
    conf.getIfSet( "delay",    _delay );
    conf.getIfSet( "duration", _duration );
    conf.getIfSet( "vertical_scale", _vscale );
    conf.getIfSet( "blend_imagery",  _blendImagery );
    conf.getIfSet( "blend_elevation", _blendElevation );
}

Config
LODBlending::getConfig() const
{
    Config conf("lod_blending");
    conf.addIfSet( "delay",    _delay );
    conf.addIfSet( "duration", _duration );
    conf.addIfSet( "vertical_scale", _vscale );
    conf.addIfSet( "blend_imagery",  _blendImagery );
    conf.addIfSet( "blend_elevation", _blendElevation );
    return conf;
}<|MERGE_RESOLUTION|>--- conflicted
+++ resolved
@@ -176,11 +176,7 @@
         "    if ( oe_layer_uid >= 0 ) \n"
         "    { \n"
         "        vec4 texel = texture2D(oe_layer_tex_parent, oe_lodblend_texc.st); \n"
-<<<<<<< HEAD
-        "        float enable = step(0.0001, texel.a); \n"          // did we get a parent texel?
-=======
         "        float enable = step(0.09, texel.a); \n"          // did we get a parent texel?
->>>>>>> c9426661
         "        texel.rgb = mix(color.rgb, texel.rgb, enable); \n" // if not, use the incoming color for the blend
         "        texel.a = mix(0.0, color.a, enable); \n"           // ...and blend from alpha=0 for a fade-in effect.
         "        color = mix(color, texel, oe_lodblend_r); \n"
@@ -291,10 +287,6 @@
 
         VirtualProgram* vp = VirtualProgram::getOrCreate(stateset);
         vp->setName( "osgEarth::Util::LODBlending" );
-<<<<<<< HEAD
-        vp->setFunction( "oe_lodblend_vertex",   vs, ShaderComp::LOCATION_VERTEX_MODEL );
-        vp->setFunction( "oe_lodblend_fragment", fs, ShaderComp::LOCATION_FRAGMENT_COLORING );
-=======
 
         if ( _blendElevation == true )
         {
@@ -306,7 +298,6 @@
             vp->setFunction("oe_lodblend_imagery_vertex", vs_imagery, ShaderComp::LOCATION_VERTEX_VIEW);
             vp->setFunction("oe_lodblend_imagery_fragment", fs_imagery, ShaderComp::LOCATION_FRAGMENT_COLORING);
         }
->>>>>>> c9426661
     }
 }
 
