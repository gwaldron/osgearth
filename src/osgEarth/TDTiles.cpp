--- conflicted
+++ resolved
@@ -1,6 +1,6 @@
 /* -*-c++-*- */
 /* osgEarth - Geospatial SDK for OpenSceneGraph
- * Copyright 2019 Pelican Mapping
+ * Copyright 2018 Pelican Mapping
  * http://osgearth.org
  *
  * osgEarth is free software; you can redistribute it and/or modify
@@ -29,11 +29,8 @@
 #include <osgEarth/LineDrawable>
 #include <osgEarth/LabelNode>
 #include <osgDB/FileNameUtils>
-<<<<<<< HEAD
-=======
 #include <osgDB/WriteFile>
 #include <osg/CoordinateSystemNode>
->>>>>>> 68bdd469
 
 using namespace osgEarth;
 using namespace osgEarth::Util;
