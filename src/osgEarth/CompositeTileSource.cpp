/* -*-c++-*- */
/* osgEarth - Dynamic map generation toolkit for OpenSceneGraph
 * Copyright 2008-2010 Pelican Mapping
 * http://osgearth.org
 *
 * osgEarth is free software; you can redistribute it and/or modify
 * it under the terms of the GNU Lesser General Public License as published by
 * the Free Software Foundation; either version 2 of the License, or
 * (at your option) any later version.
 *
 * This program is distributed in the hope that it will be useful,
 * but WITHOUT ANY WARRANTY; without even the implied warranty of
 * MERCHANTABILITY or FITNESS FOR A PARTICULAR PURPOSE.  See the
 * GNU Lesser General Public License for more details.
 *
 * You should have received a copy of the GNU Lesser General Public License
 * along with this program.  If not, see <http://www.gnu.org/licenses/>
 */
#include <osgEarth/CompositeTileSource>
#include <osgEarth/ImageUtils>
#include <osgDB/FileNameUtils>

#define LC "[CompositeTileSource] "

using namespace osgEarth;

//------------------------------------------------------------------------

CompositeTileSourceOptions::CompositeTileSourceOptions( const TileSourceOptions& options ) :
TileSourceOptions( options )
{
    setDriver( "composite" );
    fromConfig( _conf );
}

void
CompositeTileSourceOptions::add( const TileSourceOptions& options )
{
    Component c;
    c._tileSourceOptions = options;
    _components.push_back( c );
}

void
CompositeTileSourceOptions::add( TileSource* source )
{
    Component c;
    c._tileSourceInstance = source;
    _components.push_back( c );
}

void
CompositeTileSourceOptions::add( const ImageLayerOptions& options )
{
    Component c;
    c._imageLayerOptions = options;
    _components.push_back( c );
}

void
CompositeTileSourceOptions::add( TileSource* source, const ImageLayerOptions& options )
{
    Component c;
    c._tileSourceInstance = source;
    c._imageLayerOptions = options;
}

Config 
CompositeTileSourceOptions::getConfig() const
{
    Config conf = TileSourceOptions::getConfig();

    for( ComponentVector::const_iterator i = _components.begin(); i != _components.end(); ++i )
    {
        if ( i->_imageLayerOptions.isSet() )
            conf.add( "image", i->_imageLayerOptions->getConfig() );
        else if ( i->_tileSourceOptions.isSet() )
            conf.add( "image", i->_tileSourceOptions->getConfig() );
    }

    return conf;
}

void 
CompositeTileSourceOptions::mergeConfig( const Config& conf )
{
    TileSourceOptions::mergeConfig( conf );
    fromConfig( conf );
}

void 
CompositeTileSourceOptions::fromConfig( const Config& conf )
{
    const ConfigSet& children = conf.children("image");
    for( ConfigSet::const_iterator i = children.begin(); i != children.end(); ++i )
    {
        add( ImageLayerOptions( *i ) );
    }

    if (conf.children("elevation").size() > 0 || conf.children("heightfield").size() > 0 ||
        conf.children("model").size() > 0 || conf.children("overlay").size() > 0 )
    {
        OE_WARN << LC << "Illegal - composite driver only supports image layers" << std::endl;
    }
}

//------------------------------------------------------------------------

namespace
{
    // some helper types.
    typedef std::pair< osg::ref_ptr<osg::Image>, float> ImageOpacityPair;
    typedef std::vector<ImageOpacityPair> ImageMixVector;

    // same op that occurs in ImageLayer.cpp ... maybe consilidate
    struct ImageLayerPreCacheOperation : public TileSource::ImageOperation
    {
        void operator()( osg::ref_ptr<osg::Image>& image )
        {
            _processor.process( image );
        }

        ImageLayerTileProcessor _processor;
    };
}

//-----------------------------------------------------------------------

CompositeTileSource::CompositeTileSource( const TileSourceOptions& options ) :
_options( options ),
_initialized( false ),
_dynamic( false )
{
    for(CompositeTileSourceOptions::ComponentVector::iterator i = _options._components.begin(); 
        i != _options._components.end(); )

    {
        if ( i->_imageLayerOptions.isSet() )
        {
            if ( i->_imageLayerOptions->driver().isSet() )
                i->_tileSourceOptions = i->_imageLayerOptions->driver().value();

            ImageLayerPreCacheOperation* op = new ImageLayerPreCacheOperation();
            op->_processor.init( i->_imageLayerOptions.value(), true );
            _preCacheOp = op;
        }

        if ( i->_tileSourceOptions.isSet() )
        {
            if ( !i->_tileSourceInstance->valid() )
                i->_tileSourceInstance = TileSourceFactory::create( i->_tileSourceOptions.value() );
            
            if ( !i->_tileSourceInstance->valid() )
                OE_WARN << LC << "Could not find a TileSource for driver [" << i->_tileSourceOptions->getDriver() << "]" << std::endl;
        }

        if ( !i->_tileSourceInstance->valid() )
        {
            OE_WARN << LC << "A component has no valid TileSource ... removing." << std::endl;
            i = _options._components.erase( i );
        }
        else
        {
            ++i;
        }
    }
}

osg::Image*
CompositeTileSource::createImage( const TileKey& key, ProgressCallback* progress )
{
    ImageMixVector images;
    images.reserve( _options._components.size() );

    for(CompositeTileSourceOptions::ComponentVector::const_iterator i = _options._components.begin();
        i != _options._components.end();
        ++i )
    {
        if ( progress && progress->isCanceled() )
            return 0L;

<<<<<<< HEAD
        // check that this source is within the level bounds:
        if (i->_imageLayerOptions->minLevel().value() > (int)key.getLevelOfDetail() ||
            i->_imageLayerOptions->maxLevel().value() < (int)key.getLevelOfDetail() )
        {
            continue;
        }

=======
>>>>>>> 96343d7f
        TileSource* source = i->_tileSourceInstance->get();
        if ( source )
        {

            //TODO:  This duplicates code in ImageLayer::isKeyValid.  Maybe should move that to TileSource::isKeyValid instead
            int minLevel = 0;
            int maxLevel = INT_MAX;
            if (i->_imageLayerOptions->minLevel().isSet())
            {
                minLevel = i->_imageLayerOptions->minLevel().value();
            }
            else if (i->_imageLayerOptions->minLevelResolution().isSet())
            {
                minLevel = source->getProfile()->getLevelOfDetailForHorizResolution( i->_imageLayerOptions->minLevelResolution().value(), source->getPixelsPerTile());            
            }

            if (i->_imageLayerOptions->maxLevel().isSet())
            {
                maxLevel = i->_imageLayerOptions->maxLevel().value();
            }
            else if (i->_imageLayerOptions->maxLevelResolution().isSet())
            {
                maxLevel = source->getProfile()->getLevelOfDetailForHorizResolution( i->_imageLayerOptions->maxLevelResolution().value(), source->getPixelsPerTile());            
            }




            // check that this source is within the level bounds:
            if (minLevel > key.getLevelOfDetail() ||
                maxLevel < key.getLevelOfDetail() )
            {
                continue;
            }





            if ( !source->getBlacklist()->contains( key.getTileId() ) )
            {
                //Only try to get data if the source actually has data
                if ( source->hasData( key ) )
                {
                    ImageOpacityPair imagePair(
                        source->createImage( key, _preCacheOp.get(), progress ),
                        1.0f );

                    //If the image is not valid and the progress was not cancelled, blacklist
                    if (!imagePair.first.valid() && (!progress || !progress->isCanceled()))
                    {
                        //Add the tile to the blacklist
                        OE_DEBUG << LC << "Adding tile " << key.str() << " to the blacklist" << std::endl;
                        source->getBlacklist()->add( key.getTileId() );
                    }

                    if ( imagePair.first.valid() )
                    {
                        // check for opacity:
                        imagePair.second = i->_imageLayerOptions.isSet() ? i->_imageLayerOptions->opacity().value() : 1.0f;

                        images.push_back( imagePair );
                    }
                }
                else
                {
                    OE_DEBUG << LC << "Source has no data at " << key.str() << std::endl;
                }
            }
            else
            {
                OE_DEBUG << LC << "Tile " << key.str() << " is blacklisted, not checking" << std::endl;
            }
        }
    }

    if ( progress && progress->isCanceled() )
    {
        return 0L;
    }
    else if ( images.size() == 0 )
    {
        return 0L;
    }
    else if ( images.size() == 1 )
    {
        return images[0].first.release();
    }
    else
    {
        osg::Image* result = new osg::Image( *images[0].first.get() );
        for( unsigned int i=1; i<images.size(); ++i )
        {
            ImageOpacityPair& pair = images[i];
            if ( pair.first.valid() )
            {
                ImageUtils::mix( result, pair.first.get(), pair.second );
            }
        }
        return result;
    }
}

void
CompositeTileSource::initialize( const std::string& referenceURI, const Profile* overrideProfile )
{
    osg::ref_ptr<const Profile> profile = overrideProfile;

    for(CompositeTileSourceOptions::ComponentVector::iterator i = _options._components.begin();
        i != _options._components.end();
        ++i)
    {
        TileSource* source = i->_tileSourceInstance->get(); //.get();
        if ( source )
        {
            osg::ref_ptr<const Profile> localOverrideProfile = overrideProfile;

            const TileSourceOptions& opt = source->getOptions();
            if ( opt.profile().isSet() )
                localOverrideProfile = Profile::create( opt.profile().value() );

            source->initialize( referenceURI, localOverrideProfile.get() );

            if ( !profile.valid() )
            {
                // assume the profile of the first source to be the overall profile.
                profile = source->getProfile();
            }
            else if ( !profile->isEquivalentTo( source->getProfile() ) )
            {
                // if sub-sources have different profiles, print a warning because this is
                // not supported!
                OE_WARN << LC << "Components with differing profiles are not supported. " 
                    << "Visual anomalies may result." << std::endl;
            }
            
            _dynamic = _dynamic || source->isDynamic();

            // gather extents
            const DataExtentList& extents = source->getDataExtents();
            for( DataExtentList::const_iterator j = extents.begin(); j != extents.end(); ++j )
            {
                getDataExtents().push_back( *j );
            }
        }
    }

    setProfile( profile.get() );

    _initialized = true;
}

//------------------------------------------------------------------------

namespace
{
    struct CompositeTileSourceDriver : public TileSourceDriver
    {
        CompositeTileSourceDriver()
        {
            supportsExtension( "osgearth_composite", "Composite tile source driver" );
        }

        virtual const char* className()
        {
            return "CompositeTileSourceDriver";
        }

        virtual ReadResult readObject(const std::string& file_name, const Options* options) const
        {
            if ( !acceptsExtension(osgDB::getLowerCaseFileExtension( file_name )))
                return ReadResult::FILE_NOT_HANDLED;

            return new CompositeTileSource( getTileSourceOptions(options) );
        }
    };
}
REGISTER_OSGPLUGIN(osgearth_composite, CompositeTileSourceDriver)<|MERGE_RESOLUTION|>--- conflicted
+++ resolved
@@ -179,16 +179,6 @@
         if ( progress && progress->isCanceled() )
             return 0L;
 
-<<<<<<< HEAD
-        // check that this source is within the level bounds:
-        if (i->_imageLayerOptions->minLevel().value() > (int)key.getLevelOfDetail() ||
-            i->_imageLayerOptions->maxLevel().value() < (int)key.getLevelOfDetail() )
-        {
-            continue;
-        }
-
-=======
->>>>>>> 96343d7f
         TileSource* source = i->_tileSourceInstance->get();
         if ( source )
         {
