--- conflicted
+++ resolved
@@ -165,23 +165,14 @@
         /**
          * Gets the altitude mode
          */
-<<<<<<< HEAD
-        AltitudeMode getStartAltitudeMode() const;
-        AltitudeMode getEndAltitudeMode() const;
-=======
-        AltitudeModeEnum getAltitudeMode() const;
->>>>>>> 589f4f18
+        AltitudeModeEnum getStartAltitudeMode() const;
+        AltitudeModeEnum getEndAltitudeMode() const;
 
         /**
          * Sets the altitude mode
          */
-
-<<<<<<< HEAD
-        void setStartAltitudeMode( AltitudeMode mode );
-        void setEndAltitudeMode( AltitudeMode mode );
-=======
-        void setAltitudeMode( AltitudeModeEnum mode );
->>>>>>> 589f4f18
+        void setStartAltitudeMode( AltitudeModeEnum mode );
+        void setEndAltitudeMode( AltitudeModeEnum mode );
 
 
         /**
@@ -234,12 +225,8 @@
         osg::Vec3d _endWorld;
         osg::Vec3d _hitWorld;
 
-<<<<<<< HEAD
-        AltitudeMode _startAltitudeMode;
-        AltitudeMode _endAltitudeMode;
-=======
-        AltitudeModeEnum _altitudeMode;
->>>>>>> 589f4f18
+        AltitudeModeEnum _startAltitudeMode;
+        AltitudeModeEnum _endAltitudeMode;
 
         ChangedCallbackList _changedCallbacks;
 
