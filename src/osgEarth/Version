--- conflicted
+++ resolved
@@ -27,15 +27,9 @@
 
 extern "C" {
 
-<<<<<<< HEAD
-#define OSGEARTH_MAJOR_VERSION    2
-#define OSGEARTH_MINOR_VERSION    10
-#define OSGEARTH_PATCH_VERSION    2
-=======
 #define OSGEARTH_MAJOR_VERSION    3
 #define OSGEARTH_MINOR_VERSION    0
-#define OSGEARTH_PATCH_VERSION    0
->>>>>>> 5db22666
+#define OSGEARTH_PATCH_VERSION    2
 #define OSGEARTH_SOVERSION        0
 #define OSGEARTH_RC_VERSION       0
 #define OSGEARTH_DEVEL_VERSION    1    // 0 = release; >0 = interim devel version
