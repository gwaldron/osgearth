<<<<<<< HEAD
/* -*-c++-*- */
/* osgEarth - Dynamic map generation toolkit for OpenSceneGraph
 * Copyright 2008-2013 Pelican Mapping
 * http://osgearth.org
 *
 * osgEarth is free software; you can redistribute it and/or modify
 * it under the terms of the GNU Lesser General Public License as published by
 * the Free Software Foundation; either version 2 of the License, or
 * (at your option) any later version.
 *
 * This program is distributed in the hope that it will be useful,
 * but WITHOUT ANY WARRANTY; without even the implied warranty of
 * MERCHANTABILITY or FITNESS FOR A PARTICULAR PURPOSE.  See the
 * GNU Lesser General Public License for more details.
 *
 * You should have received a copy of the GNU Lesser General Public License
 * along with this program.  If not, see <http://www.gnu.org/licenses/>
 */
#ifndef OSGEARTH_HTTP_CLIENT_H
#define OSGEARTH_HTTP_CLIENT_H 1

#include <osgEarth/Common>
#include <osgEarth/IOTypes>
#include <osg/ref_ptr>
#include <osg/Referenced>
#include <osgDB/ReaderWriter>
#include <sstream>
#include <iostream>
#include <string>
#include <map>
#include <vector>

namespace osgEarth
{
    class ProgressCallback;

    /**
     * Proxy server configuration.
     */
    class OSGEARTH_EXPORT ProxySettings
    {
    public:
        ProxySettings( const Config& conf =Config() );
        ProxySettings( const std::string& host, int port );

        virtual ~ProxySettings() { }

        std::string& hostName() { return _hostName; }
        const std::string& hostName() const { return _hostName; }

        int& port() { return _port; }
        const int& port() const { return _port; }

        std::string& userName() { return _userName; }
        const std::string& userName() const { return _userName; }

        std::string& password() { return _password; }
        const std::string& password() const { return _password; }

        void apply(osgDB::Options* dbOptions) const;
        static bool fromOptions( const osgDB::Options* dbOptions, optional<ProxySettings>& out );

    public:
        virtual Config getConfig() const;
        virtual void mergeConfig( const Config& conf );

    protected:
        std::string _hostName;
        int _port;
        std::string _userName;
        std::string _password;
    };


    /**
     * An HTTP request for use with the HTTPClient class.
     */
    class OSGEARTH_EXPORT HTTPRequest
    {
    public:
        /** Constructs a new HTTP request that will acces the specified base URL. */
        HTTPRequest( const std::string& url );

        /** copy constructor. */
        HTTPRequest( const HTTPRequest& rhs );

        /** dtor */
        virtual ~HTTPRequest() { }

        /** Adds an HTTP parameter to the request query string. */
        void addParameter( const std::string& name, const std::string& value );
        void addParameter( const std::string& name, int value );
        void addParameter( const std::string& name, double value );
        
        typedef std::map<std::string,std::string> Parameters;

        /** Ready-only access to the parameter list (as built with addParameter) */
        const Parameters& getParameters() const;

        /** Gets a copy of the complete URL (base URL + query string) for this request */
        std::string getURL() const;
        
    private:
        Parameters _parameters;
        std::string _url;
    };

    /**
     * An HTTP response object for use with the HTTPClient class - supports
     * multi-part mime responses.
     */
    class OSGEARTH_EXPORT HTTPResponse
    {
    public:
        enum Code {
            NONE         = 0,
            OK           = 200,
            BAD_REQUEST  = 400,
            NOT_FOUND    = 404,
            CONFLICT     = 409,
            SERVER_ERROR = 500
        };

    public:
        /** Constructs a response with the specified HTTP response code */
        HTTPResponse( long code =0L );

        /** Copy constructor */
        HTTPResponse( const HTTPResponse& rhs );

        /** dtor */
        virtual ~HTTPResponse() { }

        /** Gets the HTTP response code (Code) in this response */
        unsigned getCode() const;

        /** True is the HTTP response code is OK (200) */
        bool isOK() const;

        /** True if the request associated with this response was cancelled before it completed */
        bool isCancelled() const;

        /** Gets the number of parts in a (possibly multipart mime) response */
        unsigned int getNumParts() const;

        /** Gets the input stream for the nth part in the response */
        std::istream& getPartStream( unsigned int n ) const;

        /** Gets the nth response part as a string */
        std::string getPartAsString( unsigned int n ) const;

        /** Gets the length of the nth response part */
        unsigned int getPartSize( unsigned int n ) const;
        
        /** Gets the HTTP header associated with the nth multipart/mime response part */
        const std::string& getPartHeader( unsigned int n, const std::string& name ) const;

        /** Gets the master mime-type returned by the request */
        const std::string& getMimeType() const;

    private:
        struct Part : public osg::Referenced
        {
            Part() : _size(0) { }
            typedef std::map<std::string,std::string> Headers;
            Headers _headers;
            unsigned int _size;
            std::stringstream _stream;
        };
        typedef std::vector< osg::ref_ptr<Part> > Parts;
        Parts       _parts;
        long        _response_code;
        std::string _mimeType;
        bool        _cancelled;

        Config getHeadersAsConfig() const;

        friend class HTTPClient;
    };

    /**
     * Object that lets you modify and incoming URL before it's passed to the server
     */
    struct OSGEARTH_EXPORT URLRewriter : public osg::Referenced
    {    
        virtual std::string rewrite( const std::string& url ) = 0;
    };

    /**
     * Utility class for making HTTP requests.
     *
     * TODO: This class will actually read data from disk as well, and therefore should
     * probably be renamed. It analyzes the URI and decides whether to make an  HTTP request
     * or to read from disk.
     */
    class OSGEARTH_EXPORT HTTPClient // : public osg::Referenced
    {
    public:
        /**
         * Returns true is the result code represents a recoverable situation,
         * i.e. one in which retrying might work.
         */
        static bool isRecoverable( ReadResult::Code code )
        {
            return
                code == ReadResult::RESULT_OK ||
                code == ReadResult::RESULT_SERVER_ERROR ||
                code == ReadResult::RESULT_TIMEOUT ||
                code == ReadResult::RESULT_CANCELED;
        }

        /** Gest the user-agent string that all HTTP requests will use.
            TODO: This should probably move into the Registry */
        static const std::string& getUserAgent();

        /** Sets a user-agent string to use in all HTTP requests.
            TODO: This should probably move into the Registry */
        static void setUserAgent(const std::string& userAgent);

        /** Sets up proxy info to use in all HTTP requests.
            TODO: This should probably move into the Registry */
        static void setProxySettings( const ProxySettings &proxySettings );

        /**
           Gets the timeout in seconds to use for HTTP requests.*/
        static long getTimeout();

        /**
           Sets the timeout in seconds to use for HTTP requests.
           Setting to 0 (default) is infinite timeout */
        static void setTimeout( long timeout );

        /**
           Gets the timeout in seconds to use for HTTP connect requests.*/
        static long getConnectTimeout();

        /**
           Sets the timeout in seconds to use for HTTP connect requests.
           Setting to 0 (default) is infinite timeout */
        static void setConnectTimeout( long timeout );

        /**
         * Gets the URLRewriter that is used to modify urls before sending them to the server
         */
        static URLRewriter* getURLRewriter();

        /**
         * Sets the URLRewriter that is used to modify urls before sending them to the server         
         */
        static void setURLRewriter( URLRewriter* rewriter );

        /**
         * One time thread safe initialization. In osgEarth, you don't need
         * to call this directly; osgEarth::Registry will call it at
         * startup.
         */
        static void globalInit();


    public:
        /**
         * Reads an image.
         */
        static ReadResult readImage(
            const std::string&    location,
            const osgDB::Options* dbOptions =0L,
            ProgressCallback*     progress  =0L );

        /**
         * Reads an osg::Node.
         */
        static ReadResult readNode(
            const std::string&    location,
            const osgDB::Options* dbOptions =0L,
            ProgressCallback*     progress  =0L );

        /**
         * Reads an object.
         */
        static ReadResult readObject(
            const std::string&    location,
            const osgDB::Options* dbOptions =0L,
            ProgressCallback*     progress  =0L );

        /**
         * Reads a string.
         */
        static ReadResult readString(
            const std::string&    location,
            const osgDB::Options* dbOptions =0L,
            ProgressCallback*     progress  =0L );

        /**
         * Downloads a file directly to disk.
         */
        static bool download(
            const std::string& uri,
            const std::string& localPath );

    public:

        /**
         * Performs an HTTP "GET".
         */
        static HTTPResponse get( const HTTPRequest&    request,
                                 const osgDB::Options* dbOptions =0L,
                                 ProgressCallback*     progress  =0L );

        static HTTPResponse get( const std::string&    url,
                                 const osgDB::Options* options  =0L,
                                 ProgressCallback*     progress =0L );

    public:
        HTTPClient();
        virtual ~HTTPClient();

    private:

        void readOptions( const osgDB::ReaderWriter::Options* options, std::string &proxy_host, std::string &proxy_port ) const;

        HTTPResponse doGet( const HTTPRequest&    request,
                            const osgDB::Options* options  =0L,
                            ProgressCallback*     callback =0L ) const;

        HTTPResponse doGet( const std::string&    url,
                            const osgDB::Options* options  =0L,
                            ProgressCallback*     callback =0L ) const;

        ReadResult doReadObject(
            const std::string&    location,
            const osgDB::Options* dbOptions,
            ProgressCallback*     progress );

        ReadResult doReadImage(
            const std::string&    location,
            const osgDB::Options* dbOptions,
            ProgressCallback*     progress );

        ReadResult doReadNode(
            const std::string&    location,
            const osgDB::Options* dbOptions,
            ProgressCallback*     progress );

        ReadResult doReadString(
            const std::string&    location,
            const osgDB::Options* dbOptions,
            ProgressCallback*     progress );

        /**
         * Convenience method for downloading a URL directly to a file
         */
        bool doDownload(const std::string& url, const std::string& filename);

    private:
        void*       _curl_handle;
        std::string _previousPassword;
        long        _previousHttpAuthentication;
        bool        _initialized;
        long        _simResponseCode;

        void initialize() const;
        void initializeImpl();


        static HTTPClient& getClient();

    private:
        void decodeMultipartStream(
            const std::string&   boundary,
            HTTPResponse::Part*  input,
            HTTPResponse::Parts& output) const;
    };
}

#endif // OSGEARTH_HTTP_CLIENT_H
=======
/* -*-c++-*- */
/* osgEarth - Dynamic map generation toolkit for OpenSceneGraph
 * Copyright 2008-2013 Pelican Mapping
 * http://osgearth.org
 *
 * osgEarth is free software; you can redistribute it and/or modify
 * it under the terms of the GNU Lesser General Public License as published by
 * the Free Software Foundation; either version 2 of the License, or
 * (at your option) any later version.
 *
 * This program is distributed in the hope that it will be useful,
 * but WITHOUT ANY WARRANTY; without even the implied warranty of
 * MERCHANTABILITY or FITNESS FOR A PARTICULAR PURPOSE.  See the
 * GNU Lesser General Public License for more details.
 *
 * You should have received a copy of the GNU Lesser General Public License
 * along with this program.  If not, see <http://www.gnu.org/licenses/>
 */
#ifndef OSGEARTH_HTTP_CLIENT_H
#define OSGEARTH_HTTP_CLIENT_H 1

#include <osgEarth/Common>
#include <osgEarth/IOTypes>
#include <osg/ref_ptr>
#include <osg/Referenced>
#include <osgDB/ReaderWriter>
#include <sstream>
#include <iostream>
#include <string>
#include <map>
#include <vector>

namespace osgEarth
{
    class ProgressCallback;

    /**
     * Proxy server configuration.
     */
    class OSGEARTH_EXPORT ProxySettings
    {
    public:
        ProxySettings( const Config& conf =Config() );
        ProxySettings( const std::string& host, int port );

        virtual ~ProxySettings() { }

        std::string& hostName() { return _hostName; }
        const std::string& hostName() const { return _hostName; }

        int& port() { return _port; }
        const int& port() const { return _port; }

        std::string& userName() { return _userName; }
        const std::string& userName() const { return _userName; }

        std::string& password() { return _password; }
        const std::string& password() const { return _password; }

        void apply(osgDB::Options* dbOptions) const;
        static bool fromOptions( const osgDB::Options* dbOptions, optional<ProxySettings>& out );

    public:
        virtual Config getConfig() const;
        virtual void mergeConfig( const Config& conf );

    protected:
        std::string _hostName;
        int _port;
        std::string _userName;
        std::string _password;
    };

    typedef std::map<std::string,std::string> Headers;


    /**
     * An HTTP request for use with the HTTPClient class.
     */
    class OSGEARTH_EXPORT HTTPRequest
    {
    public:
        /** Constructs a new HTTP request that will acces the specified base URL. */
        HTTPRequest( const std::string& url );

        /** copy constructor. */
        HTTPRequest( const HTTPRequest& rhs );

        /** dtor */
        virtual ~HTTPRequest() { }

        /** Adds an HTTP parameter to the request query string. */
        void addParameter( const std::string& name, const std::string& value );
        void addParameter( const std::string& name, int value );
        void addParameter( const std::string& name, double value );        
        
        typedef std::map<std::string,std::string> Parameters;

        /** Ready-only access to the parameter list (as built with addParameter) */
        const Parameters& getParameters() const;        

        void addHeader( const std::string& name, const std::string& value );

        const Headers& getHeaders() const;

        /**
         * Sets the last modified date of any locally cached data for this request.  This will 
         * automatically add a If-Modified-Since header to the request
         */
        void setLastModified( const DateTime &lastModified );

        /** Gets a copy of the complete URL (base URL + query string) for this request */
        std::string getURL() const;
        
    private:
        Parameters _parameters;
        Headers _headers;
        std::string _url;
    };

    /**
     * An HTTP response object for use with the HTTPClient class - supports
     * multi-part mime responses.
     */
    class OSGEARTH_EXPORT HTTPResponse
    {
    public:
        enum Code {
            NONE         = 0,
            OK           = 200,
            NOT_MODIFIED = 304,
            BAD_REQUEST  = 400,
            NOT_FOUND    = 404,
            CONFLICT     = 409,
            SERVER_ERROR = 500
        };

    public:
        /** Constructs a response with the specified HTTP response code */
        HTTPResponse( long code =0L );

        /** Copy constructor */
        HTTPResponse( const HTTPResponse& rhs );

        /** dtor */
        virtual ~HTTPResponse() { }

        /** Gets the HTTP response code (Code) in this response */
        unsigned getCode() const;

        /** True is the HTTP response code is OK (200) */
        bool isOK() const;

        /** True if the request associated with this response was cancelled before it completed */
        bool isCancelled() const;

        /** Gets the number of parts in a (possibly multipart mime) response */
        unsigned int getNumParts() const;

        /** Gets the input stream for the nth part in the response */
        std::istream& getPartStream( unsigned int n ) const;

        /** Gets the nth response part as a string */
        std::string getPartAsString( unsigned int n ) const;

        /** Gets the length of the nth response part */
        unsigned int getPartSize( unsigned int n ) const;
        
        /** Gets the HTTP header associated with the nth multipart/mime response part */
        const std::string& getPartHeader( unsigned int n, const std::string& name ) const;

        /** Gets the master mime-type returned by the request */
        const std::string& getMimeType() const;

        /** How long did it take to fetch this response (in seconds) */
        double getDuration() const { return _duration_s; }        

    private:
        struct Part : public osg::Referenced
        {
            Part() : _size(0) { }            
            Headers _headers;
            unsigned int _size;
            std::stringstream _stream;
        };
        typedef std::vector< osg::ref_ptr<Part> > Parts;
        Parts       _parts;
        long        _response_code;
        std::string _mimeType;
        bool        _cancelled;
        double      _duration_s;

        Config getHeadersAsConfig() const;

        friend class HTTPClient;
    };

    /**
     * Object that lets you modify and incoming URL before it's passed to the server
     */
    struct OSGEARTH_EXPORT URLRewriter : public osg::Referenced
    {    
        virtual std::string rewrite( const std::string& url ) = 0;
    };

	/**
	 *
	 * A CURL configuration handler to apply CURL settings. It can be used for setting client certificates
	 */
	struct OSGEARTH_EXPORT CurlConfigHandler : public osg::Referenced
	{
		virtual void onInitialize(void* curl_handle) = 0;
		virtual void onGet(void* curl_handle) = 0;
	};
	
	/**
     * Utility class for making HTTP requests.
     *
     * TODO: This class will actually read data from disk as well, and therefore should
     * probably be renamed. It analyzes the URI and decides whether to make an  HTTP request
     * or to read from disk.
     */
    class OSGEARTH_EXPORT HTTPClient
    {
    public:
        /**
         * Returns true is the result code represents a recoverable situation,
         * i.e. one in which retrying might work.
         */
        static bool isRecoverable( ReadResult::Code code )
        {
            return
                code == ReadResult::RESULT_OK ||                
                code == ReadResult::RESULT_SERVER_ERROR ||
                code == ReadResult::RESULT_TIMEOUT ||
                code == ReadResult::RESULT_CANCELED;
        }

        /** Gest the user-agent string that all HTTP requests will use.
            TODO: This should probably move into the Registry */
        static const std::string& getUserAgent();

        /** Sets a user-agent string to use in all HTTP requests.
            TODO: This should probably move into the Registry */
        static void setUserAgent(const std::string& userAgent);

        /** Sets up proxy info to use in all HTTP requests.
            TODO: This should probably move into the Registry */
        static void setProxySettings( const ProxySettings &proxySettings );

        /**
           Gets the timeout in seconds to use for HTTP requests.*/
        static long getTimeout();

        /**
           Sets the timeout in seconds to use for HTTP requests.
           Setting to 0 (default) is infinite timeout */
        static void setTimeout( long timeout );

        /**
           Gets the timeout in seconds to use for HTTP connect requests.*/
        static long getConnectTimeout();

        /**
           Sets the timeout in seconds to use for HTTP connect requests.
           Setting to 0 (default) is infinite timeout */
        static void setConnectTimeout( long timeout );

        /**
         * Gets the URLRewriter that is used to modify urls before sending them to the server
         */
        static URLRewriter* getURLRewriter();

        /**
         * Sets the URLRewriter that is used to modify urls before sending them to the server         
         */
        static void setURLRewriter( URLRewriter* rewriter );

		static CurlConfigHandler* getCurlConfigHandler();

		/**
		* Sets the CurlConfigHandler to configurate the CURL library. It can be used for apply client certificates
		*/
		static void setCurlConfighandler(CurlConfigHandler* handler);
		
		/**
         * One time thread safe initialization. In osgEarth, you don't need
         * to call this directly; osgEarth::Registry will call it at
         * startup.
         */
        static void globalInit();


    public:
        /**
         * Reads an image.
         */
        static ReadResult readImage(
            const HTTPRequest&    request,
            const osgDB::Options* dbOptions =0L,
            ProgressCallback*     progress  =0L );

        /**
         * Reads an osg::Node.
         */
        static ReadResult readNode(
            const HTTPRequest&    request,
            const osgDB::Options* dbOptions =0L,
            ProgressCallback*     progress  =0L );

        /**
         * Reads an object.
         */
        static ReadResult readObject(
            const HTTPRequest&    request,
            const osgDB::Options* dbOptions =0L,
            ProgressCallback*     progress  =0L );

        /**
         * Reads a string.
         */
        static ReadResult readString(
            const HTTPRequest&    request,
            const osgDB::Options* dbOptions =0L,
            ProgressCallback*     progress  =0L );

        /**
         * Downloads a file directly to disk.
         */
        static bool download(
            const std::string& uri,
            const std::string& localPath );

    public:

        /**
         * Performs an HTTP "GET".
         */
        static HTTPResponse get( const HTTPRequest&    request,
                                 const osgDB::Options* dbOptions =0L,
                                 ProgressCallback*     progress  =0L );

        static HTTPResponse get( const std::string&    url,
                                 const osgDB::Options* options  =0L,
                                 ProgressCallback*     progress =0L );

    public:
        HTTPClient();
        virtual ~HTTPClient();

    private:

        void readOptions( const osgDB::ReaderWriter::Options* options, std::string &proxy_host, std::string &proxy_port ) const;

        HTTPResponse doGet( const HTTPRequest&    request,
                            const osgDB::Options* options  =0L,
                            ProgressCallback*     callback =0L ) const;
        
        ReadResult doReadObject(
            const HTTPRequest&    request,
            const osgDB::Options* dbOptions,
            ProgressCallback*     progress );

        ReadResult doReadImage(
            const HTTPRequest&    request,
            const osgDB::Options* dbOptions,
            ProgressCallback*     progress );

        ReadResult doReadNode(
            const HTTPRequest&    request,
            const osgDB::Options* dbOptions,
            ProgressCallback*     progress );

        ReadResult doReadString(
            const HTTPRequest&    request,
            const osgDB::Options* dbOptions,
            ProgressCallback*     progress );

        /**
         * Convenience method for downloading a URL directly to a file
         */
        bool doDownload(const std::string& url, const std::string& filename);

    private:
        void*       _curl_handle;
        std::string _previousPassword;
        long        _previousHttpAuthentication;
        bool        _initialized;
        long        _simResponseCode;

        void initialize() const;
        void initializeImpl();


        static HTTPClient& getClient();

    private:
        void decodeMultipartStream(
            const std::string&   boundary,
            HTTPResponse::Part*  input,
            HTTPResponse::Parts& output) const;
    };
}

#endif // OSGEARTH_HTTP_CLIENT_H
>>>>>>> c9426661
<|MERGE_RESOLUTION|>--- conflicted
+++ resolved
@@ -1,783 +1,405 @@
-<<<<<<< HEAD
-/* -*-c++-*- */
-/* osgEarth - Dynamic map generation toolkit for OpenSceneGraph
- * Copyright 2008-2013 Pelican Mapping
- * http://osgearth.org
- *
- * osgEarth is free software; you can redistribute it and/or modify
- * it under the terms of the GNU Lesser General Public License as published by
- * the Free Software Foundation; either version 2 of the License, or
- * (at your option) any later version.
- *
- * This program is distributed in the hope that it will be useful,
- * but WITHOUT ANY WARRANTY; without even the implied warranty of
- * MERCHANTABILITY or FITNESS FOR A PARTICULAR PURPOSE.  See the
- * GNU Lesser General Public License for more details.
- *
- * You should have received a copy of the GNU Lesser General Public License
- * along with this program.  If not, see <http://www.gnu.org/licenses/>
- */
-#ifndef OSGEARTH_HTTP_CLIENT_H
-#define OSGEARTH_HTTP_CLIENT_H 1
-
-#include <osgEarth/Common>
-#include <osgEarth/IOTypes>
-#include <osg/ref_ptr>
-#include <osg/Referenced>
-#include <osgDB/ReaderWriter>
-#include <sstream>
-#include <iostream>
-#include <string>
-#include <map>
-#include <vector>
-
-namespace osgEarth
-{
-    class ProgressCallback;
-
-    /**
-     * Proxy server configuration.
-     */
-    class OSGEARTH_EXPORT ProxySettings
-    {
-    public:
-        ProxySettings( const Config& conf =Config() );
-        ProxySettings( const std::string& host, int port );
-
-        virtual ~ProxySettings() { }
-
-        std::string& hostName() { return _hostName; }
-        const std::string& hostName() const { return _hostName; }
-
-        int& port() { return _port; }
-        const int& port() const { return _port; }
-
-        std::string& userName() { return _userName; }
-        const std::string& userName() const { return _userName; }
-
-        std::string& password() { return _password; }
-        const std::string& password() const { return _password; }
-
-        void apply(osgDB::Options* dbOptions) const;
-        static bool fromOptions( const osgDB::Options* dbOptions, optional<ProxySettings>& out );
-
-    public:
-        virtual Config getConfig() const;
-        virtual void mergeConfig( const Config& conf );
-
-    protected:
-        std::string _hostName;
-        int _port;
-        std::string _userName;
-        std::string _password;
-    };
-
-
-    /**
-     * An HTTP request for use with the HTTPClient class.
-     */
-    class OSGEARTH_EXPORT HTTPRequest
-    {
-    public:
-        /** Constructs a new HTTP request that will acces the specified base URL. */
-        HTTPRequest( const std::string& url );
-
-        /** copy constructor. */
-        HTTPRequest( const HTTPRequest& rhs );
-
-        /** dtor */
-        virtual ~HTTPRequest() { }
-
-        /** Adds an HTTP parameter to the request query string. */
-        void addParameter( const std::string& name, const std::string& value );
-        void addParameter( const std::string& name, int value );
-        void addParameter( const std::string& name, double value );
-        
-        typedef std::map<std::string,std::string> Parameters;
-
-        /** Ready-only access to the parameter list (as built with addParameter) */
-        const Parameters& getParameters() const;
-
-        /** Gets a copy of the complete URL (base URL + query string) for this request */
-        std::string getURL() const;
-        
-    private:
-        Parameters _parameters;
-        std::string _url;
-    };
-
-    /**
-     * An HTTP response object for use with the HTTPClient class - supports
-     * multi-part mime responses.
-     */
-    class OSGEARTH_EXPORT HTTPResponse
-    {
-    public:
-        enum Code {
-            NONE         = 0,
-            OK           = 200,
-            BAD_REQUEST  = 400,
-            NOT_FOUND    = 404,
-            CONFLICT     = 409,
-            SERVER_ERROR = 500
-        };
-
-    public:
-        /** Constructs a response with the specified HTTP response code */
-        HTTPResponse( long code =0L );
-
-        /** Copy constructor */
-        HTTPResponse( const HTTPResponse& rhs );
-
-        /** dtor */
-        virtual ~HTTPResponse() { }
-
-        /** Gets the HTTP response code (Code) in this response */
-        unsigned getCode() const;
-
-        /** True is the HTTP response code is OK (200) */
-        bool isOK() const;
-
-        /** True if the request associated with this response was cancelled before it completed */
-        bool isCancelled() const;
-
-        /** Gets the number of parts in a (possibly multipart mime) response */
-        unsigned int getNumParts() const;
-
-        /** Gets the input stream for the nth part in the response */
-        std::istream& getPartStream( unsigned int n ) const;
-
-        /** Gets the nth response part as a string */
-        std::string getPartAsString( unsigned int n ) const;
-
-        /** Gets the length of the nth response part */
-        unsigned int getPartSize( unsigned int n ) const;
-        
-        /** Gets the HTTP header associated with the nth multipart/mime response part */
-        const std::string& getPartHeader( unsigned int n, const std::string& name ) const;
-
-        /** Gets the master mime-type returned by the request */
-        const std::string& getMimeType() const;
-
-    private:
-        struct Part : public osg::Referenced
-        {
-            Part() : _size(0) { }
-            typedef std::map<std::string,std::string> Headers;
-            Headers _headers;
-            unsigned int _size;
-            std::stringstream _stream;
-        };
-        typedef std::vector< osg::ref_ptr<Part> > Parts;
-        Parts       _parts;
-        long        _response_code;
-        std::string _mimeType;
-        bool        _cancelled;
-
-        Config getHeadersAsConfig() const;
-
-        friend class HTTPClient;
-    };
-
-    /**
-     * Object that lets you modify and incoming URL before it's passed to the server
-     */
-    struct OSGEARTH_EXPORT URLRewriter : public osg::Referenced
-    {    
-        virtual std::string rewrite( const std::string& url ) = 0;
-    };
-
-    /**
-     * Utility class for making HTTP requests.
-     *
-     * TODO: This class will actually read data from disk as well, and therefore should
-     * probably be renamed. It analyzes the URI and decides whether to make an  HTTP request
-     * or to read from disk.
-     */
-    class OSGEARTH_EXPORT HTTPClient // : public osg::Referenced
-    {
-    public:
-        /**
-         * Returns true is the result code represents a recoverable situation,
-         * i.e. one in which retrying might work.
-         */
-        static bool isRecoverable( ReadResult::Code code )
-        {
-            return
-                code == ReadResult::RESULT_OK ||
-                code == ReadResult::RESULT_SERVER_ERROR ||
-                code == ReadResult::RESULT_TIMEOUT ||
-                code == ReadResult::RESULT_CANCELED;
-        }
-
-        /** Gest the user-agent string that all HTTP requests will use.
-            TODO: This should probably move into the Registry */
-        static const std::string& getUserAgent();
-
-        /** Sets a user-agent string to use in all HTTP requests.
-            TODO: This should probably move into the Registry */
-        static void setUserAgent(const std::string& userAgent);
-
-        /** Sets up proxy info to use in all HTTP requests.
-            TODO: This should probably move into the Registry */
-        static void setProxySettings( const ProxySettings &proxySettings );
-
-        /**
-           Gets the timeout in seconds to use for HTTP requests.*/
-        static long getTimeout();
-
-        /**
-           Sets the timeout in seconds to use for HTTP requests.
-           Setting to 0 (default) is infinite timeout */
-        static void setTimeout( long timeout );
-
-        /**
-           Gets the timeout in seconds to use for HTTP connect requests.*/
-        static long getConnectTimeout();
-
-        /**
-           Sets the timeout in seconds to use for HTTP connect requests.
-           Setting to 0 (default) is infinite timeout */
-        static void setConnectTimeout( long timeout );
-
-        /**
-         * Gets the URLRewriter that is used to modify urls before sending them to the server
-         */
-        static URLRewriter* getURLRewriter();
-
-        /**
-         * Sets the URLRewriter that is used to modify urls before sending them to the server         
-         */
-        static void setURLRewriter( URLRewriter* rewriter );
-
-        /**
-         * One time thread safe initialization. In osgEarth, you don't need
-         * to call this directly; osgEarth::Registry will call it at
-         * startup.
-         */
-        static void globalInit();
-
-
-    public:
-        /**
-         * Reads an image.
-         */
-        static ReadResult readImage(
-            const std::string&    location,
-            const osgDB::Options* dbOptions =0L,
-            ProgressCallback*     progress  =0L );
-
-        /**
-         * Reads an osg::Node.
-         */
-        static ReadResult readNode(
-            const std::string&    location,
-            const osgDB::Options* dbOptions =0L,
-            ProgressCallback*     progress  =0L );
-
-        /**
-         * Reads an object.
-         */
-        static ReadResult readObject(
-            const std::string&    location,
-            const osgDB::Options* dbOptions =0L,
-            ProgressCallback*     progress  =0L );
-
-        /**
-         * Reads a string.
-         */
-        static ReadResult readString(
-            const std::string&    location,
-            const osgDB::Options* dbOptions =0L,
-            ProgressCallback*     progress  =0L );
-
-        /**
-         * Downloads a file directly to disk.
-         */
-        static bool download(
-            const std::string& uri,
-            const std::string& localPath );
-
-    public:
-
-        /**
-         * Performs an HTTP "GET".
-         */
-        static HTTPResponse get( const HTTPRequest&    request,
-                                 const osgDB::Options* dbOptions =0L,
-                                 ProgressCallback*     progress  =0L );
-
-        static HTTPResponse get( const std::string&    url,
-                                 const osgDB::Options* options  =0L,
-                                 ProgressCallback*     progress =0L );
-
-    public:
-        HTTPClient();
-        virtual ~HTTPClient();
-
-    private:
-
-        void readOptions( const osgDB::ReaderWriter::Options* options, std::string &proxy_host, std::string &proxy_port ) const;
-
-        HTTPResponse doGet( const HTTPRequest&    request,
-                            const osgDB::Options* options  =0L,
-                            ProgressCallback*     callback =0L ) const;
-
-        HTTPResponse doGet( const std::string&    url,
-                            const osgDB::Options* options  =0L,
-                            ProgressCallback*     callback =0L ) const;
-
-        ReadResult doReadObject(
-            const std::string&    location,
-            const osgDB::Options* dbOptions,
-            ProgressCallback*     progress );
-
-        ReadResult doReadImage(
-            const std::string&    location,
-            const osgDB::Options* dbOptions,
-            ProgressCallback*     progress );
-
-        ReadResult doReadNode(
-            const std::string&    location,
-            const osgDB::Options* dbOptions,
-            ProgressCallback*     progress );
-
-        ReadResult doReadString(
-            const std::string&    location,
-            const osgDB::Options* dbOptions,
-            ProgressCallback*     progress );
-
-        /**
-         * Convenience method for downloading a URL directly to a file
-         */
-        bool doDownload(const std::string& url, const std::string& filename);
-
-    private:
-        void*       _curl_handle;
-        std::string _previousPassword;
-        long        _previousHttpAuthentication;
-        bool        _initialized;
-        long        _simResponseCode;
-
-        void initialize() const;
-        void initializeImpl();
-
-
-        static HTTPClient& getClient();
-
-    private:
-        void decodeMultipartStream(
-            const std::string&   boundary,
-            HTTPResponse::Part*  input,
-            HTTPResponse::Parts& output) const;
-    };
-}
-
-#endif // OSGEARTH_HTTP_CLIENT_H
-=======
-/* -*-c++-*- */
-/* osgEarth - Dynamic map generation toolkit for OpenSceneGraph
- * Copyright 2008-2013 Pelican Mapping
- * http://osgearth.org
- *
- * osgEarth is free software; you can redistribute it and/or modify
- * it under the terms of the GNU Lesser General Public License as published by
- * the Free Software Foundation; either version 2 of the License, or
- * (at your option) any later version.
- *
- * This program is distributed in the hope that it will be useful,
- * but WITHOUT ANY WARRANTY; without even the implied warranty of
- * MERCHANTABILITY or FITNESS FOR A PARTICULAR PURPOSE.  See the
- * GNU Lesser General Public License for more details.
- *
- * You should have received a copy of the GNU Lesser General Public License
- * along with this program.  If not, see <http://www.gnu.org/licenses/>
- */
-#ifndef OSGEARTH_HTTP_CLIENT_H
-#define OSGEARTH_HTTP_CLIENT_H 1
-
-#include <osgEarth/Common>
-#include <osgEarth/IOTypes>
-#include <osg/ref_ptr>
-#include <osg/Referenced>
-#include <osgDB/ReaderWriter>
-#include <sstream>
-#include <iostream>
-#include <string>
-#include <map>
-#include <vector>
-
-namespace osgEarth
-{
-    class ProgressCallback;
-
-    /**
-     * Proxy server configuration.
-     */
-    class OSGEARTH_EXPORT ProxySettings
-    {
-    public:
-        ProxySettings( const Config& conf =Config() );
-        ProxySettings( const std::string& host, int port );
-
-        virtual ~ProxySettings() { }
-
-        std::string& hostName() { return _hostName; }
-        const std::string& hostName() const { return _hostName; }
-
-        int& port() { return _port; }
-        const int& port() const { return _port; }
-
-        std::string& userName() { return _userName; }
-        const std::string& userName() const { return _userName; }
-
-        std::string& password() { return _password; }
-        const std::string& password() const { return _password; }
-
-        void apply(osgDB::Options* dbOptions) const;
-        static bool fromOptions( const osgDB::Options* dbOptions, optional<ProxySettings>& out );
-
-    public:
-        virtual Config getConfig() const;
-        virtual void mergeConfig( const Config& conf );
-
-    protected:
-        std::string _hostName;
-        int _port;
-        std::string _userName;
-        std::string _password;
-    };
-
-    typedef std::map<std::string,std::string> Headers;
-
-
-    /**
-     * An HTTP request for use with the HTTPClient class.
-     */
-    class OSGEARTH_EXPORT HTTPRequest
-    {
-    public:
-        /** Constructs a new HTTP request that will acces the specified base URL. */
-        HTTPRequest( const std::string& url );
-
-        /** copy constructor. */
-        HTTPRequest( const HTTPRequest& rhs );
-
-        /** dtor */
-        virtual ~HTTPRequest() { }
-
-        /** Adds an HTTP parameter to the request query string. */
-        void addParameter( const std::string& name, const std::string& value );
-        void addParameter( const std::string& name, int value );
-        void addParameter( const std::string& name, double value );        
-        
-        typedef std::map<std::string,std::string> Parameters;
-
-        /** Ready-only access to the parameter list (as built with addParameter) */
-        const Parameters& getParameters() const;        
-
-        void addHeader( const std::string& name, const std::string& value );
-
-        const Headers& getHeaders() const;
-
-        /**
-         * Sets the last modified date of any locally cached data for this request.  This will 
-         * automatically add a If-Modified-Since header to the request
-         */
-        void setLastModified( const DateTime &lastModified );
-
-        /** Gets a copy of the complete URL (base URL + query string) for this request */
-        std::string getURL() const;
-        
-    private:
-        Parameters _parameters;
-        Headers _headers;
-        std::string _url;
-    };
-
-    /**
-     * An HTTP response object for use with the HTTPClient class - supports
-     * multi-part mime responses.
-     */
-    class OSGEARTH_EXPORT HTTPResponse
-    {
-    public:
-        enum Code {
-            NONE         = 0,
-            OK           = 200,
-            NOT_MODIFIED = 304,
-            BAD_REQUEST  = 400,
-            NOT_FOUND    = 404,
-            CONFLICT     = 409,
-            SERVER_ERROR = 500
-        };
-
-    public:
-        /** Constructs a response with the specified HTTP response code */
-        HTTPResponse( long code =0L );
-
-        /** Copy constructor */
-        HTTPResponse( const HTTPResponse& rhs );
-
-        /** dtor */
-        virtual ~HTTPResponse() { }
-
-        /** Gets the HTTP response code (Code) in this response */
-        unsigned getCode() const;
-
-        /** True is the HTTP response code is OK (200) */
-        bool isOK() const;
-
-        /** True if the request associated with this response was cancelled before it completed */
-        bool isCancelled() const;
-
-        /** Gets the number of parts in a (possibly multipart mime) response */
-        unsigned int getNumParts() const;
-
-        /** Gets the input stream for the nth part in the response */
-        std::istream& getPartStream( unsigned int n ) const;
-
-        /** Gets the nth response part as a string */
-        std::string getPartAsString( unsigned int n ) const;
-
-        /** Gets the length of the nth response part */
-        unsigned int getPartSize( unsigned int n ) const;
-        
-        /** Gets the HTTP header associated with the nth multipart/mime response part */
-        const std::string& getPartHeader( unsigned int n, const std::string& name ) const;
-
-        /** Gets the master mime-type returned by the request */
-        const std::string& getMimeType() const;
-
-        /** How long did it take to fetch this response (in seconds) */
-        double getDuration() const { return _duration_s; }        
-
-    private:
-        struct Part : public osg::Referenced
-        {
-            Part() : _size(0) { }            
-            Headers _headers;
-            unsigned int _size;
-            std::stringstream _stream;
-        };
-        typedef std::vector< osg::ref_ptr<Part> > Parts;
-        Parts       _parts;
-        long        _response_code;
-        std::string _mimeType;
-        bool        _cancelled;
-        double      _duration_s;
-
-        Config getHeadersAsConfig() const;
-
-        friend class HTTPClient;
-    };
-
-    /**
-     * Object that lets you modify and incoming URL before it's passed to the server
-     */
-    struct OSGEARTH_EXPORT URLRewriter : public osg::Referenced
-    {    
-        virtual std::string rewrite( const std::string& url ) = 0;
-    };
-
-	/**
-	 *
-	 * A CURL configuration handler to apply CURL settings. It can be used for setting client certificates
-	 */
-	struct OSGEARTH_EXPORT CurlConfigHandler : public osg::Referenced
-	{
-		virtual void onInitialize(void* curl_handle) = 0;
-		virtual void onGet(void* curl_handle) = 0;
-	};
-	
-	/**
-     * Utility class for making HTTP requests.
-     *
-     * TODO: This class will actually read data from disk as well, and therefore should
-     * probably be renamed. It analyzes the URI and decides whether to make an  HTTP request
-     * or to read from disk.
-     */
-    class OSGEARTH_EXPORT HTTPClient
-    {
-    public:
-        /**
-         * Returns true is the result code represents a recoverable situation,
-         * i.e. one in which retrying might work.
-         */
-        static bool isRecoverable( ReadResult::Code code )
-        {
-            return
-                code == ReadResult::RESULT_OK ||                
-                code == ReadResult::RESULT_SERVER_ERROR ||
-                code == ReadResult::RESULT_TIMEOUT ||
-                code == ReadResult::RESULT_CANCELED;
-        }
-
-        /** Gest the user-agent string that all HTTP requests will use.
-            TODO: This should probably move into the Registry */
-        static const std::string& getUserAgent();
-
-        /** Sets a user-agent string to use in all HTTP requests.
-            TODO: This should probably move into the Registry */
-        static void setUserAgent(const std::string& userAgent);
-
-        /** Sets up proxy info to use in all HTTP requests.
-            TODO: This should probably move into the Registry */
-        static void setProxySettings( const ProxySettings &proxySettings );
-
-        /**
-           Gets the timeout in seconds to use for HTTP requests.*/
-        static long getTimeout();
-
-        /**
-           Sets the timeout in seconds to use for HTTP requests.
-           Setting to 0 (default) is infinite timeout */
-        static void setTimeout( long timeout );
-
-        /**
-           Gets the timeout in seconds to use for HTTP connect requests.*/
-        static long getConnectTimeout();
-
-        /**
-           Sets the timeout in seconds to use for HTTP connect requests.
-           Setting to 0 (default) is infinite timeout */
-        static void setConnectTimeout( long timeout );
-
-        /**
-         * Gets the URLRewriter that is used to modify urls before sending them to the server
-         */
-        static URLRewriter* getURLRewriter();
-
-        /**
-         * Sets the URLRewriter that is used to modify urls before sending them to the server         
-         */
-        static void setURLRewriter( URLRewriter* rewriter );
-
-		static CurlConfigHandler* getCurlConfigHandler();
-
-		/**
-		* Sets the CurlConfigHandler to configurate the CURL library. It can be used for apply client certificates
-		*/
-		static void setCurlConfighandler(CurlConfigHandler* handler);
-		
-		/**
-         * One time thread safe initialization. In osgEarth, you don't need
-         * to call this directly; osgEarth::Registry will call it at
-         * startup.
-         */
-        static void globalInit();
-
-
-    public:
-        /**
-         * Reads an image.
-         */
-        static ReadResult readImage(
-            const HTTPRequest&    request,
-            const osgDB::Options* dbOptions =0L,
-            ProgressCallback*     progress  =0L );
-
-        /**
-         * Reads an osg::Node.
-         */
-        static ReadResult readNode(
-            const HTTPRequest&    request,
-            const osgDB::Options* dbOptions =0L,
-            ProgressCallback*     progress  =0L );
-
-        /**
-         * Reads an object.
-         */
-        static ReadResult readObject(
-            const HTTPRequest&    request,
-            const osgDB::Options* dbOptions =0L,
-            ProgressCallback*     progress  =0L );
-
-        /**
-         * Reads a string.
-         */
-        static ReadResult readString(
-            const HTTPRequest&    request,
-            const osgDB::Options* dbOptions =0L,
-            ProgressCallback*     progress  =0L );
-
-        /**
-         * Downloads a file directly to disk.
-         */
-        static bool download(
-            const std::string& uri,
-            const std::string& localPath );
-
-    public:
-
-        /**
-         * Performs an HTTP "GET".
-         */
-        static HTTPResponse get( const HTTPRequest&    request,
-                                 const osgDB::Options* dbOptions =0L,
-                                 ProgressCallback*     progress  =0L );
-
-        static HTTPResponse get( const std::string&    url,
-                                 const osgDB::Options* options  =0L,
-                                 ProgressCallback*     progress =0L );
-
-    public:
-        HTTPClient();
-        virtual ~HTTPClient();
-
-    private:
-
-        void readOptions( const osgDB::ReaderWriter::Options* options, std::string &proxy_host, std::string &proxy_port ) const;
-
-        HTTPResponse doGet( const HTTPRequest&    request,
-                            const osgDB::Options* options  =0L,
-                            ProgressCallback*     callback =0L ) const;
-        
-        ReadResult doReadObject(
-            const HTTPRequest&    request,
-            const osgDB::Options* dbOptions,
-            ProgressCallback*     progress );
-
-        ReadResult doReadImage(
-            const HTTPRequest&    request,
-            const osgDB::Options* dbOptions,
-            ProgressCallback*     progress );
-
-        ReadResult doReadNode(
-            const HTTPRequest&    request,
-            const osgDB::Options* dbOptions,
-            ProgressCallback*     progress );
-
-        ReadResult doReadString(
-            const HTTPRequest&    request,
-            const osgDB::Options* dbOptions,
-            ProgressCallback*     progress );
-
-        /**
-         * Convenience method for downloading a URL directly to a file
-         */
-        bool doDownload(const std::string& url, const std::string& filename);
-
-    private:
-        void*       _curl_handle;
-        std::string _previousPassword;
-        long        _previousHttpAuthentication;
-        bool        _initialized;
-        long        _simResponseCode;
-
-        void initialize() const;
-        void initializeImpl();
-
-
-        static HTTPClient& getClient();
-
-    private:
-        void decodeMultipartStream(
-            const std::string&   boundary,
-            HTTPResponse::Part*  input,
-            HTTPResponse::Parts& output) const;
-    };
-}
-
-#endif // OSGEARTH_HTTP_CLIENT_H
->>>>>>> c9426661
+/* -*-c++-*- */
+/* osgEarth - Dynamic map generation toolkit for OpenSceneGraph
+ * Copyright 2008-2013 Pelican Mapping
+ * http://osgearth.org
+ *
+ * osgEarth is free software; you can redistribute it and/or modify
+ * it under the terms of the GNU Lesser General Public License as published by
+ * the Free Software Foundation; either version 2 of the License, or
+ * (at your option) any later version.
+ *
+ * This program is distributed in the hope that it will be useful,
+ * but WITHOUT ANY WARRANTY; without even the implied warranty of
+ * MERCHANTABILITY or FITNESS FOR A PARTICULAR PURPOSE.  See the
+ * GNU Lesser General Public License for more details.
+ *
+ * You should have received a copy of the GNU Lesser General Public License
+ * along with this program.  If not, see <http://www.gnu.org/licenses/>
+ */
+#ifndef OSGEARTH_HTTP_CLIENT_H
+#define OSGEARTH_HTTP_CLIENT_H 1
+
+#include <osgEarth/Common>
+#include <osgEarth/IOTypes>
+#include <osg/ref_ptr>
+#include <osg/Referenced>
+#include <osgDB/ReaderWriter>
+#include <sstream>
+#include <iostream>
+#include <string>
+#include <map>
+#include <vector>
+
+namespace osgEarth
+{
+    class ProgressCallback;
+
+    /**
+     * Proxy server configuration.
+     */
+    class OSGEARTH_EXPORT ProxySettings
+    {
+    public:
+        ProxySettings( const Config& conf =Config() );
+        ProxySettings( const std::string& host, int port );
+
+        virtual ~ProxySettings() { }
+
+        std::string& hostName() { return _hostName; }
+        const std::string& hostName() const { return _hostName; }
+
+        int& port() { return _port; }
+        const int& port() const { return _port; }
+
+        std::string& userName() { return _userName; }
+        const std::string& userName() const { return _userName; }
+
+        std::string& password() { return _password; }
+        const std::string& password() const { return _password; }
+
+        void apply(osgDB::Options* dbOptions) const;
+        static bool fromOptions( const osgDB::Options* dbOptions, optional<ProxySettings>& out );
+
+    public:
+        virtual Config getConfig() const;
+        virtual void mergeConfig( const Config& conf );
+
+    protected:
+        std::string _hostName;
+        int _port;
+        std::string _userName;
+        std::string _password;
+    };
+
+    typedef std::map<std::string,std::string> Headers;
+
+
+    /**
+     * An HTTP request for use with the HTTPClient class.
+     */
+    class OSGEARTH_EXPORT HTTPRequest
+    {
+    public:
+        /** Constructs a new HTTP request that will acces the specified base URL. */
+        HTTPRequest( const std::string& url );
+
+        /** copy constructor. */
+        HTTPRequest( const HTTPRequest& rhs );
+
+        /** dtor */
+        virtual ~HTTPRequest() { }
+
+        /** Adds an HTTP parameter to the request query string. */
+        void addParameter( const std::string& name, const std::string& value );
+        void addParameter( const std::string& name, int value );
+        void addParameter( const std::string& name, double value );        
+        
+        typedef std::map<std::string,std::string> Parameters;
+
+        /** Ready-only access to the parameter list (as built with addParameter) */
+        const Parameters& getParameters() const;        
+
+        void addHeader( const std::string& name, const std::string& value );
+
+        const Headers& getHeaders() const;
+
+        /**
+         * Sets the last modified date of any locally cached data for this request.  This will 
+         * automatically add a If-Modified-Since header to the request
+         */
+        void setLastModified( const DateTime &lastModified );
+
+        /** Gets a copy of the complete URL (base URL + query string) for this request */
+        std::string getURL() const;
+        
+    private:
+        Parameters _parameters;
+        Headers _headers;
+        std::string _url;
+    };
+
+    /**
+     * An HTTP response object for use with the HTTPClient class - supports
+     * multi-part mime responses.
+     */
+    class OSGEARTH_EXPORT HTTPResponse
+    {
+    public:
+        enum Code {
+            NONE         = 0,
+            OK           = 200,
+            NOT_MODIFIED = 304,
+            BAD_REQUEST  = 400,
+            NOT_FOUND    = 404,
+            CONFLICT     = 409,
+            SERVER_ERROR = 500
+        };
+
+    public:
+        /** Constructs a response with the specified HTTP response code */
+        HTTPResponse( long code =0L );
+
+        /** Copy constructor */
+        HTTPResponse( const HTTPResponse& rhs );
+
+        /** dtor */
+        virtual ~HTTPResponse() { }
+
+        /** Gets the HTTP response code (Code) in this response */
+        unsigned getCode() const;
+
+        /** True is the HTTP response code is OK (200) */
+        bool isOK() const;
+
+        /** True if the request associated with this response was cancelled before it completed */
+        bool isCancelled() const;
+
+        /** Gets the number of parts in a (possibly multipart mime) response */
+        unsigned int getNumParts() const;
+
+        /** Gets the input stream for the nth part in the response */
+        std::istream& getPartStream( unsigned int n ) const;
+
+        /** Gets the nth response part as a string */
+        std::string getPartAsString( unsigned int n ) const;
+
+        /** Gets the length of the nth response part */
+        unsigned int getPartSize( unsigned int n ) const;
+        
+        /** Gets the HTTP header associated with the nth multipart/mime response part */
+        const std::string& getPartHeader( unsigned int n, const std::string& name ) const;
+
+        /** Gets the master mime-type returned by the request */
+        const std::string& getMimeType() const;
+
+        /** How long did it take to fetch this response (in seconds) */
+        double getDuration() const { return _duration_s; }        
+
+    private:
+        struct Part : public osg::Referenced
+        {
+            Part() : _size(0) { }            
+            Headers _headers;
+            unsigned int _size;
+            std::stringstream _stream;
+        };
+        typedef std::vector< osg::ref_ptr<Part> > Parts;
+        Parts       _parts;
+        long        _response_code;
+        std::string _mimeType;
+        bool        _cancelled;
+        double      _duration_s;
+
+        Config getHeadersAsConfig() const;
+
+        friend class HTTPClient;
+    };
+
+    /**
+     * Object that lets you modify and incoming URL before it's passed to the server
+     */
+    struct OSGEARTH_EXPORT URLRewriter : public osg::Referenced
+    {    
+        virtual std::string rewrite( const std::string& url ) = 0;
+    };
+
+	/**
+	 *
+	 * A CURL configuration handler to apply CURL settings. It can be used for setting client certificates
+	 */
+	struct OSGEARTH_EXPORT CurlConfigHandler : public osg::Referenced
+	{
+		virtual void onInitialize(void* curl_handle) = 0;
+		virtual void onGet(void* curl_handle) = 0;
+	};
+	
+	/**
+     * Utility class for making HTTP requests.
+     *
+     * TODO: This class will actually read data from disk as well, and therefore should
+     * probably be renamed. It analyzes the URI and decides whether to make an  HTTP request
+     * or to read from disk.
+     */
+    class OSGEARTH_EXPORT HTTPClient
+    {
+    public:
+        /**
+         * Returns true is the result code represents a recoverable situation,
+         * i.e. one in which retrying might work.
+         */
+        static bool isRecoverable( ReadResult::Code code )
+        {
+            return
+                code == ReadResult::RESULT_OK ||                
+                code == ReadResult::RESULT_SERVER_ERROR ||
+                code == ReadResult::RESULT_TIMEOUT ||
+                code == ReadResult::RESULT_CANCELED;
+        }
+
+        /** Gest the user-agent string that all HTTP requests will use.
+            TODO: This should probably move into the Registry */
+        static const std::string& getUserAgent();
+
+        /** Sets a user-agent string to use in all HTTP requests.
+            TODO: This should probably move into the Registry */
+        static void setUserAgent(const std::string& userAgent);
+
+        /** Sets up proxy info to use in all HTTP requests.
+            TODO: This should probably move into the Registry */
+        static void setProxySettings( const ProxySettings &proxySettings );
+
+        /**
+           Gets the timeout in seconds to use for HTTP requests.*/
+        static long getTimeout();
+
+        /**
+           Sets the timeout in seconds to use for HTTP requests.
+           Setting to 0 (default) is infinite timeout */
+        static void setTimeout( long timeout );
+
+        /**
+           Gets the timeout in seconds to use for HTTP connect requests.*/
+        static long getConnectTimeout();
+
+        /**
+           Sets the timeout in seconds to use for HTTP connect requests.
+           Setting to 0 (default) is infinite timeout */
+        static void setConnectTimeout( long timeout );
+
+        /**
+         * Gets the URLRewriter that is used to modify urls before sending them to the server
+         */
+        static URLRewriter* getURLRewriter();
+
+        /**
+         * Sets the URLRewriter that is used to modify urls before sending them to the server         
+         */
+        static void setURLRewriter( URLRewriter* rewriter );
+
+		static CurlConfigHandler* getCurlConfigHandler();
+
+		/**
+		* Sets the CurlConfigHandler to configurate the CURL library. It can be used for apply client certificates
+		*/
+		static void setCurlConfighandler(CurlConfigHandler* handler);
+		
+		/**
+         * One time thread safe initialization. In osgEarth, you don't need
+         * to call this directly; osgEarth::Registry will call it at
+         * startup.
+         */
+        static void globalInit();
+
+
+    public:
+        /**
+         * Reads an image.
+         */
+        static ReadResult readImage(
+            const HTTPRequest&    request,
+            const osgDB::Options* dbOptions =0L,
+            ProgressCallback*     progress  =0L );
+
+        /**
+         * Reads an osg::Node.
+         */
+        static ReadResult readNode(
+            const HTTPRequest&    request,
+            const osgDB::Options* dbOptions =0L,
+            ProgressCallback*     progress  =0L );
+
+        /**
+         * Reads an object.
+         */
+        static ReadResult readObject(
+            const HTTPRequest&    request,
+            const osgDB::Options* dbOptions =0L,
+            ProgressCallback*     progress  =0L );
+
+        /**
+         * Reads a string.
+         */
+        static ReadResult readString(
+            const HTTPRequest&    request,
+            const osgDB::Options* dbOptions =0L,
+            ProgressCallback*     progress  =0L );
+
+        /**
+         * Downloads a file directly to disk.
+         */
+        static bool download(
+            const std::string& uri,
+            const std::string& localPath );
+
+    public:
+
+        /**
+         * Performs an HTTP "GET".
+         */
+        static HTTPResponse get( const HTTPRequest&    request,
+                                 const osgDB::Options* dbOptions =0L,
+                                 ProgressCallback*     progress  =0L );
+
+        static HTTPResponse get( const std::string&    url,
+                                 const osgDB::Options* options  =0L,
+                                 ProgressCallback*     progress =0L );
+
+    public:
+        HTTPClient();
+        virtual ~HTTPClient();
+
+    private:
+
+        void readOptions( const osgDB::ReaderWriter::Options* options, std::string &proxy_host, std::string &proxy_port ) const;
+
+        HTTPResponse doGet( const HTTPRequest&    request,
+                            const osgDB::Options* options  =0L,
+                            ProgressCallback*     callback =0L ) const;
+        
+        ReadResult doReadObject(
+            const HTTPRequest&    request,
+            const osgDB::Options* dbOptions,
+            ProgressCallback*     progress );
+
+        ReadResult doReadImage(
+            const HTTPRequest&    request,
+            const osgDB::Options* dbOptions,
+            ProgressCallback*     progress );
+
+        ReadResult doReadNode(
+            const HTTPRequest&    request,
+            const osgDB::Options* dbOptions,
+            ProgressCallback*     progress );
+
+        ReadResult doReadString(
+            const HTTPRequest&    request,
+            const osgDB::Options* dbOptions,
+            ProgressCallback*     progress );
+
+        /**
+         * Convenience method for downloading a URL directly to a file
+         */
+        bool doDownload(const std::string& url, const std::string& filename);
+
+    private:
+        void*       _curl_handle;
+        std::string _previousPassword;
+        long        _previousHttpAuthentication;
+        bool        _initialized;
+        long        _simResponseCode;
+
+        void initialize() const;
+        void initializeImpl();
+
+
+        static HTTPClient& getClient();
+
+    private:
+        void decodeMultipartStream(
+            const std::string&   boundary,
+            HTTPResponse::Part*  input,
+            HTTPResponse::Parts& output) const;
+    };
+}
+
+#endif // OSGEARTH_HTTP_CLIENT_H