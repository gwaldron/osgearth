--- conflicted
+++ resolved
@@ -57,20 +57,6 @@
 }
 
 Registry::Registry() :
-<<<<<<< HEAD
-    osg::Referenced     ( true ),
-    _gdal_registered    ( false ),
-    _numGdalMutexGets   ( 0 ),
-    _uidGen             ( 0 ),
-    _caps               ( 0L ),
-    _defaultFont        ( 0L ),
-    _terrainEngineDriver( "rex" ),
-    _cacheDriver        ( "filesystem" ),
-    _overrideCachePolicyInitialized( false ),
-    _threadPoolSize(2u),
-    _devicePixelRatio(1.0f),
-    _maxVertsPerDrawable(65535)
-=======
 osg::Referenced     ( true ),
 _gdal_registered    ( false ),
 _numGdalMutexGets   ( 0 ),
@@ -83,7 +69,6 @@
 _threadPoolSize(2u),
 _devicePixelRatio(1.0f),
 _maxVertsPerDrawable(USHRT_MAX)
->>>>>>> caf9403f
 {
     // set up GDAL and OGR.
     OGRRegisterAll();
