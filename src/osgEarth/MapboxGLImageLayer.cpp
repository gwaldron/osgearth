--- conflicted
+++ resolved
@@ -234,7 +234,7 @@
             featureSource->setURL(uri);
             if (featureSource->open().isError())
             {
-                OE_WARN << "[MapboxGLImageLayer] Failed to open: " << url() << std::endl;
+                OE_WARN << "[MapBoxGLImageLayer] Failed to open: " << url() << std::endl;
             }
             _featureSource = featureSource.get();
         }
@@ -245,7 +245,10 @@
             osg::ref_ptr< MVTFeatureSource > featureSource = new MVTFeatureSource();
             featureSource->setReadOptions(options);
             featureSource->setURL(uri);
-            featureSource->open();
+            if (featureSource->open().isError())
+            {
+                OE_WARN << "[MapBoxGLImageLayer] Failed to open: " << url() << std::endl;
+            }
             _featureSource = featureSource.get();
         }
         else if (type() == "vector")
@@ -261,7 +264,10 @@
                 featureSource->setReadOptions(options);
                 // Not necessarily?
                 featureSource->options().profile() = ProfileOptions("spherical-mercator");
-                featureSource->open();
+                if (featureSource->open().isError())
+                {
+                    OE_WARN << "[MapBoxGLImageLayer] Failed to open: " << *uri << std::endl;
+                }
                 _featureSource = featureSource.get();
             }
             else
@@ -298,11 +304,18 @@
                         featureSource->setReadOptions(options);
                         // Not necessarily?
                         featureSource->options().profile() = ProfileOptions("spherical-mercator");
-                        featureSource->open();
+                        if (featureSource->open().isError())
+                        {
+                            OE_WARN << "[MapBoxGLImageLayer] Failed to open: " << *uri << std::endl;
+                        }
                         _featureSource = featureSource.get();
-                    }                    
-                }
-            }
+                    }
+                }
+            }
+        }
+        else
+        {
+            OE_WARN << "[MapBoxGLImageLayer] Unexpected type: " << type() << std::endl;
         }
     }
 }
@@ -674,7 +687,7 @@
                 // TODO:  This is a layout property, not a paint property
                 getIfSet(layout, "text-field", layer.paint().textField());
                 getIfSet(layout, "text-size", layer.paint().textSize());
-                getIfSet(layout, "text-anchor", layer.paint().textAnchor());                
+                getIfSet(layout, "text-anchor", layer.paint().textAnchor());
                 // Just grab the first font for now from the fonts array.
                 if (layout.isMember("text-font"))
                 {
@@ -741,10 +754,6 @@
                 library->addResource(skin);
             }
         }
-    }
-    else
-    {
-        OE_WARN << "[MapBoxGLImageLayer] Could not find image : " << imagePath.full() << std::endl;
     }
     return library;
 }
@@ -1364,12 +1373,6 @@
                             style.getOrCreateSymbol<TextSymbol>()->font() = layer.paint().textFont().get();
                         }
                     }
-<<<<<<< HEAD
-                    style.getOrCreateSymbol<TextSymbol>()->fill()->color() = layer.paint().textColor().evaluate(key.getLOD());
-                    style.getOrCreateSymbol<TextSymbol>()->halo()->color() = layer.paint().textHaloColor().evaluate(key.getLOD());
-                    style.getOrCreateSymbol<TextSymbol>()->size()->setLiteral(layer.paint().textSize().evaluate(key.getLOD()));
-=======
->>>>>>> 2192fdfe
 
                     if (layer.paint().iconImage().isSet())
                     {
