/* -*-c++-*- */
/* osgEarth - Dynamic map generation toolkit for OpenSceneGraph
* Copyright 2008-2013 Pelican Mapping
* http://osgearth.org
*
* osgEarth is free software; you can redistribute it and/or modify
* it under the terms of the GNU Lesser General Public License as published by
* the Free Software Foundation; either version 2 of the License, or
* (at your option) any later version.
*
* This program is distributed in the hope that it will be useful,
* but WITHOUT ANY WARRANTY; without even the implied warranty of
* MERCHANTABILITY or FITNESS FOR A PARTICULAR PURPOSE.  See the
* GNU Lesser General Public License for more details.
*
* You should have received a copy of the GNU Lesser General Public License
* along with this program.  If not, see <http://www.gnu.org/licenses/>
*/

#include <osgEarth/TileSource>
#include <osgEarth/FileUtils>
#include <osgEarth/Registry>
#include <osgEarth/ImageUtils>
#include <osgEarth/URI>
#include <osgEarth/HeightFieldUtils>

#include <osgDB/FileNameUtils>
#include <osgDB/FileUtils>
#include <osgDB/Registry>
#include <osgDB/ReadFile>
#include <osgDB/WriteFile>
#include <osgDB/ImageOptions>

#include <sstream>
#include <stdlib.h>
#include <memory.h>

#include <gdal_priv.h>
#include <gdalwarper.h>
#include <ogr_spatialref.h>

#include "GDALOptions"

#define LC "[GDAL driver] "

#define INDENT ""

// From easyrgb.com
float Hue_2_RGB( float v1, float v2, float vH )
{
   if ( vH < 0 ) vH += 1;
   if ( vH > 1 ) vH -= 1;
   if ( ( 6 * vH ) < 1 ) return ( v1 + ( v2 - v1 ) * 6 * vH );
   if ( ( 2 * vH ) < 1 ) return ( v2 );
   if ( ( 3 * vH ) < 2 ) return ( v1 + ( v2 - v1 ) * ( ( 2 / 3 ) - vH ) * 6 );
   return ( v1 );
}

#if (GDAL_VERSION_MAJOR > 1 || (GDAL_VERSION_MAJOR >= 1 && GDAL_VERSION_MINOR >= 5))
#  define GDAL_VERSION_1_5_OR_NEWER 1
#endif

#if (GDAL_VERSION_MAJOR > 1 || (GDAL_VERSION_MAJOR >= 1 && GDAL_VERSION_MINOR >= 6))
#  define GDAL_VERSION_1_6_OR_NEWER 1
#endif

#ifndef GDAL_VERSION_1_5_OR_NEWER
#  error "**** GDAL 1.5 or newer required ****"
#endif

//GDAL proxy is only available after GDAL 1.6
#if GDAL_VERSION_1_6_OR_NEWER
#  include <gdal_proxy.h>
#endif

#include <cpl_string.h>

//GDAL VRT api is only available after 1.5.0
#include <gdal_vrt.h>

using namespace std;
using namespace osgEarth;
using namespace osgEarth::Drivers;

#define GEOTRSFRM_TOPLEFT_X            0
#define GEOTRSFRM_WE_RES               1
#define GEOTRSFRM_ROTATION_PARAM1      2
#define GEOTRSFRM_TOPLEFT_Y            3
#define GEOTRSFRM_ROTATION_PARAM2      4
#define GEOTRSFRM_NS_RES               5



typedef enum
{
    LOWEST_RESOLUTION,
    HIGHEST_RESOLUTION,
    AVERAGE_RESOLUTION
} ResolutionStrategy;

typedef struct
{
    int    isFileOK;
    int    nRasterXSize;
    int    nRasterYSize;
    double adfGeoTransform[6];
    int    nBlockXSize;
    int    nBlockYSize;
} DatasetProperty;

typedef struct
{
    GDALColorInterp        colorInterpretation;
    GDALDataType           dataType;
    GDALColorTableH        colorTable;
    int                    bHasNoData;
    double                 noDataValue;
} BandProperty;

static void
getFiles(const std::string &file, const std::vector<std::string> &exts, const std::vector<std::string> &blackExts, std::vector<std::string> &files)
{
    if (osgDB::fileType(file) == osgDB::DIRECTORY)
    {
        osgDB::DirectoryContents contents = osgDB::getDirectoryContents(file);
        for (osgDB::DirectoryContents::iterator itr = contents.begin(); itr != contents.end(); ++itr)
        {
            if (*itr == "." || *itr == "..") continue;
            std::string f = osgDB::concatPaths(file, *itr);
            getFiles(f, exts, blackExts, files);
        }
    }
    else
    {
		std::string ext = osgDB::getFileExtension(file);
        bool fileValid = false;
        //If we have no _extensions specified, assume we should try everything
        if (exts.size() == 0)
        {
            fileValid = true;
        }
        else
        {
            //Only accept files with the given _extensions
            for (unsigned int i = 0; i < exts.size(); ++i)
            {
                if (osgDB::equalCaseInsensitive(ext, exts[i]))
                {
                    fileValid = true;
                    break;
                }
            }
		}

		//Ignore any files that have blacklisted extensions
        for (unsigned int i = 0; i < blackExts.size(); ++i)
        {
			if (osgDB::equalCaseInsensitive(ext, blackExts[i]))
			{
				fileValid = false;
				break;
			}
		}
        
        if (fileValid)
        {
          files.push_back(osgDB::convertFileNameToNativeStyle(file));
        }
    }
}

// "build_vrt()" is adapted from the gdalbuildvrt application. Following is
// the copyright notice from the source. The original code can be found at
// http://trac.osgeo.org/gdal/browser/trunk/gdal/apps/gdalbuildvrt.cpp

/******************************************************************************
 * Copyright (c) 2007, Even Rouault
 *
 * Permission is hereby granted, free of charge, to any person obtaining a
 * copy of this software and associated documentation files (the "Software"),
 * to deal in the Software without restriction, including without limitation
 * the rights to use, copy, modify, merge, publish, distribute, sublicense,
 * and/or sell copies of the Software, and to permit persons to whom the
 * Software is furnished to do so, subject to the following conditions:
 *
 * The above copyright notice and this permission notice shall be included
 * in all copies or substantial portions of the Software.
 *
 * THE SOFTWARE IS PROVIDED "AS IS", WITHOUT WARRANTY OF ANY KIND, EXPRESS
 * OR IMPLIED, INCLUDING BUT NOT LIMITED TO THE WARRANTIES OF MERCHANTABILITY,
 * FITNESS FOR A PARTICULAR PURPOSE AND NONINFRINGEMENT. IN NO EVENT SHALL
 * THE AUTHORS OR COPYRIGHT HOLDERS BE LIABLE FOR ANY CLAIM, DAMAGES OR OTHER
 * LIABILITY, WHETHER IN AN ACTION OF CONTRACT, TORT OR OTHERWISE, ARISING
 * FROM, OUT OF OR IN CONNECTION WITH THE SOFTWARE OR THE USE OR OTHER
 * DEALINGS IN THE SOFTWARE.
 ****************************************************************************/
static GDALDatasetH
build_vrt(std::vector<std::string> &files, ResolutionStrategy resolutionStrategy)
{
    GDAL_SCOPED_LOCK;

    char* projectionRef = NULL;
    int nBands = 0;
    BandProperty* bandProperties = NULL;
    double minX = 0, minY = 0, maxX = 0, maxY = 0;
    int i,j;
    double we_res = 0;
    double ns_res = 0;
    int rasterXSize;
    int rasterYSize;
    int nCount = 0;
    int bFirst = TRUE;
    VRTDatasetH hVRTDS = NULL;

    int nInputFiles = files.size();

    DatasetProperty* psDatasetProperties =
            (DatasetProperty*) CPLMalloc(nInputFiles*sizeof(DatasetProperty));

    for(i=0;i<nInputFiles;i++)
    {
        const char* dsFileName = files[i].c_str();

        GDALTermProgress( 1.0 * (i+1) / nInputFiles, NULL, NULL);

        GDALDatasetH hDS = GDALOpen(dsFileName, GA_ReadOnly );
        psDatasetProperties[i].isFileOK = FALSE;

        if (hDS)
        {
            const char* proj = GDALGetProjectionRef(hDS);
            if (!proj || strlen(proj) == 0)
            {                
                std::string prjLocation = osgDB::getNameLessExtension( std::string(dsFileName) ) + std::string(".prj");
                ReadResult r = URI(prjLocation).readString();
                if ( r.succeeded() )
                {
                    proj = CPLStrdup( r.getString().c_str() );
                }                
            }

            GDALGetGeoTransform(hDS, psDatasetProperties[i].adfGeoTransform);
            if (psDatasetProperties[i].adfGeoTransform[GEOTRSFRM_ROTATION_PARAM1] != 0 ||
                psDatasetProperties[i].adfGeoTransform[GEOTRSFRM_ROTATION_PARAM2] != 0)
            {
                fprintf( stderr, "GDAL Driver does not support rotated geo transforms. Skipping %s\n",
                             dsFileName);
                GDALClose(hDS);
                continue;
            }
            if (psDatasetProperties[i].adfGeoTransform[GEOTRSFRM_NS_RES] >= 0)
            {
                fprintf( stderr, "GDAL Driver does not support positive NS resolution. Skipping %s\n",
                             dsFileName);
                GDALClose(hDS);
                continue;
            }
            psDatasetProperties[i].nRasterXSize = GDALGetRasterXSize(hDS);
            psDatasetProperties[i].nRasterYSize = GDALGetRasterYSize(hDS);
            double product_minX = psDatasetProperties[i].adfGeoTransform[GEOTRSFRM_TOPLEFT_X];
            double product_maxY = psDatasetProperties[i].adfGeoTransform[GEOTRSFRM_TOPLEFT_Y];
            double product_maxX = product_minX +
                        GDALGetRasterXSize(hDS) * psDatasetProperties[i].adfGeoTransform[GEOTRSFRM_WE_RES];
            double product_minY = product_maxY +
                        GDALGetRasterYSize(hDS) * psDatasetProperties[i].adfGeoTransform[GEOTRSFRM_NS_RES];

            GDALGetBlockSize(GDALGetRasterBand( hDS, 1 ),
                             &psDatasetProperties[i].nBlockXSize,
                             &psDatasetProperties[i].nBlockYSize);

            if (bFirst)
            {
                if (proj)
                    projectionRef = CPLStrdup(proj);
                minX = product_minX;
                minY = product_minY;
                maxX = product_maxX;
                maxY = product_maxY;
                nBands = GDALGetRasterCount(hDS);
                bandProperties = (BandProperty*)CPLMalloc(nBands*sizeof(BandProperty));
                for(j=0;j<nBands;j++)
                {
                    GDALRasterBandH hRasterBand = GDALGetRasterBand( hDS, j+1 );
                    bandProperties[j].colorInterpretation = GDALGetRasterColorInterpretation(hRasterBand);
                    bandProperties[j].dataType = GDALGetRasterDataType(hRasterBand);
                    if (bandProperties[j].colorInterpretation == GCI_PaletteIndex)
                    {
                        bandProperties[j].colorTable = GDALGetRasterColorTable( hRasterBand );
                        if (bandProperties[j].colorTable)
                        {
                            bandProperties[j].colorTable = GDALCloneColorTable(bandProperties[j].colorTable);
                        }
                    }
                    else
                        bandProperties[j].colorTable = 0;
                    bandProperties[j].noDataValue = GDALGetRasterNoDataValue(hRasterBand, &bandProperties[j].bHasNoData);
                }
            }
            else
            {
                if ((proj != NULL && projectionRef == NULL) ||
                    (proj == NULL && projectionRef != NULL) ||
                    (proj != NULL && projectionRef != NULL && EQUAL(proj, projectionRef) == FALSE))
                {
                    fprintf( stderr, "gdalbuildvrt does not support heterogenous projection. Skipping %s\n",dsFileName);
                    GDALClose(hDS);
                    continue;
                }
                int _nBands = GDALGetRasterCount(hDS);
                if (nBands != _nBands)
                {
                    fprintf( stderr, "gdalbuildvrt does not support heterogenous band numbers. Skipping %s\n",
                             dsFileName);
                    GDALClose(hDS);
                    continue;
                }
                for(j=0;j<nBands;j++)
                {
                    GDALRasterBandH hRasterBand = GDALGetRasterBand( hDS, j+1 );
                    if (bandProperties[j].colorInterpretation != GDALGetRasterColorInterpretation(hRasterBand) ||
                        bandProperties[j].dataType != GDALGetRasterDataType(hRasterBand))
                    {
                        fprintf( stderr, "gdalbuildvrt does not support heterogenous band characteristics. Skipping %s\n",
                             dsFileName);
                        GDALClose(hDS);
                    }
                    if (bandProperties[j].colorTable)
                    {
                        GDALColorTableH colorTable = GDALGetRasterColorTable( hRasterBand );
                        if (colorTable == NULL ||
                            GDALGetColorEntryCount(colorTable) != GDALGetColorEntryCount(bandProperties[j].colorTable))
                        {
                            fprintf( stderr, "gdalbuildvrt does not support heterogenous band characteristics. Skipping %s\n",
                             dsFileName);
                            GDALClose(hDS);
                            break;
                        }
                        /* We should check that the palette are the same too ! */
                    }
                }
                if (j != nBands)
                    continue;
                if (product_minX < minX) minX = product_minX;
                if (product_minY < minY) minY = product_minY;
                if (product_maxX > maxX) maxX = product_maxX;
                if (product_maxY > maxY) maxY = product_maxY;
            }
            if (resolutionStrategy == AVERAGE_RESOLUTION)
            {
                we_res += psDatasetProperties[i].adfGeoTransform[GEOTRSFRM_WE_RES];
                ns_res += psDatasetProperties[i].adfGeoTransform[GEOTRSFRM_NS_RES];
            }
            else
            {
                if (bFirst)
                {
                    we_res = psDatasetProperties[i].adfGeoTransform[GEOTRSFRM_WE_RES];
                    ns_res = psDatasetProperties[i].adfGeoTransform[GEOTRSFRM_NS_RES];
                }
                else if (resolutionStrategy == HIGHEST_RESOLUTION)
                {
                    we_res = MIN(we_res, psDatasetProperties[i].adfGeoTransform[GEOTRSFRM_WE_RES]);
                    /* Yes : as ns_res is negative, the highest resolution is the max value */
                    ns_res = MAX(ns_res, psDatasetProperties[i].adfGeoTransform[GEOTRSFRM_NS_RES]);
                }
                else
                {
                    we_res = MAX(we_res, psDatasetProperties[i].adfGeoTransform[GEOTRSFRM_WE_RES]);
                    /* Yes : as ns_res is negative, the lowest resolution is the min value */
                    ns_res = MIN(ns_res, psDatasetProperties[i].adfGeoTransform[GEOTRSFRM_NS_RES]);
                }
            }

            psDatasetProperties[i].isFileOK = 1;
            nCount ++;
            bFirst = FALSE;
            GDALClose(hDS);
        }
        else
        {
            fprintf( stderr, "Warning : can't open %s. Skipping it\n", dsFileName);
        }
    }
    
    if (nCount == 0)
        goto end;
    
    if (resolutionStrategy == AVERAGE_RESOLUTION)
    {
        we_res /= nCount;
        ns_res /= nCount;
    }
    
    rasterXSize = (int)(0.5 + (maxX - minX) / we_res);
    rasterYSize = (int)(0.5 + (maxY - minY) / -ns_res);
    
    hVRTDS = VRTCreate(rasterXSize, rasterYSize);
    
    if (projectionRef)
    {
        //OE_NOTICE << "Setting projection to " << projectionRef << std::endl;
        GDALSetProjection(hVRTDS, projectionRef);
    }
    
    double adfGeoTransform[6];
    adfGeoTransform[GEOTRSFRM_TOPLEFT_X] = minX;
    adfGeoTransform[GEOTRSFRM_WE_RES] = we_res;
    adfGeoTransform[GEOTRSFRM_ROTATION_PARAM1] = 0;
    adfGeoTransform[GEOTRSFRM_TOPLEFT_Y] = maxY;
    adfGeoTransform[GEOTRSFRM_ROTATION_PARAM2] = 0;
    adfGeoTransform[GEOTRSFRM_NS_RES] = ns_res;
    GDALSetGeoTransform(hVRTDS, adfGeoTransform);
    
    for(j=0;j<nBands;j++)
    {
        GDALRasterBandH hBand;
        GDALAddBand(hVRTDS, bandProperties[j].dataType, NULL);
        hBand = GDALGetRasterBand(hVRTDS, j+1);
        GDALSetRasterColorInterpretation(hBand, bandProperties[j].colorInterpretation);
        if (bandProperties[j].colorInterpretation == GCI_PaletteIndex)
        {
            GDALSetRasterColorTable(hBand, bandProperties[j].colorTable);
        }
        if (bandProperties[j].bHasNoData)
            GDALSetRasterNoDataValue(hBand, bandProperties[j].noDataValue);
    }

    for(i=0;i<nInputFiles;i++)
    {
        if (psDatasetProperties[i].isFileOK == 0)
            continue;
        const char* dsFileName = files[i].c_str();

        bool isProxy = true;

#if GDAL_VERSION_1_6_OR_NEWER

        //Use a proxy dataset if possible.  This helps with huge amount of files to keep the # of handles down
        GDALProxyPoolDatasetH hDS =
               GDALProxyPoolDatasetCreate(dsFileName,
                                         psDatasetProperties[i].nRasterXSize,
                                         psDatasetProperties[i].nRasterYSize,
                                         GA_ReadOnly, TRUE, projectionRef,
                                         psDatasetProperties[i].adfGeoTransform);

        for(j=0;j<nBands;j++)
        {
            GDALProxyPoolDatasetAddSrcBandDescription(hDS,
                                            bandProperties[j].dataType,
                                            psDatasetProperties[i].nBlockXSize,
                                            psDatasetProperties[i].nBlockYSize);
        }
        isProxy = true;
        OE_DEBUG << LC << "Using GDALProxyPoolDatasetH" << std::endl;

#else // !GDAL_VERSION_1_6_OR_NEWER

        OE_DEBUG << LC << "Using GDALDataset, no proxy support enabled" << std::endl;
        //Just open the dataset
        GDALDatasetH hDS = (GDALDatasetH)GDALOpen(dsFileName, GA_ReadOnly);
        isProxy = false;

#endif

        int xoffset = (int)
                (0.5 + (psDatasetProperties[i].adfGeoTransform[GEOTRSFRM_TOPLEFT_X] - minX) / we_res);
        int yoffset = (int)
                (0.5 + (maxY - psDatasetProperties[i].adfGeoTransform[GEOTRSFRM_TOPLEFT_Y]) / -ns_res);
        int dest_width = (int)
                (0.5 + psDatasetProperties[i].nRasterXSize * psDatasetProperties[i].adfGeoTransform[GEOTRSFRM_WE_RES] / we_res);
        int dest_height = (int)
                (0.5 + psDatasetProperties[i].nRasterYSize * psDatasetProperties[i].adfGeoTransform[GEOTRSFRM_NS_RES] / ns_res);

        for(j=0;j<nBands;j++)
        {
            VRTSourcedRasterBandH hVRTBand = (VRTSourcedRasterBandH)GDALGetRasterBand(hVRTDS, j + 1);

            /* Place the raster band at the right position in the VRT */
            VRTAddSimpleSource(hVRTBand, GDALGetRasterBand((GDALDatasetH)hDS, j + 1),
                               0, 0,
                               psDatasetProperties[i].nRasterXSize,
                               psDatasetProperties[i].nRasterYSize,
                               xoffset, yoffset,
                               dest_width, dest_height, "near",
                               VRT_NODATA_UNSET);
        }
        //Only dereference if it is a proxy dataset
        if (isProxy)
        {
          GDALDereferenceDataset(hDS);
        }
    }
end:
    CPLFree(psDatasetProperties);
    for(j=0;j<nBands;j++)
    {
        GDALDestroyColorTable(bandProperties[j].colorTable);
    }
    CPLFree(bandProperties);
    CPLFree(projectionRef);
    return hVRTDS;
}


// This is simply the method GDALAutoCreateWarpedVRT() with the GDALSuggestedWarpOutput
// logic replaced with something that will work properly for polar projections.
// see: http://www.mail-archive.com/gdal-dev@lists.osgeo.org/msg01491.html
static
GDALDatasetH GDALAutoCreateWarpedVRTforPolarStereographic(
    GDALDatasetH hSrcDS,
    const char *pszSrcWKT,
    const char *pszDstWKT,
    GDALResampleAlg eResampleAlg,
    double dfMaxError,
    const GDALWarpOptions *psOptionsIn )
{
    GDALWarpOptions *psWO;
    int i;

    VALIDATE_POINTER1( hSrcDS, "GDALAutoCreateWarpedVRTForPolarStereographic", NULL );

    /* -------------------------------------------------------------------- */
    /*      Populate the warp options.                                      */
    /* -------------------------------------------------------------------- */
    if( psOptionsIn != NULL )
        psWO = GDALCloneWarpOptions( psOptionsIn );
    else
        psWO = GDALCreateWarpOptions();

    psWO->eResampleAlg = eResampleAlg;

    psWO->hSrcDS = hSrcDS;

    psWO->nBandCount = GDALGetRasterCount( hSrcDS );
    psWO->panSrcBands = (int *) CPLMalloc(sizeof(int) * psWO->nBandCount);
    psWO->panDstBands = (int *) CPLMalloc(sizeof(int) * psWO->nBandCount);

    for( i = 0; i < psWO->nBandCount; i++ )
    {
        psWO->panSrcBands[i] = i+1;
        psWO->panDstBands[i] = i+1;
    }

    /* TODO: should fill in no data where available */

    /* -------------------------------------------------------------------- */
    /*      Create the transformer.                                         */
    /* -------------------------------------------------------------------- */
    psWO->pfnTransformer = GDALGenImgProjTransform;
    psWO->pTransformerArg =
        GDALCreateGenImgProjTransformer( psWO->hSrcDS, pszSrcWKT,
        NULL, pszDstWKT,
        TRUE, 1.0, 0 );

    if( psWO->pTransformerArg == NULL )
    {
        GDALDestroyWarpOptions( psWO );
        return NULL;
    }

    /* -------------------------------------------------------------------- */
    /*      Figure out the desired output bounds and resolution.            */
    /* -------------------------------------------------------------------- */
    double adfDstGeoTransform[6];
    int    nDstPixels, nDstLines;
    CPLErr eErr;

    eErr =
        GDALSuggestedWarpOutput( hSrcDS, psWO->pfnTransformer,
            psWO->pTransformerArg,
            adfDstGeoTransform, &nDstPixels, &nDstLines );

    // override the suggestions:
    nDstPixels = GDALGetRasterXSize( hSrcDS ) * 4;
    nDstLines  = GDALGetRasterYSize( hSrcDS ) / 2;
    adfDstGeoTransform[0] = -180.0;
    adfDstGeoTransform[1] = 360.0/(double)nDstPixels;
    //adfDstGeoTransform[2] = 0.0;
    //adfDstGeoTransform[4] = 0.0;
    //adfDstGeoTransform[5] = (-90 -adfDstGeoTransform[3])/(double)nDstLines;

    /* -------------------------------------------------------------------- */
    /*      Update the transformer to include an output geotransform        */
    /*      back to pixel/line coordinates.                                 */
    /*                                                                      */
    /* -------------------------------------------------------------------- */
    GDALSetGenImgProjTransformerDstGeoTransform(
        psWO->pTransformerArg, adfDstGeoTransform );

    /* -------------------------------------------------------------------- */
    /*      Do we want to apply an approximating transformation?            */
    /* -------------------------------------------------------------------- */
    if( dfMaxError > 0.0 )
    {
        psWO->pTransformerArg =
            GDALCreateApproxTransformer( psWO->pfnTransformer,
            psWO->pTransformerArg,
            dfMaxError );
        psWO->pfnTransformer = GDALApproxTransform;
    }

    /* -------------------------------------------------------------------- */
    /*      Create the VRT file.                                            */
    /* -------------------------------------------------------------------- */
    GDALDatasetH hDstDS;

    hDstDS = GDALCreateWarpedVRT( hSrcDS, nDstPixels, nDstLines,
        adfDstGeoTransform, psWO );

    GDALDestroyWarpOptions( psWO );

    if( pszDstWKT != NULL )
        GDALSetProjection( hDstDS, pszDstWKT );
    else if( pszSrcWKT != NULL )
        GDALSetProjection( hDstDS, pszDstWKT );
    else if( GDALGetGCPCount( hSrcDS ) > 0 )
        GDALSetProjection( hDstDS, GDALGetGCPProjection( hSrcDS ) );
    else
        GDALSetProjection( hDstDS, GDALGetProjectionRef( hSrcDS ) );

    return hDstDS;
}


class GDALTileSource : public TileSource
{
public:
    GDALTileSource( const TileSourceOptions& options ) :
      TileSource( options ),
      _srcDS(NULL),
      _warpedDS(NULL),
      _options(options),
      _maxDataLevel(30)
    {    
    }

    virtual ~GDALTileSource()
    {                     
        GDAL_SCOPED_LOCK;

        // Close the _warpedDS dataset if :
        // - it exists
        // - and is different from _srcDS
        if (_warpedDS && (_warpedDS != _srcDS))
        {
            GDALClose( _warpedDS );
        }

        // Close the _srcDS dataset if :
        // - it exists
        // - and : 
        //    -    is different from external dataset
        //    - or is equal to external dataset, but the tile source owns the external dataset
        if (_srcDS)
        {     
            bool needClose = true;
            osg::ref_ptr<GDALOptions::ExternalDataset> pExternalDataset = _options.externalDataset();
            if (pExternalDataset != NULL)
            {
                if ( (pExternalDataset->dataset() == _srcDS) && (pExternalDataset->ownsDataset() == true) )
                {
                    needClose = false;
                }
            }

            if (needClose == true)
            {
                GDALClose(_srcDS);
            }
        }
    }


    Status initialize( const osgDB::Options* dbOptions )
    {           
        GDAL_SCOPED_LOCK;

        Cache* cache = 0;

        _dbOptions = Registry::instance()->cloneOrCreateOptions( dbOptions );

        if ( _dbOptions.valid() )
        {
            // Set up a Custom caching bin for this TileSource
            cache = Cache::get( _dbOptions.get() );
            if ( cache )
            {
                Config optionsConf = _options.getConfig();

                std::string binId = Stringify() << std::hex << hashString(optionsConf.toJSON());                
                _cacheBin = cache->addBin( binId );

                if ( _cacheBin.valid() )
                {
                    _cacheBin->apply( _dbOptions.get() );
                }
            }
        }  

        // Is a valid external GDAL dataset specified ?
        bool useExternalDataset = false;
        osg::ref_ptr<GDALOptions::ExternalDataset> pExternalDataset = _options.externalDataset();
        if (pExternalDataset != NULL)
        {
            if (pExternalDataset->dataset() != NULL)
            {
                useExternalDataset = true;
            }
        }

        if (useExternalDataset == false &&
            (!_options.url().isSet() || _options.url()->empty()) &&
            (!_options.connection().isSet() || _options.connection()->empty()) )
        {
            return Status::Error( "No URL, directory, or connection string specified" );
        }

        // source connection:
        std::string source;
        
        if ( _options.url().isSet() )
            source = _options.url()->full();
        else if ( _options.connection().isSet() )
            source = _options.connection().value();

        //URI uri = _options.url().value();
        
        if (useExternalDataset == false)
        {
            std::vector<std::string> files;

            if ( _options.url().isSet() )
            {
                // collect a list of files, filtering by extension if necessary
                StringTokenizer izer( ";" );
                StringVector exts;
                izer.tokenize( *_options.extensions(), exts );

				StringVector blackExts;
				izer.tokenize( *_options.blackExtensions(), blackExts );

                for (unsigned int i = 0; i < exts.size(); ++i)
                {
                    OE_DEBUG << LC << "Using Extension: " << exts[i] << std::endl;
                }

				for (unsigned int i = 0; i < blackExts.size(); ++i)
				{
					OE_DEBUG << LC << "Blacklisting Extension: " << blackExts[i] << std::endl;
				}

                getFiles(source, exts, blackExts, files);

                OE_INFO << LC << "Driver found " << files.size() << " files:" << std::endl;
                for (unsigned int i = 0; i < files.size(); ++i)
                {
                    OE_INFO << LC << INDENT << files[i] << std::endl;
                }
            }
            else
            {
                // just add the connection string as the single source.
                files.push_back( source );
            }

            if (files.empty())
            {
                return Status::Error( "Could not find any valid input." );
            }

            //If we found more than one file, try to combine them into a single logical dataset
            if (files.size() > 1)
            {
                std::string vrtKey = "combined.vrt";

                //Get the GDAL VRT driver
                GDALDriver* vrtDriver = (GDALDriver*)GDALGetDriverByName("VRT");
                
                //Try to load the VRT file from the cache so we don't have to build it each time.
                if (_cacheBin.valid())
                {                
                    ReadResult result = _cacheBin->readString( vrtKey);
                    if (result.succeeded())
                    {                        
                        _srcDS = (GDALDataset*)GDALOpen(result.getString().c_str(), GA_ReadOnly );
                        if (_srcDS)
                        {
                            OE_INFO << LC << INDENT << "Read VRT from cache!" << std::endl;
                        }
                    }
                }

                //Build the dataset if we didn't already load it
                if (!_srcDS)
                {                 
                    //We couldn't get the VRT from the cache, so build it
                    osg::Timer_t startTime = osg::Timer::instance()->tick();                    
                    _srcDS = (GDALDataset*)build_vrt(files, HIGHEST_RESOLUTION);
                    osg::Timer_t endTime = osg::Timer::instance()->tick();                                                            
                    OE_INFO << LC << INDENT << "Built VRT in " << osg::Timer::instance()->delta_s(startTime, endTime) << " s" << std::endl;

                    if (_srcDS)
                    {
                        //Cache the VRT so we don't have to build it next time.
                        if (_cacheBin)
                        {
                            std::string vrtFile = getTempName( "", ".vrt");
                            OE_INFO << LC << INDENT << "Writing temp VRT to " << vrtFile << std::endl;
                         
                            if (vrtDriver)
                            {                    
                                vrtDriver->CreateCopy(vrtFile.c_str(), _srcDS, 0, 0, 0, 0 );                                                        


                                //We created the temp file, now read the contents back                            
                                std::ifstream input( vrtFile.c_str() );
                                if ( input.is_open() )
                                {
                                    input >> std::noskipws;
                                    std::stringstream buf;
                                    buf << input.rdbuf();                                
                                    std::string vrtContents = buf.str();                                
                                    osg::ref_ptr< StringObject > strObject = new StringObject( vrtContents );
                                    _cacheBin->write( vrtKey, strObject.get() );
                                }
                            }                                                
                            if (osgDB::fileExists( vrtFile ) )
                            {
                                remove( vrtFile.c_str() );
                            }
                        }
                    }
                    else
                    {
                        return Status::Error( "Failed to build VRT from input datasets" );
                    }
                }
            }
            else
            {            
                //If we couldn't build a VRT, just try opening the file directly
                //Open the dataset
                _srcDS = (GDALDataset*)GDALOpen( files[0].c_str(), GA_ReadOnly );

                if (_srcDS)
                {

                    char **subDatasets = _srcDS->GetMetadata( "SUBDATASETS");
                    int numSubDatasets = CSLCount( subDatasets );
                    //OE_NOTICE << "There are " << numSubDatasets << " in this file " << std::endl;

                    if (numSubDatasets > 0)
                    {            
                        int subDataset = _options.subDataSet().isSet() ? *_options.subDataSet() : 1;
                        if (subDataset < 1 || subDataset > numSubDatasets) subDataset = 1;
                        std::stringstream buf;
                        buf << "SUBDATASET_" << subDataset << "_NAME";
                        char *pszSubdatasetName = CPLStrdup( CSLFetchNameValue( subDatasets, buf.str().c_str() ) );
                        GDALClose( _srcDS );
                        _srcDS = (GDALDataset*)GDALOpen( pszSubdatasetName, GA_ReadOnly ) ;
                        CPLFree( pszSubdatasetName );
                    }
                }

                if (!_srcDS)
                {
                    return Status::Error( Stringify() << "Failed to open dataset " << files[0] );
                }
            }
        }
        else
        {
            _srcDS = pExternalDataset->dataset();
        }


        //Get the "warp profile", which is the profile that this dataset should take on by creating a warping VRT.  This is
        //useful when you want to use multiple images of different projections in a composite image.
        osg::ref_ptr< const Profile > warpProfile;
        if (_options.warpProfile().isSet())
        {
            warpProfile = Profile::create( _options.warpProfile().value() );
        }

        if (warpProfile.valid())
        {
            OE_INFO << LC << INDENT << "Created warp profile " << warpProfile->toString() <<  std::endl;
        }




        //Create a spatial reference for the source.
        std::string srcProj = _srcDS->GetProjectionRef();

        // If the projection is empty and we have GCP's then use the GCP projection.
        if (srcProj.empty() && _srcDS->GetGCPCount() > 0)
        {
            srcProj = _srcDS->GetGCPProjection();
        }        

        
        if ( !srcProj.empty() && getProfile() != 0L )
        {
            OE_WARN << LC << "Overriding profile of a source that already defines its own SRS (" 
                << this->getName() << ")" << std::endl;
        }

        osg::ref_ptr<const SpatialReference> src_srs;
        if ( getProfile() )
        {
            src_srs = getProfile()->getSRS();
        }
        else if ( !srcProj.empty() )
        {
            src_srs = SpatialReference::create( srcProj );
        }
        
        // assert SRS is present
        if ( !src_srs.valid() )
        {
            // not found in the dataset; try loading a .prj file
            std::string prjLocation = osgDB::getNameLessExtension(source) + std::string(".prj");

            ReadResult r = URI(prjLocation).readString( _dbOptions.get() );
            if ( r.succeeded() )
            {
                src_srs = SpatialReference::create( r.getString() );
            }

            if ( !src_srs.valid() )
            {
                return Status::Error( Stringify()
                    << "Dataset has no spatial reference information (" << source << ")" );
            }
        }

        //Get the initial geotransform
        _srcDS->GetGeoTransform(_geotransform);
        
        bool hasGCP = _srcDS->GetGCPCount() > 0 && _srcDS->GetGCPProjection();
        bool isRotated = _geotransform[2] != 0.0 || _geotransform[4];
        if (hasGCP) OE_DEBUG << LC << source << " has GCP georeferencing" << std::endl;
        if (isRotated) OE_DEBUG << LC << source << " is rotated " << std::endl;
        bool requiresReprojection = hasGCP || isRotated;

        const Profile* profile = NULL;

        if ( warpProfile )
        {
            profile = warpProfile;
        }

        // If we have an override profile, just take it.
        if ( getProfile() )
        {
            profile = getProfile();
        }

        if ( !profile && src_srs->isGeographic() )
        {
            profile = osgEarth::Registry::instance()->getGlobalGeodeticProfile();
        }

        //Note:  Can cause odd rendering artifacts if we have a dataset that is mercator that doesn't encompass the whole globe
        //       if we take on the global profile.
        /*
        if ( !profile && src_srs->isMercator() )
        {
            profile = osgEarth::Registry::instance()->getGlobalMercatorProfile();
        }*/

        std::string warpedSRSWKT;

        if ( requiresReprojection || (profile && !profile->getSRS()->isEquivalentTo( src_srs.get() )) )
        {
            std::string destWKT = profile ? profile->getSRS()->getWKT() : src_srs->getWKT();

            if ( profile && profile->getSRS()->isGeographic() && (src_srs->isNorthPolar() || src_srs->isSouthPolar()) )
            {
                _warpedDS = (GDALDataset*)GDALAutoCreateWarpedVRTforPolarStereographic(
                    _srcDS,
                    src_srs->getWKT().c_str(),
                    profile->getSRS()->getWKT().c_str(),
                    GRA_NearestNeighbour,
                    5.0,
                    NULL);
            }
            else
            {                                
                _warpedDS = (GDALDataset*)GDALAutoCreateWarpedVRT(
                    _srcDS,
                    src_srs->getWKT().c_str(),
                    destWKT.c_str(),
                    GRA_NearestNeighbour,
                    5.0,
                    0);
            }

            if ( _warpedDS )
            {
                warpedSRSWKT = _warpedDS->GetProjectionRef();
            }
        }
        else
        {
            _warpedDS = _srcDS;            
            warpedSRSWKT = src_srs->getWKT();
        }

        //Get the _geotransform
        if ( getProfile() )
        {
            _geotransform[0] =  getProfile()->getExtent().xMin(); //Top left x
            _geotransform[1] =  getProfile()->getExtent().width() / (double)_warpedDS->GetRasterXSize();//pixel width
            _geotransform[2] =  0;

            _geotransform[3] =  getProfile()->getExtent().yMax(); //Top left y
            _geotransform[4] =  0;
            _geotransform[5] = -getProfile()->getExtent().height() / (double)_warpedDS->GetRasterYSize();//pixel height

        }
        else
        {
            _warpedDS->GetGeoTransform(_geotransform);
        }

        GDALInvGeoTransform(_geotransform, _invtransform);

        double minX, minY, maxX, maxY;


        //Compute the extents
        // polar needs a special case when combined with geographic
        if ( profile && profile->getSRS()->isGeographic() && (src_srs->isNorthPolar() || src_srs->isSouthPolar()) )
        {
            double ll_lon, ll_lat, ul_lon, ul_lat, ur_lon, ur_lat, lr_lon, lr_lat;

            pixelToGeo(0.0, 0.0, ul_lon, ul_lat );
            pixelToGeo(0.0, _warpedDS->GetRasterYSize(), ll_lon, ll_lat);
            pixelToGeo(_warpedDS->GetRasterXSize(), _warpedDS->GetRasterYSize(), lr_lon, lr_lat);
            pixelToGeo(_warpedDS->GetRasterXSize(), 0.0, ur_lon, ur_lat);

            minX = osg::minimum( ll_lon, osg::minimum( ul_lon, osg::minimum( ur_lon, lr_lon ) ) );
            maxX = osg::maximum( ll_lon, osg::maximum( ul_lon, osg::maximum( ur_lon, lr_lon ) ) );
            
            if ( src_srs->isNorthPolar() )
            {
                minY = osg::minimum( ll_lat, osg::minimum( ul_lat, osg::minimum( ur_lat, lr_lat ) ) );
                maxY = 90.0;
            }
            else
            {
                minY = -90.0;
                maxY = osg::maximum( ll_lat, osg::maximum( ul_lat, osg::maximum( ur_lat, lr_lat ) ) );
            }
        }
        else
        {
            pixelToGeo(0.0, _warpedDS->GetRasterYSize(), minX, minY);
            pixelToGeo(_warpedDS->GetRasterXSize(), 0.0, maxX, maxY);
        }

        OE_DEBUG << LC << INDENT << "Geo extents: " << minX << ", " << minY << " -> " << maxX << ", " << maxY << std::endl;

        if ( !profile )
        {
            profile = Profile::create( 
                warpedSRSWKT,
                minX, minY, maxX, maxY);

            OE_INFO << LC << INDENT << source << " is projected, SRS = " 
                << warpedSRSWKT << std::endl;
                //<< _warpedDS->GetProjectionRef() << std::endl;
        }

        //Compute the min and max data levels
        double resolutionX = (maxX - minX) / (double)_warpedDS->GetRasterXSize();
        double resolutionY = (maxY - minY) / (double)_warpedDS->GetRasterYSize();

        double maxResolution = osg::minimum(resolutionX, resolutionY);

        OE_INFO << LC << INDENT << "Resolution= " << resolutionX << "x" << resolutionY << " max=" << maxResolution << std::endl;

        if (_options.maxDataLevelOverride().isSet())
        {
            _maxDataLevel = _options.maxDataLevelOverride().value();
<<<<<<< HEAD
            OE_INFO << _options.url().value().full() << " using override max data level " << _maxDataLevel << std::endl;
=======
            OE_INFO << LC << INDENT << _options.url().value().full() << " using override max data level " << _maxDataLevel << std::endl;
>>>>>>> c9426661
        }
        else
        {
            unsigned int max_level = 30;
            for (unsigned int i = 0; i < max_level; ++i)
            {
                _maxDataLevel = i;
                double w, h;
                profile->getTileDimensions(i, w, h);
                double resX = (w / (double)_options.tileSize().value() );
                double resY = (h / (double)_options.tileSize().value() );

                if (resX < maxResolution || resY < maxResolution)
                {
                    break;
                }
            }

            OE_INFO << LC << INDENT << _options.url().value().full() << " max Data Level: " << _maxDataLevel << std::endl;
        }

        osg::ref_ptr< SpatialReference > srs = SpatialReference::create( warpedSRSWKT );
        // record the data extent in profile space:
        _extents = GeoExtent( srs, minX, minY, maxX, maxY);
        GeoExtent profile_extent = _extents.transform( profile->getSRS() );

        getDataExtents().push_back( DataExtent(profile_extent, 0, _maxDataLevel) );

        //Set the profile
        setProfile( profile );

        return STATUS_OK;
    }


    /**
    * Finds a raster band based on color interpretation 
    */
    static GDALRasterBand* findBandByColorInterp(GDALDataset *ds, GDALColorInterp colorInterp)
    {
        GDAL_SCOPED_LOCK;

        for (int i = 1; i <= ds->GetRasterCount(); ++i)
        {
            if (ds->GetRasterBand(i)->GetColorInterpretation() == colorInterp) return ds->GetRasterBand(i);
        }
        return 0;
    }

    static GDALRasterBand* findBandByDataType(GDALDataset *ds, GDALDataType dataType)
    {
        GDAL_SCOPED_LOCK;

        for (int i = 1; i <= ds->GetRasterCount(); ++i)
        {
            if (ds->GetRasterBand(i)->GetRasterDataType() == dataType) return ds->GetRasterBand(i);
        }
        return 0;
    }

    static void getPalleteIndexColor(GDALRasterBand* band, int index, osg::Vec4ub& color)
    {
        const GDALColorEntry *colorEntry = band->GetColorTable()->GetColorEntry( index );
        GDALPaletteInterp interp = band->GetColorTable()->GetPaletteInterpretation();
        if (!colorEntry)
        {
            //FIXME: What to do here?

            //OE_INFO << "NO COLOR ENTRY FOR COLOR " << rawImageData[i] << std::endl;
            color.r() = 255;
            color.g() = 0;
            color.b() = 0;
            color.a() = 1;

        }
        else
        {
            if (interp == GPI_RGB)
            {
                color.r() = colorEntry->c1;
                color.g() = colorEntry->c2;
                color.b() = colorEntry->c3;
                color.a() = colorEntry->c4;
            }
            else if (interp == GPI_CMYK)
            {
                // from wikipedia.org
                short C = colorEntry->c1;
                short M = colorEntry->c2;
                short Y = colorEntry->c3;
                short K = colorEntry->c4;
                color.r() = 255 - C*(255 - K) - K;
                color.g() = 255 - M*(255 - K) - K;
                color.b() = 255 - Y*(255 - K) - K;
                color.a() = 255;
            }
            else if (interp == GPI_HLS)
            {
                // from easyrgb.com
                float H = colorEntry->c1;
                float S = colorEntry->c3;
                float L = colorEntry->c2;
                float R, G, B;
                if ( S == 0 )                       //HSL values = 0 - 1
                {
                    R = L;                      //RGB results = 0 - 1 
                    G = L;
                    B = L;
                }
                else
                {
                    float var_2, var_1;
                    if ( L < 0.5 )
                        var_2 = L * ( 1 + S );
                    else
                        var_2 = ( L + S ) - ( S * L );

                    var_1 = 2 * L - var_2;

                    R = Hue_2_RGB( var_1, var_2, H + ( 1 / 3 ) );
                    G = Hue_2_RGB( var_1, var_2, H );
                    B = Hue_2_RGB( var_1, var_2, H - ( 1 / 3 ) );                                
                } 
                color.r() = static_cast<unsigned char>(R*255.0f);
                color.g() = static_cast<unsigned char>(G*255.0f);
                color.b() = static_cast<unsigned char>(B*255.0f);
                color.a() = static_cast<unsigned char>(255.0f);
            }
            else if (interp == GPI_Gray)
            {
                color.r() = static_cast<unsigned char>(colorEntry->c1*255.0f);
                color.g() = static_cast<unsigned char>(colorEntry->c1*255.0f);
                color.b() = static_cast<unsigned char>(colorEntry->c1*255.0f);
                color.a() = static_cast<unsigned char>(255.0f);
            }
        }
    }

    void pixelToGeo(double x, double y, double &geoX, double &geoY)
    {
        geoX = _geotransform[0] + _geotransform[1] * x + _geotransform[2] * y;
        geoY = _geotransform[3] + _geotransform[4] * x + _geotransform[5] * y;
    }

    void geoToPixel(double geoX, double geoY, double &x, double &y)
    {                
        x = _invtransform[0] + _invtransform[1] * geoX + _invtransform[2] * geoY;
        y = _invtransform[3] + _invtransform[4] * geoX + _invtransform[5] * geoY;                

         //Account for slight rounding errors.  If we are right on the edge of the dataset, clamp to the edge
        double eps = 0.0001;
        if (osg::equivalent(x, 0, eps)) x = 0;
        if (osg::equivalent(y, 0, eps)) y = 0;
        if (osg::equivalent(x, (double)_warpedDS->GetRasterXSize(), eps)) x = _warpedDS->GetRasterXSize();
        if (osg::equivalent(y, (double)_warpedDS->GetRasterYSize(), eps)) y = _warpedDS->GetRasterYSize();

    }

    osg::Image* createImage( const TileKey&        key,
                             ProgressCallback*     progress)
    {
        if (key.getLevelOfDetail() > _maxDataLevel)
        {
            OE_DEBUG << LC << "" << getName() << ": Reached maximum data resolution key=" 
                << key.getLevelOfDetail() << " max=" << _maxDataLevel <<  std::endl;
            return NULL;
        }

        GDAL_SCOPED_LOCK;

        int tileSize = _options.tileSize().value();

        osg::ref_ptr<osg::Image> image;
        if (intersects(key)) //TODO: I think this test is OBE -gw
        {
            //Get the extents of the tile
            double xmin, ymin, xmax, ymax;
            key.getExtent().getBounds(xmin, ymin, xmax, ymax);

            // Compute the intersection of the incoming key with the data extents of the dataset
            osgEarth::GeoExtent intersection = key.getExtent().intersectionSameSRS( _extents );
            
            // Determine the read window
            double src_min_x, src_min_y, src_max_x, src_max_y;
            // Get the pixel coordiantes of the intersection
            geoToPixel( intersection.xMin(), intersection.yMax(), src_min_x, src_min_y);
            geoToPixel( intersection.xMax(), intersection.yMin(), src_max_x, src_max_y);   

            // Convert the doubles to integers.  We floor the mins and ceil the maximums to give the widest window possible.
            src_min_x = floor(src_min_x);
            src_min_y = floor(src_min_y);
            src_max_x = ceil(src_max_x);
            src_max_y = ceil(src_max_y);

            int off_x = (int)( src_min_x );
            int off_y = (int)( src_min_y );
            int width  = (int)(src_max_x - src_min_x);
            int height = (int)(src_max_y - src_min_y);      


            int rasterWidth = _warpedDS->GetRasterXSize();
            int rasterHeight = _warpedDS->GetRasterYSize();
            if (off_x + width > rasterWidth || off_y + height > rasterHeight)
            {
                OE_WARN << LC << "Read window outside of bounds of dataset.  Source Dimensions=" << rasterWidth << "x" << rasterHeight << " Read Window=" << off_x << ", " << off_y << " " << width << "x" << height << std::endl;
            }

            // Determine the destination window            

            // Compute the offsets in geo coordinates of the intersection from the TileKey
            double offset_left = intersection.xMin() - xmin;            
            double offset_top = ymax - intersection.yMax();


            int target_width = (int)ceil((intersection.width() / key.getExtent().width())*(double)tileSize);
            int target_height = (int)ceil((intersection.height() / key.getExtent().height())*(double)tileSize);
            int tile_offset_left = (int)floor((offset_left / key.getExtent().width()) * (double)tileSize);
            int tile_offset_top = (int)floor((offset_top / key.getExtent().height()) * (double)tileSize);
            
            // Compute spacing
            double dx       = (xmax - xmin) / (tileSize-1); 
            double dy       = (ymax - ymin) / (tileSize-1); 

            OE_DEBUG << LC << "ReadWindow " << off_x << "," << off_y << " " << width << "x" << height << std::endl;
            OE_DEBUG << LC << "DestWindow " << tile_offset_left << "," << tile_offset_top << " " << target_width << "x" << target_height << std::endl;                        


            //Return if parameters are out of range.
            if (width <= 0 || height <= 0 || target_width <= 0 || target_height <= 0)
            {
                return 0;
            }            



            GDALRasterBand* bandRed = findBandByColorInterp(_warpedDS, GCI_RedBand);
            GDALRasterBand* bandGreen = findBandByColorInterp(_warpedDS, GCI_GreenBand);
            GDALRasterBand* bandBlue = findBandByColorInterp(_warpedDS, GCI_BlueBand);
            GDALRasterBand* bandAlpha = findBandByColorInterp(_warpedDS, GCI_AlphaBand);

            GDALRasterBand* bandGray = findBandByColorInterp(_warpedDS, GCI_GrayIndex);

            GDALRasterBand* bandPalette = findBandByColorInterp(_warpedDS, GCI_PaletteIndex);

            if (!bandRed && !bandGreen && !bandBlue && !bandAlpha && !bandGray && !bandPalette)
            {
                OE_DEBUG << LC << "Could not determine bands based on color interpretation, using band count" << std::endl;
                //We couldn't find any valid bands based on the color interp, so just make an educated guess based on the number of bands in the file
                //RGB = 3 bands
                if (_warpedDS->GetRasterCount() == 3)
                {
                    bandRed   = _warpedDS->GetRasterBand( 1 );
                    bandGreen = _warpedDS->GetRasterBand( 2 );
                    bandBlue  = _warpedDS->GetRasterBand( 3 );
                }
                //RGBA = 4 bands
                else if (_warpedDS->GetRasterCount() == 4)
                {
                    bandRed   = _warpedDS->GetRasterBand( 1 );
                    bandGreen = _warpedDS->GetRasterBand( 2 );
                    bandBlue  = _warpedDS->GetRasterBand( 3 );
                    bandAlpha = _warpedDS->GetRasterBand( 4 );
                }
                //Gray = 1 band
                else if (_warpedDS->GetRasterCount() == 1)
                {
                    bandGray = _warpedDS->GetRasterBand( 1 );
                }
                //Gray + alpha = 2 bands
                else if (_warpedDS->GetRasterCount() == 2)
                {
                    bandGray  = _warpedDS->GetRasterBand( 1 );
                    bandAlpha = _warpedDS->GetRasterBand( 2 );
                }
            }



            //The pixel format is always RGBA to support transparency
            GLenum pixelFormat = GL_RGBA;


            if (bandRed && bandGreen && bandBlue)
            {
                unsigned char *red = new unsigned char[target_width * target_height];
                unsigned char *green = new unsigned char[target_width * target_height];
                unsigned char *blue = new unsigned char[target_width * target_height];
                unsigned char *alpha = new unsigned char[target_width * target_height];

                //Initialize the alpha values to 255.
                memset(alpha, 255, target_width * target_height);

                image = new osg::Image;
                image->allocateImage(tileSize, tileSize, 1, pixelFormat, GL_UNSIGNED_BYTE);
                memset(image->data(), 0, image->getImageSizeInBytes());

                //Nearest interpolation just uses RasterIO to sample the imagery and should be very fast.
                if (!*_options.interpolateImagery() || _options.interpolation() == INTERP_NEAREST)
                {
                    bandRed->RasterIO(GF_Read, off_x, off_y, width, height, red, target_width, target_height, GDT_Byte, 0, 0);
                    bandGreen->RasterIO(GF_Read, off_x, off_y, width, height, green, target_width, target_height, GDT_Byte, 0, 0);
                    bandBlue->RasterIO(GF_Read, off_x, off_y, width, height, blue, target_width, target_height, GDT_Byte, 0, 0);

                    if (bandAlpha)
                    {
                        bandAlpha->RasterIO(GF_Read, off_x, off_y, width, height, alpha, target_width, target_height, GDT_Byte, 0, 0);
                    }

                    for (int src_row = 0, dst_row = tile_offset_top;
                        src_row < target_height;
                        src_row++, dst_row++)
                    {
                        for (int src_col = 0, dst_col = tile_offset_left;
                            src_col < target_width;
                            ++src_col, ++dst_col)
                        {
                            unsigned char r = red[src_col + src_row * target_width];
                            unsigned char g = green[src_col + src_row * target_width];
                            unsigned char b = blue[src_col + src_row * target_width];
                            unsigned char a = alpha[src_col + src_row * target_width];
                            *(image->data(dst_col, dst_row) + 0) = r;
                            *(image->data(dst_col, dst_row) + 1) = g;
                            *(image->data(dst_col, dst_row) + 2) = b;                            
                            if (!isValidValue( r, bandRed)    ||
                                !isValidValue( g, bandGreen)  || 
                                !isValidValue( b, bandBlue)   ||
                                (bandAlpha && !isValidValue( a, bandAlpha )))
                            {
                                a = 0.0f;
                            }                            
                            *(image->data(dst_col, dst_row) + 3) = a;
                        }
                    }

                    image->flipVertical();
                }
                else
                {
                    //Sample each point exactly
                    for (unsigned int c = 0; c < (unsigned int)tileSize; ++c)
                    {
                        double geoX = xmin + (dx * (double)c); 
                        for (unsigned int r = 0; r < (unsigned int)tileSize; ++r)
                        {
                            double geoY = ymin + (dy * (double)r); 
                            *(image->data(c,r) + 0) = (unsigned char)getInterpolatedValue(bandRed,  geoX,geoY,false); 
                            *(image->data(c,r) + 1) = (unsigned char)getInterpolatedValue(bandGreen,geoX,geoY,false); 
                            *(image->data(c,r) + 2) = (unsigned char)getInterpolatedValue(bandBlue, geoX,geoY,false); 
                            if (bandAlpha != NULL) 
                                *(image->data(c,r) + 3) = (unsigned char)getInterpolatedValue(bandAlpha,geoX, geoY, false); 
                            else 
                                *(image->data(c,r) + 3) = 255; 
                        }
                    }
                }

                delete []red;
                delete []green;
                delete []blue;
                delete []alpha;
            }
            else if (bandGray)
            {
                unsigned char *gray = new unsigned char[target_width * target_height];
                unsigned char *alpha = new unsigned char[target_width * target_height];

                //Initialize the alpha values to 255.
                memset(alpha, 255, target_width * target_height);

                image = new osg::Image;
                image->allocateImage(tileSize, tileSize, 1, pixelFormat, GL_UNSIGNED_BYTE);
                memset(image->data(), 0, image->getImageSizeInBytes());


                if (!*_options.interpolateImagery() || _options.interpolation() == INTERP_NEAREST)
                {
                    bandGray->RasterIO(GF_Read, off_x, off_y, width, height, gray, target_width, target_height, GDT_Byte, 0, 0);

                    if (bandAlpha)
                    {
                        bandAlpha->RasterIO(GF_Read, off_x, off_y, width, height, alpha, target_width, target_height, GDT_Byte, 0, 0);
                    }

                    for (int src_row = 0, dst_row = tile_offset_top;
                        src_row < target_height;
                        src_row++, dst_row++)
                    {
                        for (int src_col = 0, dst_col = tile_offset_left;
                            src_col < target_width;
                            ++src_col, ++dst_col)
                        {
                            unsigned char g = gray[src_col + src_row * target_width];
                            unsigned char a = alpha[src_col + src_row * target_width];
                            *(image->data(dst_col, dst_row) + 0) = g;
                            *(image->data(dst_col, dst_row) + 1) = g;
                            *(image->data(dst_col, dst_row) + 2) = g;                            
                            if (!isValidValue( g, bandGray) ||
                               (bandAlpha && !isValidValue( a, bandAlpha)))
                            {
                                a = 0.0f;
                            }
                            *(image->data(dst_col, dst_row) + 3) = a;
                        }
                    }

                    image->flipVertical();
                }
                else
                {
                    for (int c = 0; c < tileSize; ++c) 
                    { 
                        double geoX = xmin + (dx * (double)c); 

                        for (int r = 0; r < tileSize; ++r) 
                        { 
                            double geoY   = ymin + (dy * (double)r); 
                            float  color = getInterpolatedValue(bandGray,geoX,geoY,false); 

                            *(image->data(c,r) + 0) = (unsigned char)color; 
                            *(image->data(c,r) + 1) = (unsigned char)color; 
                            *(image->data(c,r) + 2) = (unsigned char)color; 
                            if (bandAlpha != NULL) 
                                *(image->data(c,r) + 3) = (unsigned char)getInterpolatedValue(bandAlpha,geoX,geoY,false); 
                            else 
                                *(image->data(c,r) + 3) = 255; 
                        }
                    }
                }

                delete []gray;
                delete []alpha;

            }
            else if (bandPalette)
            {
                //Pallete indexed imagery doesn't support interpolation currently and only uses nearest
                //b/c interpolating pallete indexes doesn't make sense.
                unsigned char *palette = new unsigned char[target_width * target_height];

                image = new osg::Image;
                image->allocateImage(tileSize, tileSize, 1, pixelFormat, GL_UNSIGNED_BYTE);
                memset(image->data(), 0, image->getImageSizeInBytes());

                bandPalette->RasterIO(GF_Read, off_x, off_y, width, height, palette, target_width, target_height, GDT_Byte, 0, 0);

                for (int src_row = 0, dst_row = tile_offset_top;
                    src_row < target_height;
                    src_row++, dst_row++)
                {
                    for (int src_col = 0, dst_col = tile_offset_left;
                        src_col < target_width;
                        ++src_col, ++dst_col)
                    {
                        
                        unsigned char p = palette[src_col + src_row * target_width];
                        osg::Vec4ub color;
                        getPalleteIndexColor( bandPalette, p, color );                        
                        if (!isValidValue( p, bandPalette))
                        {
                            color.a() = 0.0f;
                        }

                        *(image->data(dst_col, dst_row) + 0) = color.r();
                        *(image->data(dst_col, dst_row) + 1) = color.g();
                        *(image->data(dst_col, dst_row) + 2) = color.b();
                        *(image->data(dst_col, dst_row) + 3) = color.a();
                    }
                }

                image->flipVertical();

                delete [] palette;

            }
            else
            {
                OE_WARN 
                    << LC << "Could not find red, green and blue bands or gray bands in "
                    << _options.url()->full()
                    << ".  Cannot create image. " << std::endl;

                return NULL;
            }
        }
        else
        {
            OE_NOTICE << LC << key.str() << " does not intersect " << _options.url()->full() << std::endl;
        }

        // Moved this logic up into ImageLayer::createImageWrapper.
        ////Create a transparent image if we don't have an image
        //if (!image.valid())
        //{
        //    //OE_WARN << LC << "Illegal state-- should not get here" << std::endl;
        //    return ImageUtils::createEmptyImage();
        //}
        return image.release();
    }

    bool isValidValue(float v, GDALRasterBand* band)
    {
        GDAL_SCOPED_LOCK;

        float bandNoData = -32767.0f;
        int success;
        float value = band->GetNoDataValue(&success);
        if (success)
        {
            bandNoData = value;
        }

        //Check to see if the value is equal to the bands specified no data
        if (bandNoData == v) return false;
        //Check to see if the value is equal to the user specified nodata value
        if (getNoDataValue() == v) return false;        

        //Check to see if the user specified a custom min/max
        if (v < getNoDataMinValue()) return false;
        if (v > getNoDataMaxValue()) return false;

        //Check within a sensible range
        if (v < -32000) return false;
        if (v > 32000) return false;

        return true;
    }


    float getInterpolatedValue(GDALRasterBand *band, double x, double y, bool applyOffset=true)
    {
        double r, c;
        geoToPixel( x, y, c, r );        
       

        if (applyOffset)
        {
            //Apply half pixel offset
            r-= 0.5;
            c-= 0.5;

            //Account for the half pixel offset in the geotransform.  If the pixel value is -0.5 we are still technically in the dataset
            //since 0,0 is now the center of the pixel.  So, if are within a half pixel above or a half pixel below the dataset just use
            //the edge values
            if (c < 0 && c >= -0.5)
            {
                c = 0;
            }
            else if (c > _warpedDS->GetRasterXSize()-1 && c <= _warpedDS->GetRasterXSize()-0.5)
            {
                c = _warpedDS->GetRasterXSize()-1;
            }

            if (r < 0 && r >= -0.5)
            {
                r = 0;
            }
            else if (r > _warpedDS->GetRasterYSize()-1 && r <= _warpedDS->GetRasterYSize()-0.5)
            {
                r = _warpedDS->GetRasterYSize()-1;
            }
        }

        float result = 0.0f;

        //If the location is outside of the pixel values of the dataset, just return 0
        if (c < 0 || r < 0 || c > _warpedDS->GetRasterXSize()-1 || r > _warpedDS->GetRasterYSize()-1)
            return NO_DATA_VALUE;

        if ( _options.interpolation() == INTERP_NEAREST )
        {
            band->RasterIO(GF_Read, (int)osg::round(c), (int)osg::round(r), 1, 1, &result, 1, 1, GDT_Float32, 0, 0);
            if (!isValidValue( result, band))
            {
                return NO_DATA_VALUE;
            }
        }
        else
        {
            int rowMin = osg::maximum((int)floor(r), 0);
            int rowMax = osg::maximum(osg::minimum((int)ceil(r), (int)(_warpedDS->GetRasterYSize()-1)), 0);
            int colMin = osg::maximum((int)floor(c), 0);
            int colMax = osg::maximum(osg::minimum((int)ceil(c), (int)(_warpedDS->GetRasterXSize()-1)), 0);

            if (rowMin > rowMax) rowMin = rowMax;
            if (colMin > colMax) colMin = colMax;

            float urHeight, llHeight, ulHeight, lrHeight;

            band->RasterIO(GF_Read, colMin, rowMin, 1, 1, &llHeight, 1, 1, GDT_Float32, 0, 0);
            band->RasterIO(GF_Read, colMin, rowMax, 1, 1, &ulHeight, 1, 1, GDT_Float32, 0, 0);
            band->RasterIO(GF_Read, colMax, rowMin, 1, 1, &lrHeight, 1, 1, GDT_Float32, 0, 0);
            band->RasterIO(GF_Read, colMax, rowMax, 1, 1, &urHeight, 1, 1, GDT_Float32, 0, 0);

            /*
            if (!isValidValue(urHeight, band)) urHeight = 0.0f;
            if (!isValidValue(llHeight, band)) llHeight = 0.0f;
            if (!isValidValue(ulHeight, band)) ulHeight = 0.0f;
            if (!isValidValue(lrHeight, band)) lrHeight = 0.0f;
            */
            if (!isValidValue(urHeight, band) || (!isValidValue(llHeight, band)) ||(!isValidValue(ulHeight, band)) || (!isValidValue(lrHeight, band)))
            {
                return NO_DATA_VALUE;
            }

            if ( _options.interpolation() == INTERP_AVERAGE )
            {
                double x_rem = c - (int)c;
                double y_rem = r - (int)r;

                double w00 = (1.0 - y_rem) * (1.0 - x_rem) * (double)llHeight;
                double w01 = (1.0 - y_rem) * x_rem * (double)lrHeight;
                double w10 = y_rem * (1.0 - x_rem) * (double)ulHeight;
                double w11 = y_rem * x_rem * (double)urHeight;

                result = (float)(w00 + w01 + w10 + w11);
            }
            else if ( _options.interpolation() == INTERP_BILINEAR )
            {
                //Check for exact value
                if ((colMax == colMin) && (rowMax == rowMin))
                {
                    //OE_NOTICE << "Exact value" << std::endl;
                    result = llHeight;
                }
                else if (colMax == colMin)
                {
                    //OE_NOTICE << "Vertically" << std::endl;
                    //Linear interpolate vertically
                    result = ((float)rowMax - r) * llHeight + (r - (float)rowMin) * ulHeight;
                }
                else if (rowMax == rowMin)
                {
                    //OE_NOTICE << "Horizontally" << std::endl;
                    //Linear interpolate horizontally
                    result = ((float)colMax - c) * llHeight + (c - (float)colMin) * lrHeight;
                }
                else
                {
                    //OE_NOTICE << "Bilinear" << std::endl;
                    //Bilinear interpolate
                    float r1 = ((float)colMax - c) * llHeight + (c - (float)colMin) * lrHeight;
                    float r2 = ((float)colMax - c) * ulHeight + (c - (float)colMin) * urHeight;

                    //OE_INFO << "r1, r2 = " << r1 << " , " << r2 << std::endl;
                    result = ((float)rowMax - r) * r1 + (r - (float)rowMin) * r2;
                }
            }
        }

        return result;
    }


#if 1
    osg::HeightField* createHeightField( const TileKey&        key,
                                         ProgressCallback*     progress)
    {        
        if (key.getLevelOfDetail() > _maxDataLevel)
        {
            //OE_NOTICE << "Reached maximum data resolution key=" << key.getLevelOfDetail() << " max=" << _maxDataLevel <<  std::endl;
            return NULL;
        }

        GDAL_SCOPED_LOCK;

        int tileSize = _options.tileSize().value();

        //Allocate the heightfield
        osg::ref_ptr<osg::HeightField> hf = new osg::HeightField;
        hf->allocate(tileSize, tileSize);

        if (intersects(key))
        {
            //Get the meter extents of the tile
            double xmin, ymin, xmax, ymax;
            key.getExtent().getBounds(xmin, ymin, xmax, ymax);

            // Try to find a FLOAT band
            GDALRasterBand* band = findBandByDataType(_warpedDS, GDT_Float32);
            if (band == NULL)
            {
                // Just get first band
                band = _warpedDS->GetRasterBand(1);
            }

            double dx = (xmax - xmin) / (tileSize-1);
            double dy = (ymax - ymin) / (tileSize-1);

            for (int c = 0; c < tileSize; ++c)
            {
                double geoX = xmin + (dx * (double)c);
                for (int r = 0; r < tileSize; ++r)
                {
                    double geoY = ymin + (dy * (double)r);
                    float h = getInterpolatedValue(band, geoX, geoY);
                    hf->setHeight(c, r, h);
                }
            }
        }
        else
        {
            for (unsigned int i = 0; i < hf->getHeightList().size(); ++i) hf->getHeightList()[i] = NO_DATA_VALUE;
        }
        return hf.release();
    }

#else

    /**
     * Specialized version of GeoHeightField's getHeightAtLocation that just clamps values that are outside of the dataset 
     * to be within the dataset (logic in HeightFieldUtils::getHeightAtLocation).
     * This is necessary when sampling datasets along the edges where data might actually not exist.
     * For example, take a worldwide elevation dataset with bounds -180, -90 to 180, 90 that is 200x100 pixels.
     * When you go to sample the western hemisphere you end up reading a heightfield of size 100x100.  The bounds of the actual data that was
     * read in heightfield form are actually 0.5,0.5 to 99.5, 99.5 b/c the elevation sample point is in the center of the pixels, not the entire pixel.
     * So the loop that attempts to resample the heightfield might be asking for elevation values at -180,-90 which is in pixel space 0,0.
     * In this version of the getHeightAtLocation function it will just return the value at 0.5, 0.5.
     */
    float getHeightAtLocation(const GeoHeightField& hf, double x, double y, ElevationInterpolation interp)
    {        
        double xInterval = hf.getExtent().width()  / (double)(hf.getHeightField()->getNumColumns()-1);
        double yInterval = hf.getExtent().height() / (double)(hf.getHeightField()->getNumRows()-1);

        // sample the heightfield at the input coordinates:
        // (note: since it's sampling the HF, it will return an MSL height if applicable)
        float height = HeightFieldUtils::getHeightAtLocation(
            hf.getHeightField(), 
            x, y,
            hf.getExtent().xMin(), hf.getExtent().yMin(), 
            xInterval, yInterval, 
            interp);

        return height;
    }

     osg::HeightField* createHeightField( const TileKey&        key,
                                         ProgressCallback*     progress)
    {        
        if (key.getLevelOfDetail() > _maxDataLevel)
        {
            //OE_NOTICE << "Reached maximum data resolution key=" << key.getLevelOfDetail() << " max=" << _maxDataLevel <<  std::endl;
            return NULL;
        }

        GDAL_SCOPED_LOCK;

        int tileSize = _options.tileSize().value();

        //Allocate the heightfield
        osg::ref_ptr<osg::HeightField> hf = new osg::HeightField;
        hf->allocate(tileSize, tileSize);
        for (unsigned int i = 0; i < hf->getHeightList().size(); ++i) hf->getHeightList()[i] = NO_DATA_VALUE;

        if (intersects(key))
        {
            //Get the extents of the tile
            double xmin, ymin, xmax, ymax;
            key.getExtent().getBounds(xmin, ymin, xmax, ymax);

            // Compute the intersection of the incoming key with the data extents of the dataset
            osgEarth::GeoExtent intersection = key.getExtent().intersectionSameSRS( _extents );
            
            // Determine the read window
            double src_min_x, src_min_y, src_max_x, src_max_y;
            // Get the pixel coordiantes of the intersection
            geoToPixel( intersection.xMin(), intersection.yMax(), src_min_x, src_min_y);
            geoToPixel( intersection.xMax(), intersection.yMin(), src_max_x, src_max_y);

            // Convert the doubles to integers.  We floor the mins and ceil the maximums to give the widest window possible.
            src_min_x = osg::maximum(0.0, floor(src_min_x - 1.0));
            src_min_y = osg::maximum(0.0, floor(src_min_y - 1.0));
            src_max_x = osg::minimum((double)_warpedDS->GetRasterXSize(), ceil(src_max_x + 1.0));
            src_max_y = osg::minimum((double)_warpedDS->GetRasterYSize(), ceil(src_max_y + 1.0));
            
            int width  = (int)(src_max_x - src_min_x);
            int height = (int)(src_max_y - src_min_y);      

            int rasterWidth = _warpedDS->GetRasterXSize();
            int rasterHeight = _warpedDS->GetRasterYSize();
            if (src_min_x + width > rasterWidth || src_min_y + height > rasterHeight)
            {
                OE_WARN << LC << "Read window outside of bounds of dataset.  Source Dimensions=" << rasterWidth << "x" << rasterHeight << " Read Window=" << src_min_x << ", " << src_min_y << " " << width << "x" << height << std::endl;
            }

            // Don't read anything greater than a dimension of 1000.  If the source window is really large it will use
            // GDAL's nearest neighbor sampling.  If the source window is < 1000x1000 then the exact source data is read and 
            // resampled.  This make sure that once get into high enough resolution data the verts don't move around on you due to sampling.
            int max_read_dimensions = 1000;
            int target_width = osg::minimum( max_read_dimensions, width );
            int target_height = osg::minimum( max_read_dimensions, height );

            //Return if parameters are out of range.
            if (width <= 0 || height <= 0 || target_width <= 0 || target_height <= 0)
            {
                return 0;
            }            

            OE_DEBUG << LC << "Reading key " << key.str() << std::endl;
            OE_DEBUG << LC << "ReadWindow " << src_min_x << "," << src_min_y << " " << width << "x" << height << std::endl;
            OE_DEBUG << LC << "DestWindowSize " << target_width << "x" << target_height << std::endl;                        

            // Figure out the true pixel extents of what we read
            double read_min_x, read_min_y, read_max_x, read_max_y;
            pixelToGeo(src_min_x, src_min_y, read_min_x, read_max_y);
            pixelToGeo(src_min_x + width, src_min_y + height, read_max_x, read_min_y);

            // We need to deflate the size of the extents by the width of 0.5 pixel to get the correct extents of the heightfield since it's 
            // sampled at the center of the pixels and not the outside edges.
            double half_dx = ((read_max_x - read_min_x)/((double)target_width)) / 2.0;
            double half_dy = ((read_max_y - read_min_y)/((double)target_height)) / 2.0;
            read_min_x += half_dx;
            read_min_y += half_dy;
            read_max_x -= half_dx;
            read_max_y -= half_dy;


            OE_DEBUG << "Read extents " << read_min_x << ", " << read_min_y << " to " << read_max_x << ", " << read_max_y << std::endl;

            // Try to find a FLOAT band
            GDALRasterBand* band = findBandByDataType(_warpedDS, GDT_Float32);
            if (band == NULL)
            {
                // Just get first band
                band = _warpedDS->GetRasterBand(1);
            }

            float *heights = new float[target_width * target_height];
            for (unsigned int i = 0; i < target_width * target_height; i++)
            {                
                heights[i] = NO_DATA_VALUE;
            }            
            band->RasterIO(GF_Read, src_min_x, src_min_y, width, height, heights, target_width, target_height, GDT_Float32, 0, 0);

            // Now create a GeoHeightField that we can sample from.  This heightfield only contains the portion that was actually read from the dataset
            osg::ref_ptr< osg::HeightField > readHF = new osg::HeightField();
            readHF->allocate( target_width, target_height );
            for (unsigned int c = 0; c < target_width; c++)
            {
                for (unsigned int r = 0; r < target_height; r++)
                {
                    unsigned inv_r = target_height - r -1;
                    float h = heights[r * target_width + c];
                    // Mark the value as nodata using the universal NO_DATA_VALUE marker.
                    if (!isValidValue( h, band ) )
                    {
                        h = NO_DATA_VALUE;
                    }
                    readHF->setHeight(c, inv_r, h );
                }                
            }    

            // Delete the heights array, it's been copied into readHF.
            delete[] heights;            


            // Create a GeoHeightField so we can easily sample it.
            GeoHeightField readGeoHeightField(readHF, GeoExtent(this->getProfile()->getSRS(), read_min_x, read_min_y, read_max_x, read_max_y));


            // Iterate over the output heightfield and sample the data that was read into it.            
            double dx = (xmax - xmin) / (tileSize-1);
            double dy = (ymax - ymin) / (tileSize-1);

            for (int c = 0; c < tileSize; ++c)
            {
                double geoX = xmin + (dx * (double)c);
                for (int r = 0; r < tileSize; ++r)
                {
                    double geoY = ymin + (dy * (double)r);

                    float h = NO_DATA_VALUE;
                    if (readGeoHeightField.getExtent().contains(geoX, geoY))
                    {                      
                        h = getHeightAtLocation( readGeoHeightField, geoX, geoY, *_options.interpolation() );
                    }                    
                    hf->setHeight(c, r, h);
                }
            }
        }
        return hf.release();
    }

#endif



    bool intersects(const TileKey& key)
    {
        return key.getExtent().intersects( _extents );
    }


private:

    GDALDataset* _srcDS;
    GDALDataset* _warpedDS;
    double       _geotransform[6];
    double       _invtransform[6];

    GeoExtent _extents;

    const GDALOptions _options;

    osg::ref_ptr< CacheBin > _cacheBin;
    osg::ref_ptr< osgDB::Options > _dbOptions;

    unsigned int _maxDataLevel;
};


class ReaderWriterGDALTile : public TileSourceDriver
{
public:
    ReaderWriterGDALTile() {}

    virtual const char* className()
    {
        return "GDAL Tile Reader";
    }

    virtual bool acceptsExtension(const std::string& extension) const
    {
        return osgDB::equalCaseInsensitive( extension, "osgearth_gdal" );
    }

    virtual ReadResult readObject(const std::string& file_name, const Options* opt) const
    {
        if ( !acceptsExtension( osgDB::getFileExtension( file_name ) ) )
        {
            return ReadResult::FILE_NOT_HANDLED;
        }
        return new GDALTileSource( getTileSourceOptions(opt) );
    }
};

REGISTER_OSGPLUGIN(osgearth_gdal, ReaderWriterGDALTile)<|MERGE_RESOLUTION|>--- conflicted
+++ resolved
@@ -1085,11 +1085,7 @@
         if (_options.maxDataLevelOverride().isSet())
         {
             _maxDataLevel = _options.maxDataLevelOverride().value();
-<<<<<<< HEAD
-            OE_INFO << _options.url().value().full() << " using override max data level " << _maxDataLevel << std::endl;
-=======
             OE_INFO << LC << INDENT << _options.url().value().full() << " using override max data level " << _maxDataLevel << std::endl;
->>>>>>> c9426661
         }
         else
         {
