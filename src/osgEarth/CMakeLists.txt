--- conflicted
+++ resolved
@@ -448,23 +448,6 @@
 
     SDF
 
-<<<<<<< HEAD
-    ImGui/ImGui
-    ImGui/OsgImGuiHandler
-    ImGui/LayersGUI
-    ImGui/NetworkMonitorGUI
-    ImGui/NotifyGUI
-    ImGui/SceneGraphGUI
-    ImGui/SearchGUI
-    ImGui/TextureInspectorGUI
-    ImGui/ViewpointsGUI
-    ImGui/SystemGUI
-    ImGui/EphemerisGUI
-    ImGui/TerrainGUI
-    ImGui/TerrainEditGUI
-
-=======
->>>>>>> b66b7567
     ${OSGEARTH_BUILDCONFIG_HEADER}
 )
 
@@ -481,7 +464,8 @@
         ImGui/ViewpointsGUI
         ImGui/SystemGUI
         ImGui/EphemerisGUI
-        ImGui/TerrainGUI)
+        ImGui/TerrainGUI
+        ImGui/TerrainEditGUI)
 endif()
 
 
