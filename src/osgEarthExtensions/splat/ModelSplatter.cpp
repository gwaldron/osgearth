/* -*-c++-*- */
/* osgEarth - Dynamic map generation toolkit for OpenSceneGraph
 * Copyright 2008-2014 Pelican Mapping
 * http://osgearth.org
 *
 * osgEarth is free software; you can redistribute it and/or modify
 * it under the terms of the GNU Lesser General Public License as published by
 * the Free Software Foundation; either version 2 of the License, or
 * (at your option) any later version.
 *
 * This program is distributed in the hope that it will be useful,
 * but WITHOUT ANY WARRANTY; without even the implied warranty of
 * MERCHANTABILITY or FITNESS FOR A PARTICULAR PURPOSE.  See the
 * GNU Lesser General Public License for more details.
 *
 * You should have received a copy of the GNU Lesser General Public License
 * along with this program.  If not, see <http://www.gnu.org/licenses/>
 */
#include "ModelSplatter"

#include <osgEarth/Registry>
#include <osgEarth/ShaderFactory>
#include <osgEarth/ShaderGenerator>
#include <osgEarth/VirtualProgram>
#include <osgEarth/DrawInstanced>
#include <osgEarth/TerrainTileNode>
#include <osgEarth/NodeUtils>

#include <osgUtil/Optimizer>

using namespace osgEarth;
using namespace osgEarth::Splat;

#define LC "[ModelSplatter] "

namespace
{
    const char* vs_model = 
        "#version 120 \n" 
        "#extension GL_EXT_gpu_shader4 : enable \n" 
        "#extension GL_ARB_draw_instanced: enable \n" 

        "uniform sampler2D oe_tile_elevationTex; \n"
        "uniform mat4 oe_tile_elevationTexMatrix; \n"
        "uniform vec2 oe_trees_span; \n"

        "uniform vec4 oe_tile_key; \n"

        "varying float oe_modelsplat_dist; \n"
        
        "float oe_modelsplat_rand(vec2 co) \n"
        "{\n"
        "   return fract(sin(dot(co.xy ,vec2(12.9898,78.233))) * 43758.5453);\n"
        "}\n"

        "void oe_modelsplat_vert_model(inout vec4 VertexMODEL) \n" 
        "{ \n"
        "    vec2 span = oe_trees_span; \n"
        "    float fInstanceID = float(gl_InstanceID); \n"
        "    float rx = oe_modelsplat_rand( vec2(fInstanceID, oe_tile_key.z)); \n"
        "    float ry = oe_modelsplat_rand( vec2(rx, -fInstanceID)); \n"
        "    vec2 rxy = vec2(rx, ry); \n"
        "    vec2 offset = -0.5*span + span*rxy; \n"
        "    VertexMODEL.xy += offset; \n"

        // matrix mult probably unnecessary 
        "    vec4 rc = oe_tile_elevationTexMatrix * vec4(rx, ry, 0.0, 1.0); \n"
     
        // scale and bias the tex coords for heightfield sampling:
        // "17" is the tile size. Obviously this needs to be parameterized.
        "    rc *= 16.0/17.0; \n"
        "    rc += 0.5/17.0; \n"

        "    float h = texture2D(oe_tile_elevationTex, rc.st).r; \n"
        "    VertexMODEL.z += h; \n"
        "} \n";

    const char* fs =
        "#version 110\n"
        "void oe_modelsplat_frag(inout vec4 color) { \n"
        "    if (color.a < 0.2) discard; \n"
        "} \n";
}

//..........................................................................


ModelSplatter::ModelSplatter() :
_dirty( true ),
_count( 128 ),
_minLOD( 14 )
{
    //nop
}

ModelSplatter::~ModelSplatter()
{
    //nop
}

void 
ModelSplatter::setModel(osg::Node* node)
{
    _model = node;
    _dirty = true;
}

void
ModelSplatter::setNumInstances(unsigned num)
{
    _count = num;
    _dirty = true;
}

void 
ModelSplatter::setMinLOD(unsigned lod)
{
    _minLOD = lod;
    _dirty = true;
}

void
ModelSplatter::establish()
{
    if ( _dirty && _model.valid() )
    {
        Threading::ScopedMutexLock lock(_modelMutex);
        if ( _dirty && _model.valid() )
        {
            _dirty = false;
            
            // have to set unref-after-apply to false:
            osgUtil::Optimizer::TextureVisitor texvis(
                true, false,
                false, false,
                false, false);
            _model->accept( texvis );

            // have to enimilate the scale matrix:
            osgUtil::Optimizer::FlattenStaticTransformsVisitor flatten;
            _model->accept( flatten );

            osg::BoundingBox bbox;
            DrawInstanced::ConvertToDrawInstanced cdi( _count, bbox, true );
            _model->accept( cdi );

            osg::ref_ptr<StateSetCache> cache = new StateSetCache();
            Registry::shaderGenerator().run(_model, cache.get());

            VirtualProgram* vp = VirtualProgram::getOrCreate( _model->getOrCreateStateSet() );

            vp->setFunction("oe_modelsplat_vert_model", vs_model, ShaderComp::LOCATION_VERTEX_MODEL);
        }
    }
}

void
ModelSplatter::operator()(const TileKey& key, osg::Node* node)
{
    TerrainTileNode* tile = osgEarth::findTopMostNodeOfType<TerrainTileNode>(node);
    if ( !tile )
        return;

    if ( key.getLOD() >= _minLOD && _model.valid() )
    {
        // make sure the correct model is loaded
        establish();

<<<<<<< HEAD
        //// elevation texture and matrix are required
        //osg::Texture* elevationTex = tile->getModel()->elevationModel().get();
        //if ( !elevationTex )
        //{
        //    //OE_WARN << LC << "No elevation texture for key " << key.str() << "\n";
        //    return;
        //}

        //osg::RefMatrix* elevationTexMat = tile->getElevationTextureMatrix();
        //if ( !elevationTexMat )
        //{
        //    //OE_WARN << LC << "No elevation texture matrix for key " << key.str() << "\n";
        //    return;
        //}
=======
        // elevation texture and matrix are required
        osg::Texture* elevationTex = tile->getElevationTexture();
        if ( !elevationTex )
        {
            //OE_WARN << LC << "No elevation texture for key " << key.str() << "\n";
            return;
        }

        osg::RefMatrixf* elevationTexMat = tile->getElevationTextureMatrix();
        if ( !elevationTexMat )
        {
            //OE_WARN << LC << "No elevation texture matrix for key " << key.str() << "\n";
            return;
        }
>>>>>>> fae5c4e8
        
        osg::Group* payload = tile->getOrCreatePayloadGroup();
        payload->addChild( _model.get() );
        //tile->addChild( _model.get() );

        osg::StateSet* ss = payload->getOrCreateStateSet();

        // first, a rotation vector to make trees point up.
        GeoPoint p;
        key.getExtent().getCentroid(p);

        // calculate the scatter area:
        float h = key.getExtent().height() * 111320.0f;
        float w = key.getExtent().width() * 111320.0f * cos(fabs(osg::DegreesToRadians(p.y())));
        ss->addUniform( new osg::Uniform("oe_trees_span", osg::Vec2f(w,h)) );
        
<<<<<<< HEAD
        //// hack..
        //ss->setTextureAttributeAndModes(2, tile->getElevationTexture(), 1);
        //ss->addUniform(new osg::Uniform("oe_terrain_tex", 2));
        //ss->addUniform(new osg::Uniform("oe_terrain_tex_matrix", osg::Matrixf(*elevationTexMat)) );        
=======
        // hack..
        ss->setTextureAttributeAndModes(2, tile->getElevationTexture(), 1);
        ss->addUniform(new osg::Uniform("oe_terrain_tex", 2));
        ss->addUniform(new osg::Uniform("oe_terrain_tex_matrix", *elevationTexMat) );
>>>>>>> fae5c4e8
    }
}<|MERGE_RESOLUTION|>--- conflicted
+++ resolved
@@ -166,7 +166,6 @@
         // make sure the correct model is loaded
         establish();
 
-<<<<<<< HEAD
         //// elevation texture and matrix are required
         //osg::Texture* elevationTex = tile->getModel()->elevationModel().get();
         //if ( !elevationTex )
@@ -175,28 +174,12 @@
         //    return;
         //}
 
-        //osg::RefMatrix* elevationTexMat = tile->getElevationTextureMatrix();
+        //osg::RefMatrixf* elevationTexMat = tile->getElevationTextureMatrix();
         //if ( !elevationTexMat )
         //{
         //    //OE_WARN << LC << "No elevation texture matrix for key " << key.str() << "\n";
         //    return;
         //}
-=======
-        // elevation texture and matrix are required
-        osg::Texture* elevationTex = tile->getElevationTexture();
-        if ( !elevationTex )
-        {
-            //OE_WARN << LC << "No elevation texture for key " << key.str() << "\n";
-            return;
-        }
-
-        osg::RefMatrixf* elevationTexMat = tile->getElevationTextureMatrix();
-        if ( !elevationTexMat )
-        {
-            //OE_WARN << LC << "No elevation texture matrix for key " << key.str() << "\n";
-            return;
-        }
->>>>>>> fae5c4e8
         
         osg::Group* payload = tile->getOrCreatePayloadGroup();
         payload->addChild( _model.get() );
@@ -213,16 +196,9 @@
         float w = key.getExtent().width() * 111320.0f * cos(fabs(osg::DegreesToRadians(p.y())));
         ss->addUniform( new osg::Uniform("oe_trees_span", osg::Vec2f(w,h)) );
         
-<<<<<<< HEAD
         //// hack..
         //ss->setTextureAttributeAndModes(2, tile->getElevationTexture(), 1);
         //ss->addUniform(new osg::Uniform("oe_terrain_tex", 2));
         //ss->addUniform(new osg::Uniform("oe_terrain_tex_matrix", osg::Matrixf(*elevationTexMat)) );        
-=======
-        // hack..
-        ss->setTextureAttributeAndModes(2, tile->getElevationTexture(), 1);
-        ss->addUniform(new osg::Uniform("oe_terrain_tex", 2));
-        ss->addUniform(new osg::Uniform("oe_terrain_tex_matrix", *elevationTexMat) );
->>>>>>> fae5c4e8
     }
 }