/* -*-c++-*- */
/* osgEarth - Geospatial SDK for OpenSceneGraph
* Copyright 2018 Pelican Mapping
* http://osgearth.org
*
* osgEarth is free software; you can redistribute it and/or modify
* it under the terms of the GNU Lesser General Public License as published by
* the Free Software Foundation; either version 2 of the License, or
* (at your option) any later version.
*
* This program is distributed in the hope that it will be useful,
* but WITHOUT ANY WARRANTY; without even the implied warranty of
* MERCHANTABILITY or FITNESS FOR A PARTICULAR PURPOSE.  See the
* GNU Lesser General Public License for more details.
*
* You should have received a copy of the GNU Lesser General Public License
* along with this program.  If not, see <http://www.gnu.org/licenses/>
*/
#include <osgEarth/VideoLayer>
#include <osg/ImageStream>
#include <osgEarth/Registry>

using namespace osgEarth;

//.......................................................................

Config
VideoLayer::Options::getConfig() const
{
    Config conf = ImageLayer::Options::getConfig();
    conf.set("url", _url);
    return conf;
}

void
VideoLayer::Options::fromConfig( const Config& conf )
{
    conf.get("url", _url );
}

//-------------------------------------------------------------

REGISTER_OSGEARTH_LAYER(video, VideoLayer);

OE_LAYER_PROPERTY_IMPL(VideoLayer, URI, URL, url);

void
VideoLayer::init()
{
    ImageLayer::init();
    
    // Configure the layer to use createTexture() to return data
    setUseCreateTexture();
}

const Status&
VideoLayer::open()
{
    if ( !_openCalled )
    {
        if (!options().url().isSet())
        {
            return setStatus(Status::Error(Status::ConfigurationError, "Missing required url"));
        }

        osg::ref_ptr< osg::Image > image = options().url()->readImage().getImage();
        if (image.valid())
        {             
            osg::ImageStream* is = dynamic_cast< osg::ImageStream*>( image.get() );
            if (is)
            {
                is->setLoopingMode(osg::ImageStream::LOOPING);
                is->play();                 
            }

            _texture = new osg::Texture2D( image );
            _texture->setResizeNonPowerOfTwoHint( false );
            _texture->setFilter(osg::Texture::MIN_FILTER, osg::Texture2D::LINEAR);
            _texture->setFilter(osg::Texture::MAG_FILTER, osg::Texture2D::LINEAR);
            _texture->setWrap( osg::Texture::WRAP_S, osg::Texture::REPEAT );
            _texture->setWrap( osg::Texture::WRAP_T, osg::Texture::REPEAT );
            _texture->setUnRefImageDataAfterApply(false);
        }
        else
        {
            std::stringstream buf;
            buf << "Failed to load " << options().url()->full();
            return setStatus(Status::Error(Status::ServiceUnavailable, buf.str()));
        }

        setProfile(osgEarth::Registry::instance()->getGlobalGeodeticProfile());

        if (getStatus().isOK())
        {
            return ImageLayer::open();
        }
    }

    return getStatus();
}

<<<<<<< HEAD
TextureWindow
VideoLayer::createTexture(const TileKey& key, ProgressCallback* progress) const
{    
    if (key.getLOD() > 0)
        return TextureWindow();

    osg::Matrix textureMatrix;

    bool flip = _texture->getImage()->getOrigin()==osg::Image::TOP_LEFT;
    osg::Matrixf scale = osg::Matrixf::scale(0.5, flip? -1.0 : 1.0, 1.0);         

    if (key.getTileX() == 0)
    {
        textureMatrix = scale;
    }
    else if (key.getTileX() == 1)
    {
        textureMatrix =  scale * osg::Matrixf::translate(0.5, 0.0, 0.0);
    }

    return TextureWindow(_texture.get(), textureMatrix);
=======
osg::Texture* VideoLayer::createTexture(const TileKey& key, ProgressCallback* progress, osg::Matrixf& textureMatrix)
{   
    bool flip = _texture->getImage()->getOrigin() == osg::Image::TOP_LEFT;    
    key.getExtent().createScaleBias(key.getProfile()->getExtent(), textureMatrix);
    if (flip)
    {
        textureMatrix *= osg::Matrixf::scale(1.0, flip ? -1.0 : 1.0, 1.0);
    }  
    return _texture.get();
>>>>>>> 371dbc31
}<|MERGE_RESOLUTION|>--- conflicted
+++ resolved
@@ -99,30 +99,8 @@
     return getStatus();
 }
 
-<<<<<<< HEAD
 TextureWindow
 VideoLayer::createTexture(const TileKey& key, ProgressCallback* progress) const
-{    
-    if (key.getLOD() > 0)
-        return TextureWindow();
-
-    osg::Matrix textureMatrix;
-
-    bool flip = _texture->getImage()->getOrigin()==osg::Image::TOP_LEFT;
-    osg::Matrixf scale = osg::Matrixf::scale(0.5, flip? -1.0 : 1.0, 1.0);         
-
-    if (key.getTileX() == 0)
-    {
-        textureMatrix = scale;
-    }
-    else if (key.getTileX() == 1)
-    {
-        textureMatrix =  scale * osg::Matrixf::translate(0.5, 0.0, 0.0);
-    }
-
-    return TextureWindow(_texture.get(), textureMatrix);
-=======
-osg::Texture* VideoLayer::createTexture(const TileKey& key, ProgressCallback* progress, osg::Matrixf& textureMatrix)
 {   
     bool flip = _texture->getImage()->getOrigin() == osg::Image::TOP_LEFT;    
     key.getExtent().createScaleBias(key.getProfile()->getExtent(), textureMatrix);
@@ -130,6 +108,5 @@
     {
         textureMatrix *= osg::Matrixf::scale(1.0, flip ? -1.0 : 1.0, 1.0);
     }  
-    return _texture.get();
->>>>>>> 371dbc31
+    return TextureWindow(_texture.get(), textureMatrix);
 }