/* -*-c++-*- */
/* osgEarth - Dynamic map generation toolkit for OpenSceneGraph
 * Copyright 2008-2014 Pelican Mapping
 * http://osgearth.org
 *
 * osgEarth is free software; you can redistribute it and/or modify
 * it under the terms of the GNU Lesser General Public License as published by
 * the Free Software Foundation; either version 2 of the License, or
 * (at your option) any later version.
 *
 * This program is distributed in the hope that it will be useful,
 * but WITHOUT ANY WARRANTY; without even the implied warranty of
 * MERCHANTABILITY or FITNESS FOR A PARTICULAR PURPOSE.  See the
 * GNU Lesser General Public License for more details.
 *
 * You should have received a copy of the GNU Lesser General Public License
 * along with this program.  If not, see <http://www.gnu.org/licenses/>
 */
#ifndef OSGEARTH_DRIVERS_REX_TERRAIN_ENGINE_OPTIONS
#define OSGEARTH_DRIVERS_REX_TERRAIN_ENGINE_OPTIONS 1

#include <osgEarth/Common>
#include <osgEarth/TerrainOptions>
#include <osgEarthSymbology/Color>
#include <osg/LOD>

namespace osgEarth { namespace Drivers { namespace RexTerrainEngine
{
    using namespace osgEarth;
    using namespace osgEarth::Symbology;

    /**
     * Options for configuring the Rex Engine driver.
     */
    class RexTerrainEngineOptions : public TerrainOptions // NO EXPORT (header-only)
    {
    public:
        RexTerrainEngineOptions( const ConfigOptions& options =ConfigOptions() ) : TerrainOptions( options ),
            _skirtRatio             ( 0.0f ),
            _color                  ( Color::White ),
<<<<<<< HEAD
            _quickRelease           ( false ),
=======
            //_quickRelease           ( false ),
>>>>>>> 1c7b9be2
            _expirationThreshold    ( 300 ),
            _progressive            ( false ),
            _highResolutionFirst    ( true ),
            _normalMaps             ( true ),
            _morphTerrain           ( true ),
            _morphImagery           ( true ),
            _mergesPerFrame         ( 20 ),
            _expirationRange        ( 0 )
        {
            setDriver( "rex" );
            fromConfig( _conf );

            // override.
            enableMercatorFastPath().init( false );
        }

        /** dtor */
        virtual ~RexTerrainEngineOptions() { }

    public:
        /** Ratio of terrain tile skirt height to tile radius */
        optional<float>& heightFieldSkirtRatio() { return _skirtRatio; }
        const optional<float>& heightFieldSkirtRatio() const { return _skirtRatio; }

        /** The color of the globe surface where no images are applied */
        optional<Color>& color() { return _color; }
        const optional<Color>& color() const { return _color; }

<<<<<<< HEAD
=======
#if 0
        /** Whether to run a post-render process that releases GL objects as quickly as
          * possible, freeing up memory faster */
        optional<bool>& quickReleaseGLObjects() { return _quickRelease; }
        const optional<bool>& quickReleaseGLObjects() const { return _quickRelease; }
#endif

>>>>>>> 1c7b9be2
        /** Minimum distance at which tiles will page out of memory once loaded */
        optional<float>& expirationRange() { return _expirationRange; }
        const optional<float>& expirationRange() const { return _expirationRange; }

        /** Number of terrain tiles to keep in memory before expiring usused tiles. */
        optional<unsigned>& expirationThreshold() { return _expirationThreshold; }
        const optional<unsigned>& expirationThreshold() const { return _expirationThreshold; }

        /** Whether to finish loading a tile's data before subdividing */
        optional<bool>& progressive() { return _progressive; }
        const optional<bool>& progressive() const { return _progressive; }

        /** Whether to load higher-resolution data first. */
        optional<bool>& highResolutionFirst() { return _highResolutionFirst; }
        const optional<bool>& highResolutionFirst() const { return _highResolutionFirst; } 

        /** Whether to generate normal map textures. Default is true. */
        optional<bool>& normalMaps() { return _normalMaps; }
        const optional<bool>& normalMaps() const { return _normalMaps; }

        /** Whether to morph terrain data between terrain tile LODs. */
        optional<bool>& morphTerrain() { return _morphTerrain; }
        const optional<bool>& morphTerrain() const { return _morphTerrain; }

        /** Whether to morph imagery between terrain tile LODs. */
        optional<bool>& morphImagery() { return _morphImagery; }
        const optional<bool>& morphImagery() const { return _morphImagery; }

        /** Maximum number of tile data merges permitted per frame. 0 = infinity. */
        optional<int>& mergesPerFrame() { return _mergesPerFrame; }
        const optional<int>& mergesPerFrame() const { return _mergesPerFrame; }


    protected:
        virtual Config getConfig() const {
            Config conf = TerrainOptions::getConfig();
            conf.updateIfSet( "skirt_ratio", _skirtRatio );
            conf.updateIfSet( "color", _color );
            conf.updateIfSet( "quick_release_gl_objects", _quickRelease );
            conf.updateIfSet( "expiration_range", _expirationRange );
            conf.updateIfSet( "expiration_threshold", _expirationThreshold );
            conf.updateIfSet( "progressive", _progressive );
            conf.updateIfSet( "high_resolution_first", _highResolutionFirst );
            conf.updateIfSet( "normal_maps", _normalMaps );
            conf.updateIfSet( "morph_terrain", _morphTerrain );
            conf.updateIfSet( "morph_imagery", _morphImagery );
            conf.updateIfSet( "merges_per_frame", _mergesPerFrame );

            return conf;
        }

        virtual void mergeConfig( const Config& conf ) {
            TerrainOptions::mergeConfig( conf );
            fromConfig( conf );
        }

    private:
        void fromConfig( const Config& conf ) {
            conf.getIfSet( "skirt_ratio", _skirtRatio );
            conf.getIfSet( "color", _color );
            conf.getIfSet( "quick_release_gl_objects", _quickRelease );
            conf.getIfSet( "expiration_range", _expirationRange );
            conf.getIfSet( "expiration_threshold", _expirationThreshold );
            conf.getIfSet( "progressive", _progressive );
            conf.getIfSet( "high_resolution_first", _highResolutionFirst );
            conf.getIfSet( "normal_maps", _normalMaps );
            conf.getIfSet( "morph_terrain", _morphTerrain );
            conf.getIfSet( "morph_imagery", _morphImagery );
            conf.getIfSet( "merges_per_frame", _mergesPerFrame );
        }

        optional<float>    _skirtRatio;
        optional<Color>    _color;
        optional<bool>     _quickRelease;
        optional<float>    _expirationRange;
        optional<unsigned> _expirationThreshold;
        optional<bool>     _progressive;
        optional<bool>     _highResolutionFirst;
        optional<bool>     _normalMaps;
        optional<bool>     _morphTerrain;
        optional<bool>     _morphImagery;
        optional<int>      _mergesPerFrame;
    };

} } } // namespace osgEarth::Drivers::RexTerrainEngine

#endif // OSGEARTH_DRIVERS_REX_TERRAIN_ENGINE_OPTIONS<|MERGE_RESOLUTION|>--- conflicted
+++ resolved
@@ -38,11 +38,7 @@
         RexTerrainEngineOptions( const ConfigOptions& options =ConfigOptions() ) : TerrainOptions( options ),
             _skirtRatio             ( 0.0f ),
             _color                  ( Color::White ),
-<<<<<<< HEAD
-            _quickRelease           ( false ),
-=======
             //_quickRelease           ( false ),
->>>>>>> 1c7b9be2
             _expirationThreshold    ( 300 ),
             _progressive            ( false ),
             _highResolutionFirst    ( true ),
@@ -71,8 +67,6 @@
         optional<Color>& color() { return _color; }
         const optional<Color>& color() const { return _color; }
 
-<<<<<<< HEAD
-=======
 #if 0
         /** Whether to run a post-render process that releases GL objects as quickly as
           * possible, freeing up memory faster */
@@ -80,7 +74,6 @@
         const optional<bool>& quickReleaseGLObjects() const { return _quickRelease; }
 #endif
 
->>>>>>> 1c7b9be2
         /** Minimum distance at which tiles will page out of memory once loaded */
         optional<float>& expirationRange() { return _expirationRange; }
         const optional<float>& expirationRange() const { return _expirationRange; }
