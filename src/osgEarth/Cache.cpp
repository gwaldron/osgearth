--- conflicted
+++ resolved
@@ -21,12 +21,6 @@
 #include "sha1.hpp"
 
 #include <osgDB/ReadFile>
-<<<<<<< HEAD
-#include <osgDB/Registry>
-#include <osgDB/ReaderWriter>
-#include "sha1.hpp"
-=======
->>>>>>> f7a922ba
 
 using namespace osgEarth;
 using namespace osgEarth::Threading;
@@ -145,15 +139,6 @@
 
 namespace
 {
-<<<<<<< HEAD
-   int hash8(const std::string& str)
-   {
-      int hash = 0;
-      for (unsigned i = 0; i<str.length(); ++i)
-         hash += (int)str[i];
-      return hash;
-   }
-=======
     int hash8(const std::string& str)
     {
         int hash = 0;
@@ -161,27 +146,11 @@
             hash += (int)str[i];
         return hash;
     }
->>>>>>> f7a922ba
 }
 
 std::string
 Cache::makeCacheKey(const std::string& key, const std::string& prefix)
 {
-<<<<<<< HEAD
-   char hex[SHA1_HEX_SIZE];
-   sha1(key.c_str()).finalize().print_hex(hex);
-   std::string val(hex);
-   std::stringstream out;
-   if (!prefix.empty())
-   {
-      out << prefix << "/";
-   }
-   // Use the first 2 characters as a directory name and the remainder as the filename
-   // This is the same scheme that git uses
-   out << val.substr(0, 2) << "/" << val.substr(2, 38);
-   return out.str();
-}
-=======
     char hex[SHA1_HEX_SIZE];
     sha1(key.c_str()).finalize().print_hex(hex);
     std::string val(hex);
@@ -196,7 +165,6 @@
     return out.str();
 }
 
->>>>>>> f7a922ba
 //------------------------------------------------------------------------
 
 #undef  LC
