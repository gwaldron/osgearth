/* -*-c++-*- */
/* osgEarth - Dynamic map generation toolkit for OpenSceneGraph
 * Copyright 2008-2010 Pelican Mapping
 * http://osgearth.org
 *
 * osgEarth is free software; you can redistribute it and/or modify
 * it under the terms of the GNU Lesser General Public License as published by
 * the Free Software Foundation; either version 2 of the License, or
 * (at your option) any later version.
 *
 * This program is distributed in the hope that it will be useful,
 * but WITHOUT ANY WARRANTY; without even the implied warranty of
 * MERCHANTABILITY or FITNESS FOR A PARTICULAR PURPOSE.  See the
 * GNU Lesser General Public License for more details.
 *
 * You should have received a copy of the GNU Lesser General Public License
 * along with this program.  If not, see <http://www.gnu.org/licenses/>
 */
#include <osgEarthSymbology/GeometrySymbolizer>
#include <osgEarthSymbology/GeometrySymbol>
#include <osgUtil/Tessellator>
#include <osg/Geometry>
#include <osg/Point>
#include <osg/LineWidth>
#include <osg/Material>
#include <osg/Geode>

using namespace osgEarth::Symbology;


osg::Node* GeometrySymbolizer::GeometrySymbolizerOperator::operator()(const GeometryList& geometryList,
                                                                      const Style* style)
{
    osg::ref_ptr<osg::Geode> geode = new osg::Geode;
    for (GeometryList::const_iterator it = geometryList.begin(); it != geometryList.end(); ++it)
    {
        Geometry* geometry = *it;
        if (!geometry)
            continue;

        GeometryIterator geomIterator( geometry );
        geomIterator.traverseMultiGeometry() = true;
        geomIterator.traversePolygonHoles() = true;

        while( geomIterator.hasMore() )
        {
            Geometry* part = geomIterator.next();
            if (!part)
                continue;

            osg::ref_ptr<osg::Geometry> osgGeom = new osg::Geometry;
            osg::PrimitiveSet::Mode primMode = osg::PrimitiveSet::POINTS;

            osg::Vec4 color = osg::Vec4(1.0, 0.0, 1.0, 1.);

            switch( part->getType())
            {
            case Geometry::TYPE_POINTSET:
            {
                primMode = osg::PrimitiveSet::POINTS;
                const PointSymbol* point = style->getSymbol<PointSymbol>();
                if (point)
                {
                    color = point->fill()->color();

                    float size = point->size().value();
                    osgGeom->getOrCreateStateSet()->setAttributeAndModes( new osg::Point(size) );
                }
            }
            break;

            case Geometry::TYPE_LINESTRING:
            {
                primMode = osg::PrimitiveSet::LINE_STRIP;
                const LineSymbol* line = style->getSymbol<LineSymbol>();
                if (line) 
                {
                    color = line->stroke()->color();
                    float size = line->stroke()->width().value();
                    osgGeom->getOrCreateStateSet()->setAttributeAndModes( new osg::LineWidth(size));
                }
            }
            break;

            case Geometry::TYPE_RING:
            {
                primMode = osg::PrimitiveSet::LINE_LOOP;
                const LineSymbol* line = style->getSymbol<LineSymbol>();
                if (line) 
                {
                    color = line->stroke()->color();
                    float size = line->stroke()->width().value();
                    osgGeom->getOrCreateStateSet()->setAttributeAndModes( new osg::LineWidth(size));
                }
            }
            break;

            case Geometry::TYPE_POLYGON:
            {
                primMode = osg::PrimitiveSet::LINE_LOOP; // loop will tessellate into polys
                const PolygonSymbol* poly = style->getSymbol<PolygonSymbol>();
                if (poly)
                {
                    color = poly->fill()->color();
                }
            }
            break;
<<<<<<< HEAD
            case Geometry::TYPE_MULTI:
			{
			}
			break;
			case Geometry::TYPE_UNKNOWN:
			{
			}
			break;
=======
            
            default:
            break;
>>>>>>> dff29141
            }

            osg::Material* material = new osg::Material;
            material->setDiffuse(osg::Material::FRONT_AND_BACK, color);

            if ( part->getType() == Geometry::TYPE_POLYGON && static_cast<Polygon*>(part)->getHoles().size() > 0 )
            {
                Polygon* poly = static_cast<Polygon*>(geometry);
                int totalPoints = poly->getTotalPointCount();
                osg::Vec3Array* allPoints = new osg::Vec3Array( totalPoints );
                int offset = 0;
                for( RingCollection::const_iterator h = poly->getHoles().begin(); h != poly->getHoles().end(); ++h )
                {
                    Geometry* hole = h->get();
                    std::copy( hole->begin(), hole->end(), allPoints->begin() + offset );
                    osgGeom->addPrimitiveSet( new osg::DrawArrays( primMode, offset, hole->size() ) );
                    offset += hole->size();
                }
                osgGeom->setVertexArray( allPoints );
            }
            else
            {
                osgGeom->setVertexArray( part->toVec3Array() );
                osgGeom->addPrimitiveSet( new osg::DrawArrays( primMode, 0, part->size() ) );
            }

            // tessellate all polygon geometries. Tessellating each geometry separately
            // with TESS_TYPE_GEOMETRY is much faster than doing the whole bunch together
            // using TESS_TYPE_DRAWABLE.

            if ( part->getType() == Geometry::TYPE_POLYGON)
            {
                osgUtil::Tessellator tess;
                tess.setTessellationType( osgUtil::Tessellator::TESS_TYPE_GEOMETRY );
                tess.setWindingType( osgUtil::Tessellator::TESS_WINDING_POSITIVE );
                tess.retessellatePolygons( *osgGeom );
            }
            osgGeom->getOrCreateStateSet()->setAttributeAndModes(material);
            geode->addDrawable(osgGeom);
        }
    }

    if (geode->getNumDrawables())
        return geode.release();
    return 0;
}


GeometrySymbolizer::GeometrySymbolizer()
{
    //nop
}

bool
GeometrySymbolizer::compile(GeometrySymbolizerState* state,
                            osg::Group* attachPoint)
{
    if ( !state || !state->getContent() || !attachPoint || !state->getStyle() )
        return false;

    //const GeometryContent* geometryInput = dynamic_cast<const GeometryContent*>(dataSet);
    //if (!geometryInput)
    //    return false;

    const GeometryList& geometryList = state->getContent()->getGeometryList();

    GeometrySymbolizerOperator functor;
    osg::Node* node = (functor)(geometryList, state->getStyle());
    if (node)
    {
        attachPoint->removeChildren(0, attachPoint->getNumChildren());
        attachPoint->addChild(node);
        return true;
    }

    return false;
}<|MERGE_RESOLUTION|>--- conflicted
+++ resolved
@@ -105,20 +105,9 @@
                 }
             }
             break;
-<<<<<<< HEAD
-            case Geometry::TYPE_MULTI:
-			{
-			}
-			break;
-			case Geometry::TYPE_UNKNOWN:
-			{
-			}
-			break;
-=======
             
             default:
             break;
->>>>>>> dff29141
             }
 
             osg::Material* material = new osg::Material;
