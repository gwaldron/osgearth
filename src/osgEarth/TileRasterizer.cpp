/* -*-c++-*- */
<<<<<<< HEAD
/* osgEarth - Dynamic map generation toolkit for OpenSceneGraph
* Copyright 2016 Pelican Mapping
* http://osgearth.org
*
* osgEarth is free software; you can redistribute it and/or modify
* it under the terms of the GNU Lesser General Public License as published by
* the Free Software Foundation; either version 2 of the License, or
* (at your option) any later version.
*
* This program is distributed in the hope that it will be useful,
* but WITHOUT ANY WARRANTY; without even the implied warranty of
* MERCHANTABILITY or FITNESS FOR A PARTICULAR PURPOSE.  See the
* GNU Lesser General Public License for more details.
*
* You should have received a copy of the GNU Lesser General Public License
* along with this program.  If not, see <http://www.gnu.org/licenses/>
*/
=======
/* osgEarth - Geospatial SDK for OpenSceneGraph
 * Copyright 2019 Pelican Mapping
 * http://osgearth.org
 *
 * osgEarth is free software; you can redistribute it and/or modify
 * it under the terms of the GNU Lesser General Public License as published by
 * the Free Software Foundation; either version 2 of the License, or
 * (at your option) any later version.
 *
 * This program is distributed in the hope that it will be useful,
 * but WITHOUT ANY WARRANTY; without even the implied warranty of
 * MERCHANTABILITY or FITNESS FOR A PARTICULAR PURPOSE.  See the
 * GNU Lesser General Public License for more details.
 *
 * You should have received a copy of the GNU Lesser General Public License
 * along with this program.  If not, see <http://www.gnu.org/licenses/>
 */
>>>>>>> f7a922ba
#include <osgEarth/TileRasterizer>
#include <osgEarth/NodeUtils>
#include <osgEarth/VirtualProgram>
#include <osgEarth/GLUtils>

#define LC "[TileRasterizer] "

#ifndef GL_ANY_SAMPLES_PASSED
#define GL_ANY_SAMPLES_PASSED 0x8C2F
#endif

using namespace osgEarth;

//VRV_PATCH
#define GL_ANY_SAMPLES_PASSED             0x8C2F
//VRV_PATCH

namespace
{
    template<typename T>
    struct PreDrawRouter : public osg::Camera::DrawCallback
    {
        T* _object;
        PreDrawRouter(T* object) : _object(object) { }
        void operator()(osg::RenderInfo& renderInfo) const {
            _object->preDraw(renderInfo);
        }
    };

    template<typename T>
    struct PostDrawRouter : public osg::Camera::DrawCallback
    {
        T* _object;
        PostDrawRouter(T* object) : _object(object) { }
        void operator()(osg::RenderInfo& renderInfo) const {
            _object->postDraw(renderInfo);
        }
    };
}

namespace
{
    const char* distort =
        "#version " GLSL_VERSION_STR "\n"
        "uniform float oe_rasterizer_f; \n"
        "void oe_rasterizer_clip(inout vec4 vert) { \n"
        "    float h = (vert.y + vert.w)/(2.0*vert.w); \n"
        "    float d = 1.0; \n" //1.2299; \n" //mix(1.0, oe_rasterizer_f, h); \n"
        "    vert.x *= d; \n"
        "} \n";
}

TileRasterizer::TileRasterizer() :
osg::Camera()
{
    // active an update traversal.
    ADJUST_EVENT_TRAV_COUNT(this, +1);
    setCullingActive(false);

    // set up the RTT camera.
    setClearColor(osg::Vec4(0, 0, 0, 0));
    setClearMask(GL_COLOR_BUFFER_BIT);
    setReferenceFrame(ABSOLUTE_RF);
    //setComputeNearFarMode( osg::CullSettings::DO_NOT_COMPUTE_NEAR_FAR );
    setRenderOrder(PRE_RENDER);
    setRenderTargetImplementation(FRAME_BUFFER_OBJECT);
    setImplicitBufferAttachmentMask(0, 0);
    setSmallFeatureCullingPixelSize(0.0f);
    setViewMatrix(osg::Matrix::identity());

    //default viewport that is offscreen. This prevents this camera from
    // clearing the framebuffer when this is not actually drawing anything.
    setViewport(-1, -1, 1, 1);

    osg::StateSet* ss = getOrCreateStateSet();

    ss->setMode(GL_BLEND, 1);
    ss->setMode(GL_CULL_FACE, 0);
<<<<<<< HEAD

=======
    GLUtils::setLighting(ss, 0);
    
>>>>>>> f7a922ba
    this->setPreDrawCallback(new PreDrawRouter<TileRasterizer>(this));
    this->setPostDrawCallback(new PostDrawRouter<TileRasterizer>(this));

#if 0 // works in OE, not in VRV :(
    osg::ref_ptr<osg::GraphicsContext::Traits> traits = new osg::GraphicsContext::Traits();
    traits->sharedContext = 0L;
    traits->doubleBuffer = false;
    traits->x = 0, traits->y = 0, traits->width = 256, traits->height = 256;
    traits->format = GL_RGBA;
    traits->red = 8;
    traits->green = 8;
    traits->blue = 8;
    traits->alpha = 8;
    traits->depth = 0;
    osg::GraphicsContext* gc = osg::GraphicsContext::createGraphicsContext(traits);
    setGraphicsContext(gc);
#endif
    setDrawBuffer(GL_FRONT);
    setReadBuffer(GL_FRONT);

    VirtualProgram* vp = VirtualProgram::getOrCreate(ss);
    vp->setName("TileRasterizer");
    vp->setInheritShaders(false);

    // Someday we might need this to undistort rasterizer cells. We'll see
#if 0
    vp->setFunction("oe_rasterizer_clip", distort, ShaderComp::LOCATION_VERTEX_CLIP);
    _distortionU = new osg::Uniform("oe_rasterizer_f", 1.0f);
    ss->addUniform(_distortionU.get());
#endif

    _samplesQuery.resize(64u);
    _samplesQuery.setAllElementsTo(INT_MAX);
}

TileRasterizer::~TileRasterizer()
{
    OE_DEBUG << LC << "~TileRasterizer\n";
}

void
TileRasterizer::push(osg::Node* node, osg::Texture* texture, const GeoExtent& extent)
{
    Threading::ScopedMutexLock lock(_mutex);

    _pendingJobs.push(Job());
    Job& job = _pendingJobs.back();
    job._node = node;
    job._texture = texture;
    job._extent = extent;
}

void
TileRasterizer::ReadbackImage::readPixels(
int x, int y, int width, int height,
GLenum pixelFormat, GLenum type, int packing)
{
    OE_DEBUG << LC << "ReadPixels in context " << _ri->getContextID() << std::endl;

    glPixelStorei(GL_PACK_ALIGNMENT, _packing);
    glPixelStorei(GL_PACK_ROW_LENGTH, _rowLength);

    if (getPixelBufferObject())
    {
        _ri->getState()->bindPixelBufferObject(getPixelBufferObject()->getOrCreateGLBufferObject(_ri->getContextID()));
        glReadPixels(x, y, width, height, getPixelFormat(), getDataType(), 0L);
    }
    else
    {
        // synchronous:
        glReadPixels(x, y, width, height, getPixelFormat(), getDataType(), _data);
    }
}


Threading::Future<osg::Image>
TileRasterizer::push(osg::Node* node, unsigned size, const GeoExtent& extent)
{
    Threading::ScopedMutexLock lock(_mutex);

    _pendingJobs.push(Job());
    Job& job = _pendingJobs.back();

    job._node = node;
    job._extent = extent;
    job._image = new ReadbackImage();
    job._image->allocateImage(size, size, 1, GL_RGBA, GL_UNSIGNED_BYTE);

    //job._imagePBO = new osg::PixelBufferObject(job._image.get());
    //job._imagePBO->setTarget(GL_PIXEL_PACK_BUFFER);
    //job._imagePBO->setUsage(GL_STREAM_READ);
    //job._image->setPixelBufferObject(job._imagePBO.get());

    return job._imagePromise.getFuture();
}

void
TileRasterizer::accept(osg::NodeVisitor& nv)
{
    if (nv.getVisitorType() == nv.CULL_VISITOR && getBufferAttachmentMap().empty())
    {
        return;
    }
    else
    {
        osg::Camera::accept(nv);
    }
}

<<<<<<< HEAD
=======

>>>>>>> f7a922ba
void
TileRasterizer::traverse(osg::NodeVisitor& nv)
{
    if (nv.getVisitorType() == nv.EVENT_VISITOR)
    {
        Threading::ScopedMutexLock lock(_mutex);

        if (!_finishedJobs.empty())
        {
            Job& job = _finishedJobs.front();
            removeChild(job._node.get());

            // If the job didn't write any fragments, return a NULL image.
            if (job._fragmentsWritten > 0)
                job._imagePromise.resolve(job._image.get());
            else
                job._imagePromise.resolve(0L);

<<<<<<< HEAD
            _finishedJobs.pop();
=======
            _finishedJobs.pop(); 
>>>>>>> f7a922ba
            detach(osg::Camera::COLOR_BUFFER);
            dirtyAttachmentMap();
        }

        if (!_pendingJobs.empty() && _readbackJobs.empty() && _finishedJobs.empty())
        {
            Job& job = _pendingJobs.front();

            // Configure a top-down orothographic camera:
            setProjectionMatrixAsOrtho2D(
                job._extent.xMin(), job._extent.xMax(),
                job._extent.yMin(), job._extent.yMax());

            // Job includes a texture to populate:
            if (job._texture.valid())
            {
                // Setup the viewport and attach to the new texture
                setViewport(0, 0, job._texture->getTextureWidth(), job._texture->getTextureHeight());
                attach(COLOR_BUFFER, job._texture.get(), 0u, 0u, /*mipmap=*/false);
                dirtyAttachmentMap();
            }

            // Job includes an image to populate, so use the built-in FBO target texture:
            else if (job._image.valid())
            {
                setViewport(0, 0, job._image->s(), job._image->t());
                attach(COLOR_BUFFER, job._image.get(), 0u, 0u);
                dirtyAttachmentMap();
            }

            // Add the node to the scene graph so it'll get rendered.
            addChild(job._node.get());

            // If this job has a readback image, push the job to the next queue
            // where it will be picked up for readback.
            if (job._image.valid())
            {
                _readbackJobs.push(job);
            }

            // Remove the texture from the queue.
            _pendingJobs.pop();
            //OE_INFO << LC
            //    << "P=" << _pendingJobs.size()
            //    << ", R=" << _readbackJobs.size()
            //    << ", F=" << _finishedJobs.size()
            //    << std::endl;
        }
    }

    //if (!getBufferAttachmentMap().empty())
    else if (nv.getVisitorType() == nv.CULL_VISITOR)
    {
        if (!getBufferAttachmentMap().empty())
        {
            osg::Camera::traverse(nv);
        }
    }
}

void
TileRasterizer::preDraw(osg::RenderInfo& ri) const
{
    if (!_readbackJobs.empty())
    {
        Threading::ScopedMutexLock lock(_mutex);

        if (!_readbackJobs.empty()) // double check!
        {
            Job& job = _readbackJobs.front();
            if (job._image.valid())
            {
                job._image.get()->_ri = &ri;
            }

            // allocate a query on demand for this GC:
<<<<<<< HEAD
            osg::GLExtensions* ext = osg::GLExtensions::Get(ri.getContextID(), true);
=======
            osg::GLExtensions* ext = osg::GLExtensions::Get(ri.getContextID(),true);
>>>>>>> f7a922ba
            GLuint& query = _samplesQuery[ri.getContextID()];
            if (query == INT_MAX)
            {
                ext->glGenQueries(1, &query);
            }

            // initiate a query for samples passing the fragment shader
            // to see whether we drew anything.
            ext->glBeginQuery(GL_ANY_SAMPLES_PASSED, query);
        }
    }
}

void
TileRasterizer::postDraw(osg::RenderInfo& ri) const
{
    if (!_readbackJobs.empty())
    {
        Threading::ScopedMutexLock lock(_mutex);

        if (!_readbackJobs.empty()) // double check!
        {
            Job& job = _readbackJobs.front();

            // get the results of the query and store the
            // # of fragments generated in the job.
            osg::GLExtensions* ext = osg::GLExtensions::Get(ri.getContextID(), true);
            GLuint query = _samplesQuery[ri.getContextID()];
            ext->glEndQuery(GL_ANY_SAMPLES_PASSED);
            ext->glGetQueryObjectuiv(query, GL_QUERY_RESULT, &job._fragmentsWritten);

            _finishedJobs.push(job);
            _readbackJobs.pop();
        }
    }
}<|MERGE_RESOLUTION|>--- conflicted
+++ resolved
@@ -1,23 +1,4 @@
 /* -*-c++-*- */
-<<<<<<< HEAD
-/* osgEarth - Dynamic map generation toolkit for OpenSceneGraph
-* Copyright 2016 Pelican Mapping
-* http://osgearth.org
-*
-* osgEarth is free software; you can redistribute it and/or modify
-* it under the terms of the GNU Lesser General Public License as published by
-* the Free Software Foundation; either version 2 of the License, or
-* (at your option) any later version.
-*
-* This program is distributed in the hope that it will be useful,
-* but WITHOUT ANY WARRANTY; without even the implied warranty of
-* MERCHANTABILITY or FITNESS FOR A PARTICULAR PURPOSE.  See the
-* GNU Lesser General Public License for more details.
-*
-* You should have received a copy of the GNU Lesser General Public License
-* along with this program.  If not, see <http://www.gnu.org/licenses/>
-*/
-=======
 /* osgEarth - Geospatial SDK for OpenSceneGraph
  * Copyright 2019 Pelican Mapping
  * http://osgearth.org
@@ -35,7 +16,6 @@
  * You should have received a copy of the GNU Lesser General Public License
  * along with this program.  If not, see <http://www.gnu.org/licenses/>
  */
->>>>>>> f7a922ba
 #include <osgEarth/TileRasterizer>
 #include <osgEarth/NodeUtils>
 #include <osgEarth/VirtualProgram>
@@ -114,12 +94,8 @@
 
     ss->setMode(GL_BLEND, 1);
     ss->setMode(GL_CULL_FACE, 0);
-<<<<<<< HEAD
-
-=======
     GLUtils::setLighting(ss, 0);
     
->>>>>>> f7a922ba
     this->setPreDrawCallback(new PreDrawRouter<TileRasterizer>(this));
     this->setPostDrawCallback(new PostDrawRouter<TileRasterizer>(this));
 
@@ -229,10 +205,6 @@
     }
 }
 
-<<<<<<< HEAD
-=======
-
->>>>>>> f7a922ba
 void
 TileRasterizer::traverse(osg::NodeVisitor& nv)
 {
@@ -251,11 +223,7 @@
             else
                 job._imagePromise.resolve(0L);
 
-<<<<<<< HEAD
-            _finishedJobs.pop();
-=======
             _finishedJobs.pop(); 
->>>>>>> f7a922ba
             detach(osg::Camera::COLOR_BUFFER);
             dirtyAttachmentMap();
         }
@@ -332,11 +300,7 @@
             }
 
             // allocate a query on demand for this GC:
-<<<<<<< HEAD
-            osg::GLExtensions* ext = osg::GLExtensions::Get(ri.getContextID(), true);
-=======
             osg::GLExtensions* ext = osg::GLExtensions::Get(ri.getContextID(),true);
->>>>>>> f7a922ba
             GLuint& query = _samplesQuery[ri.getContextID()];
             if (query == INT_MAX)
             {
