<!--
osgEarth Sample - TFS
-->
<map name="Demo: TFS Feature Source">

    <TFSFeatures name="buildings-data">	                
        <url>http://readymap.org/readymap/features/tfs/4/</url>
        <format>json</format>
    </TFSFeatures>
    
    <FeatureModel name="buildings" features="buildings-data">
        <layout>        
            <tile_size_factor>5.0</tile_size_factor>
        </layout>

        <styles>                
            <style type="text/css">
                buildings {
                    extrusion-height:        Math.random()*30.0 + 5.0;
                    extrusion-flatten:       true;
                    fill:                    #ff7f2f;
					stroke:                  #6f2f0f;
                    altitude-clamping:       terrain;
                }            
            </style>
        </styles>
    </FeatureModel>

<<<<<<< HEAD
    <image name="esri imagery" driver="arcgis">
        <url>http://server.arcgisonline.com/ArcGIS/rest/services/World_Imagery/MapServer</url>
        <nodata_image>http://server.arcgisonline.com/ArcGIS/rest/services/ESRI_Imagery_World_2D/MapServer/tile/100/0/0.jpeg</nodata_image>
    </image>
=======
    <xi:include href="readymap_imagery.xml"/>
>>>>>>> 5db22666

    <viewpoints>
        <viewpoint name="Mexico Buildings" height="0" lat="19.42" long="-99.163" pitch="-89" range="5000"/>
    </viewpoints>

</map><|MERGE_RESOLUTION|>--- conflicted
+++ resolved
@@ -26,14 +26,7 @@
         </styles>
     </FeatureModel>
 
-<<<<<<< HEAD
-    <image name="esri imagery" driver="arcgis">
-        <url>http://server.arcgisonline.com/ArcGIS/rest/services/World_Imagery/MapServer</url>
-        <nodata_image>http://server.arcgisonline.com/ArcGIS/rest/services/ESRI_Imagery_World_2D/MapServer/tile/100/0/0.jpeg</nodata_image>
-    </image>
-=======
     <xi:include href="readymap_imagery.xml"/>
->>>>>>> 5db22666
 
     <viewpoints>
         <viewpoint name="Mexico Buildings" height="0" lat="19.42" long="-99.163" pitch="-89" range="5000"/>
