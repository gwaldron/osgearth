/* -*-c++-*- */
/* osgEarth - Dynamic map generation toolkit for OpenSceneGraph
* Copyright 2018 Pelican Mapping
* http://osgearth.org
*
* osgEarth is free software; you can redistribute it and/or modify
* it under the terms of the GNU Lesser General Public License as published by
* the Free Software Foundation; either version 2 of the License, or
* (at your option) any later version.
*
* THE SOFTWARE IS PROVIDED "AS IS", WITHOUT WARRANTY OF ANY KIND, EXPRESS OR
* IMPLIED, INCLUDING BUT NOT LIMITED TO THE WARRANTIES OF MERCHANTABILITY,
* FITNESS FOR A PARTICULAR PURPOSE AND NONINFRINGEMENT. IN NO EVENT SHALL THE
* AUTHORS OR COPYRIGHT HOLDERS BE LIABLE FOR ANY CLAIM, DAMAGES OR OTHER
* LIABILITY, WHETHER IN AN ACTION OF CONTRACT, TORT OR OTHERWISE, ARISING
* FROM, OUT OF OR IN CONNECTION WITH THE SOFTWARE OR THE USE OR OTHER DEALINGS
* IN THE SOFTWARE.
*
* You should have received a copy of the GNU Lesser General Public License
* along with this program.  If not, see <http://www.gnu.org/licenses/>
*/
#ifndef OSGEARTH_GLTF_READER_H
#define OSGEARTH_GLTF_READER_H

#include <osg/Node>
#include <osg/Geometry>
#include <osg/MatrixTransform>
#include <osg/Texture2D>
#include <osgDB/FileNameUtils>
#include <osgDB/ReaderWriter>
#include <osgDB/FileNameUtils>
#include <osgEarth/Notify>

#undef LC
#define LC "[GLTFWriter] "

class GLTFReader
{
public:
    static std::string ExpandFilePath(const std::string &filepath, void * userData)
    {
        const std::string& referrer = *(const std::string*)userData;
        std::string path = osgDB::getRealPath(osgDB::isAbsolutePath(filepath) ? filepath : osgDB::concatPaths(osgDB::getFilePath(referrer), filepath));
        OSG_NOTICE << "ExpandFilePath: expanded " << filepath << " to " << path << std::endl;
        return tinygltf::ExpandFilePath(path, userData);
    }

public:
    osgDB::ReaderWriter::ReadResult read(const std::string& location, 
                                         bool isBinary,
                                         const osgDB::Options* options) const
    {
        std::string err, warn;
        tinygltf::Model model;
        tinygltf::TinyGLTF loader;

        FsCallbacks fs;
        fs.FileExists = &tinygltf::FileExists;
        fs.ExpandFilePath = &GLTFReader::ExpandFilePath;
        fs.ReadWholeFile = &tinygltf::ReadWholeFile;
        fs.WriteWholeFile = &tinygltf::WriteWholeFile;
        fs.user_data = (void*)&location;
        loader.SetFsCallbacks(fs);

        if (isBinary)
        {
            loader.LoadBinaryFromFile(&model, &err, &warn, location);
        }
        else
        {
            loader.LoadASCIIFromFile(&model, &err, &warn, location);
        }

        if (!err.empty()) {
            OE_WARN << LC << "gltf Error loading " << location << std::endl;
            OE_WARN << LC << err << std::endl;
            return osgDB::ReaderWriter::ReadResult::ERROR_IN_READING_FILE;
        }

        return makeNodeFromModel(model);
    }

    osg::Node* makeNodeFromModel(const tinygltf::Model &model) const
    {
        // Rotate y-up to z-up
        osg::MatrixTransform* transform = new osg::MatrixTransform;
        transform->setMatrix(osg::Matrixd::rotate(osg::Vec3d(0.0, 1.0, 0.0), osg::Vec3d(0.0, 0.0, 1.0)));

        for (unsigned int i = 0; i < model.scenes.size(); i++)
        {
            const tinygltf::Scene &scene = model.scenes[i];

            for (size_t j = 0; j < scene.nodes.size(); j++) {
                osg::Node* node = createNode(model, model.nodes[scene.nodes[j]]);
                if (node)
                {
                    transform->addChild(node);
                }
            }
        }

        return transform;
    }

    osg::Node* createNode(const tinygltf::Model &model, const tinygltf::Node& node) const
    {
        osg::MatrixTransform* mt = new osg::MatrixTransform;
        mt->setName(node.name);
        if (node.matrix.size() == 16)
        {
            osg::Matrixd mat;
            mat.set(node.matrix.data());
            mt->setMatrix(mat);
        }
        else
        {
            osg::Matrixd scale, translation, rotation;
            if (node.scale.size() == 3)
            {
                scale = osg::Matrixd::scale(node.scale[0], node.scale[1], node.scale[2]);
            }

            if (node.rotation.size() == 4) {
                osg::Quat quat(node.rotation[0], node.rotation[1], node.rotation[2], node.rotation[3]);
                rotation.makeRotate(quat);
            }

            if (node.translation.size() == 3) {
                translation = osg::Matrixd::translate(node.translation[0], node.translation[1], node.translation[2]);
            }

            mt->setMatrix(scale * rotation * translation);
        }


        // todo transformation
        if (node.mesh >= 0)
        {
            mt->addChild(makeMesh(model, model.meshes[node.mesh]));
        }

        // Load any children.
        for (unsigned int i = 0; i < node.children.size(); i++)
        {
            osg::Node* child = createNode(model, model.nodes[node.children[i]]);
            if (child)
            {
                mt->addChild(child);
            }
        }
        return mt;
    }


    osg::Node* makeMesh(const tinygltf::Model &model, const tinygltf::Mesh& mesh) const
    {
        osg::Group *group = new osg::Group;

        std::vector< osg::ref_ptr< osg::Array > > arrays;
        extractArrays(model, arrays);

        OE_DEBUG << "Drawing " << mesh.primitives.size() << " primitives in mesh" << std::endl;

        for (size_t i = 0; i < mesh.primitives.size(); i++) {

            OE_DEBUG << " Processing primitive " << i << std::endl;
            const tinygltf::Primitive &primitive = mesh.primitives[i];
            if (primitive.indices < 0)
            {
                return 0;
            }

            osg::ref_ptr< osg::Geometry > geom = new osg::Geometry;
            geom->setUseDisplayList(false);
            geom->setUseVertexBufferObjects(true);

            group->addChild(geom.get());

            // The base color factor of the material
            osg::Vec4 baseColorFactor(1.0f, 1.0f, 1.0f, 1.0f);

            if (primitive.material >= 0)
            {
                const tinygltf::Material& material = model.materials[primitive.material];

                /*
                OSG_NOTICE << "extCommonValues=" << material.extCommonValues.size() << std::endl;
                for (ParameterMap::iterator paramItr = material.extCommonValues.begin(); paramItr != material.extCommonValues.end(); ++paramItr)
                {
                    OSG_NOTICE << paramItr->first << "=" << paramItr->second.string_value << std::endl;
                }
                */

                OE_DEBUG << "additionalValues=" << material.additionalValues.size() << std::endl;
                for (tinygltf::ParameterMap::const_iterator paramItr = material.additionalValues.begin(); paramItr != material.additionalValues.end(); ++paramItr)
                {
                    OSG_NOTICE << "    " << paramItr->first << "=" << paramItr->second.string_value << std::endl;
                }

                //OSG_NOTICE << "values=" << material.values.size() << std::endl;
                for (tinygltf::ParameterMap::const_iterator paramItr = material.values.begin(); paramItr != material.values.end(); ++paramItr)
                {
                    if (paramItr->first == "baseColorFactor")
                    {
                        tinygltf::ColorValue color = paramItr->second.ColorFactor();
                        baseColorFactor = osg::Vec4(color[0], color[1], color[2], color[3]);
                    }
                    else
                    {
                        OE_DEBUG << "    " << paramItr->first << "=" << paramItr->second.string_value << std::endl;
                    }

                }
                /*
                OSG_NOTICE << "extPBRValues=" << material.extPBRValues.size() << std::endl;
                for (ParameterMap::iterator paramItr = material.extPBRValues.begin(); paramItr != material.extPBRValues.end(); ++paramItr)
                {
                    OSG_NOTICE << paramItr->first << "=" << paramItr->second.string_value << std::endl;
                }
                */

                for (tinygltf::ParameterMap::const_iterator paramItr = material.values.begin(); paramItr != material.values.end(); ++paramItr)
                {
                    if (paramItr->first == "baseColorTexture")
                    {
                        std::map< std::string, double>::const_iterator i = paramItr->second.json_double_value.find("index");
                        if (i != paramItr->second.json_double_value.end())
                        {
                            int index = i->second;

                            const tinygltf::Texture& texture = model.textures[index];

                            osg::ref_ptr< osg::Texture2D > tex = new osg::Texture2D;
                            if (texture.sampler >= 0 && texture.sampler < model.samplers.size())
                            {
                                const tinygltf::Sampler& sampler = model.samplers[texture.sampler];
<<<<<<< HEAD
=======
                                //tex->setFilter(osg::Texture::MIN_FILTER, (osg::Texture::FilterMode)sampler.minFilter);
                                //tex->setFilter(osg::Texture::MAG_FILTER, (osg::Texture::FilterMode)sampler.magFilter);
>>>>>>> 6de37d9f
                                tex->setFilter(osg::Texture::MIN_FILTER, (osg::Texture::FilterMode)osg::Texture::LINEAR_MIPMAP_LINEAR); //sampler.minFilter);
                                tex->setFilter(osg::Texture::MAG_FILTER, (osg::Texture::FilterMode)osg::Texture::LINEAR); //sampler.magFilter);
                                tex->setWrap(osg::Texture::WRAP_S, (osg::Texture::WrapMode)sampler.wrapS);
                                tex->setWrap(osg::Texture::WRAP_T, (osg::Texture::WrapMode)sampler.wrapT);
                                tex->setWrap(osg::Texture::WRAP_R, (osg::Texture::WrapMode)sampler.wrapR);
                            }


                            const tinygltf::Image& image = model.images[texture.source];
                            osg::ref_ptr< osg::Image> img = new osg::Image;

                            GLenum format = GL_RGB, texFormat = GL_RGB8;
                            if (image.component == 4) format = GL_RGBA, texFormat = GL_RGBA8;

                            if (image.image.size() > 0)
                            {
                                //OE_NOTICE << "Loading image of size " << image.width << "x" << image.height << " components = " << image.component << " totalSize=" << image.image.size() << std::endl;
                                unsigned char *imgData = new unsigned char[image.image.size()];
                                memcpy(imgData, &image.image[0], image.image.size());
                                img->setImage(image.width, image.height, 1, texFormat, format, GL_UNSIGNED_BYTE, imgData, osg::Image::AllocationMode::USE_NEW_DELETE);
                            }                            

                            tex->setImage(img);
                            tex->setUnRefImageDataAfterApply(true);
                            geom->getOrCreateStateSet()->setTextureAttributeAndModes(0, tex, osg::StateAttribute::ON);
                        }
                    }
                }
            }
            
            std::map<std::string, int>::const_iterator it(primitive.attributes.begin());
            std::map<std::string, int>::const_iterator itEnd(
                primitive.attributes.end());

            for (; it != itEnd; it++)
            {
                const tinygltf::Accessor &accessor = model.accessors[it->second];

                if (it->first.compare("POSITION") == 0)
                {
                    geom->setVertexArray(arrays[it->second]);
                }

                else if (it->first.compare("NORMAL") == 0)
                {
                    geom->setNormalArray(arrays[it->second]);
                }
                else if (it->first.compare("TEXCOORD_0") == 0)
                {
                    geom->setTexCoordArray(0, arrays[it->second]);
                }
                else if (it->first.compare("TEXCOORD_1") == 0)
                {
                    geom->setTexCoordArray(1, arrays[it->second]);
                }
                else if (it->first.compare("COLOR_0") == 0)
                {
                    // TODO:  Multipy by the baseColorFactor here?
                    OE_DEBUG << "Setting color array " << arrays[it->second].get() << std::endl;
                    geom->setColorArray(arrays[it->second]);
                }
                else
                {
                    OE_DEBUG << "Skipping array " << it->first << std::endl;
                }
            }

            // If there is no color array just add one that has the base color factor in it.
            if (!geom->getColorArray())
            {
                osg::Vec4Array* colors = new osg::Vec4Array();
                osg::Vec3Array* verts = static_cast<osg::Vec3Array*>(geom->getVertexArray());
                for (unsigned int i = 0; i < verts->size(); i++)
                {
                    colors->push_back(baseColorFactor);
                }
                geom->setColorArray(colors, osg::Array::BIND_PER_VERTEX);
            }

            const tinygltf::Accessor &indexAccessor =
                model.accessors[primitive.indices];

            int mode = -1;
            if (primitive.mode == TINYGLTF_MODE_TRIANGLES) {
                mode = GL_TRIANGLES;
            }
            else if (primitive.mode == TINYGLTF_MODE_TRIANGLE_STRIP) {
                mode = GL_TRIANGLE_STRIP;
            }
            else if (primitive.mode == TINYGLTF_MODE_TRIANGLE_FAN) {
                mode = GL_TRIANGLE_FAN;
            }
            else if (primitive.mode == TINYGLTF_MODE_POINTS) {
                mode = GL_POINTS;
            }
            else if (primitive.mode == TINYGLTF_MODE_LINE) {
                mode = GL_LINES;
            }
            else if (primitive.mode == TINYGLTF_MODE_LINE_LOOP) {
                mode = GL_LINE_LOOP;
            }

            {
                const tinygltf::BufferView& bufferView = model.bufferViews[indexAccessor.bufferView];
                const tinygltf::Buffer& buffer = model.buffers[bufferView.buffer];

                if (indexAccessor.componentType == GL_UNSIGNED_SHORT)
                {
                    osg::DrawElementsUShort* drawElements = new osg::DrawElementsUShort(mode);
                    unsigned short* indices = (unsigned short*)(&buffer.data.at(0) + bufferView.byteOffset + indexAccessor.byteOffset);
                    for (unsigned int j = 0; j < indexAccessor.count; j++)
                    {
                        unsigned short index = indices[j];
                        drawElements->push_back(index);
                    }
                    geom->addPrimitiveSet(drawElements);
                }
                else if (indexAccessor.componentType == GL_UNSIGNED_INT)
                {
                    osg::DrawElementsUInt* drawElements = new osg::DrawElementsUInt(mode);
                    unsigned int* indices = (unsigned int*)(&buffer.data.at(0) + bufferView.byteOffset + indexAccessor.byteOffset);
                    for (unsigned int j = 0; j < indexAccessor.count; j++)
                    {
                        unsigned int index = indices[j];
                        drawElements->push_back(index);
                    }
                    geom->addPrimitiveSet(drawElements);
                }
                else if (indexAccessor.componentType == GL_UNSIGNED_BYTE)
                {
                    osg::DrawElementsUByte* drawElements = new osg::DrawElementsUByte(mode);
                    unsigned char* indices = (unsigned char*)(&buffer.data.at(0) + bufferView.byteOffset + indexAccessor.byteOffset);
                    for (unsigned int j = 0; j < indexAccessor.count; j++)
                    {
                        unsigned char index = indices[j];
                        drawElements->push_back(index);
                    }
                    geom->addPrimitiveSet(drawElements);
                }
            }
        }

        return group;
    } // Turn all of the accessors and turn them into arrays
    void extractArrays(const tinygltf::Model &model, std::vector<osg::ref_ptr<osg::Array>> &arrays) const
    {
        for (unsigned int i = 0; i < model.accessors.size(); i++)
        {
            const tinygltf::Accessor& accessor = model.accessors[i];
            const tinygltf::BufferView& bufferView = model.bufferViews[accessor.bufferView];
            const tinygltf::Buffer& buffer = model.buffers[bufferView.buffer];


            osg::ref_ptr< osg::Array > osgArray;

            if (accessor.componentType == TINYGLTF_COMPONENT_TYPE_FLOAT)
            {
                if (accessor.type == TINYGLTF_TYPE_SCALAR)
                {
                    osg::FloatArray* floatArray = new osg::FloatArray;
                    const tinygltf::BufferView& bufferView = model.bufferViews[accessor.bufferView];
                    const tinygltf::Buffer& buffer = model.buffers[bufferView.buffer];

                    float* array = (float*)(&buffer.data.at(0) + accessor.byteOffset + bufferView.byteOffset);
                    unsigned int pos = 0;
                    for (unsigned int j = 0; j < accessor.count; j++)
                    {
                        float s = array[pos];
                        if (bufferView.byteStride > 0)
                        {
                            pos += (bufferView.byteStride / 4);
                        }
                        else
                        {
                            pos += 1;
                        }
                        floatArray->push_back(s);
                    }
                    osgArray = floatArray;
                }
                else if (accessor.type == TINYGLTF_TYPE_VEC2)
                {
                    osg::Vec2Array* vec2Array = new osg::Vec2Array;
                    const tinygltf::BufferView& bufferView = model.bufferViews[accessor.bufferView];
                    const tinygltf::Buffer& buffer = model.buffers[bufferView.buffer];

                    float* array = (float*)(&buffer.data.at(0) + accessor.byteOffset + bufferView.byteOffset);
                    unsigned int pos = 0;
                    for (unsigned int j = 0; j < accessor.count; j++)
                    {
                        float s = array[pos];
                        float t = array[pos + 1];
                        if (bufferView.byteStride > 0)
                        {
                            pos += (bufferView.byteStride / 4);
                        }
                        else
                        {
                            pos += 2;
                        }
                        vec2Array->push_back(osg::Vec2(s, t));
                    }
                    osgArray = vec2Array;
                }
                else if (accessor.type == TINYGLTF_TYPE_VEC3)
                {
                    osg::Vec3Array* vec3Array = new osg::Vec3Array;
                    float* array = (float*)(&buffer.data.at(0) + accessor.byteOffset + bufferView.byteOffset);
                    unsigned int pos = 0;
                    for (unsigned int j = 0; j < accessor.count; j++)
                    {
                        float x = array[pos];
                        float y = array[pos + 1];
                        float z = array[pos + 2];
                        if (bufferView.byteStride > 0)
                        {
                            pos += (bufferView.byteStride / 4);
                        }
                        else
                        {
                            pos += 3;
                        }
                        vec3Array->push_back(osg::Vec3(x, y, z));
                        osgArray = vec3Array;
                    }
                }
                else if (accessor.type == TINYGLTF_TYPE_VEC4)
                {
                    osg::Vec4Array* vec4Array = new osg::Vec4Array;
                    float* array = (float*)(&buffer.data.at(0) + accessor.byteOffset + bufferView.byteOffset);
                    unsigned int pos = 0;
                    for (unsigned int j = 0; j < accessor.count; j++)
                    {
                        float r = array[pos];
                        float g = array[pos + 1];
                        float b = array[pos + 2];
                        float a = array[pos + 3];
                        if (bufferView.byteStride > 0)
                        {
                            pos += (bufferView.byteStride / 4);
                        }
                        else
                        {
                            pos += 4;
                        }
                        vec4Array->push_back(osg::Vec4(r, g, b, a));
                        osgArray = vec4Array;
                    }
                }
            }

            if (osgArray.valid())
            {
                osgArray->setBinding(osg::Array::BIND_PER_VERTEX);
            }
            else
            {
                OSG_DEBUG << "Adding null array for " << i << std::endl;
            }
            arrays.push_back(osgArray);
        }
    }

};

#endif // OSGEARTH_GLTF_READER_H<|MERGE_RESOLUTION|>--- conflicted
+++ resolved
@@ -234,11 +234,8 @@
                             if (texture.sampler >= 0 && texture.sampler < model.samplers.size())
                             {
                                 const tinygltf::Sampler& sampler = model.samplers[texture.sampler];
-<<<<<<< HEAD
-=======
                                 //tex->setFilter(osg::Texture::MIN_FILTER, (osg::Texture::FilterMode)sampler.minFilter);
                                 //tex->setFilter(osg::Texture::MAG_FILTER, (osg::Texture::FilterMode)sampler.magFilter);
->>>>>>> 6de37d9f
                                 tex->setFilter(osg::Texture::MIN_FILTER, (osg::Texture::FilterMode)osg::Texture::LINEAR_MIPMAP_LINEAR); //sampler.minFilter);
                                 tex->setFilter(osg::Texture::MAG_FILTER, (osg::Texture::FilterMode)osg::Texture::LINEAR); //sampler.magFilter);
                                 tex->setWrap(osg::Texture::WRAP_S, (osg::Texture::WrapMode)sampler.wrapS);
