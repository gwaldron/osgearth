--- conflicted
+++ resolved
@@ -11,67 +11,15 @@
         <url>http://readymap.org/readymap/tiles/1.0.0/116/</url>
     </elevation>
     
-    <viewpoints>
-        <viewpoint name="Annotation Samples" 
-                   lat="33" long="-118" range="500000"
-                   heading="35.27" pitch="-35" />
-    </viewpoints>
+    <extensions>
+        <viewpoints>
+            <viewpoint name="Annotation Samples" 
+                       lat="33" long="-118" range="500000"
+                       heading="35.27" pitch="-35" />
+        </viewpoints>
         
-    <annotations>
-    
-        <label text="Label">
-            <position lat="34" long="-120" />
-            <style type="text/css">
-                text-align:     center_center;
-                text-size:      20;
-                text-declutter: true;
-                text-halo:      #777;
-            </style>
-        </label>
+        <annotations>
         
-        <place text="Place">
-            <position lat="35" long="-110"/>
-            <icon>../data/placemark32.png</icon>
-            <style type="text/css">
-                text-declutter: true;
-                text-halo:      #777;
-            </style>
-        </place>
-        
-        <circle name="draped circle">
-            <position lat="34.051" long="-117.974"/>
-            <radius value="50" units="km"/>
-            <style type="text/css">
-                fill:               #ffff0080;
-                stroke:             #ffffff;
-                stroke-width:       2px;
-                altitude-clamping:  terrain-drape;
-            </style>
-        </circle>
-        <label text="Draped circle" lat="34.051" long="-117.974"/>
-        
-        <ellipse name="ellipse relative">
-            <position lat="34.051" long="-116" hat="5000"/>
-            <radius_major value="50" units="km"/>
-            <radius_minor value="40" units="km"/>
-            <style type="text/css">
-                fill: #ffff0080;
-            </style>
-        </ellipse>
-        
-<<<<<<< HEAD
-        <ellipse name="ellipse extruded">
-            <position lat="32" long="-100.0"/>
-            <radius_major value="50" units="km"/>
-            <radius_minor value="20" units="km"/>
-            <style type="text/css">
-                fill:             #ff7f007f;
-                stroke:           #ff0000ff;
-                extrusion-height: 5000;
-            </style>
-        </ellipse>
-        <label text="Extruded Ellipse" lat="32" long="-100.0"/>
-=======
             <label text="Label">
                 <position lat="34" long="-120" />
                 <style type="text/css">
@@ -137,100 +85,23 @@
                 </style>
             </ellipse>
             <label text="Extruded Ellipse" lat="32" long="-100.0"/>
->>>>>>> 1c7b9be2
 
-        <feature name="Extruded Line">
-            <srs>wgs84</srs>
-            <geometry>
-                LINESTRING(-80.37 34.039, -80.09 33.96, -79.75 34, -79.43 33.37, -79.48 32.88)
-            </geometry>
-            <style type="text/css">
-                fill:                #ff00ff7f;
-                stroke:              #ffff00;
-                stroke-width:        3;
-                stroke-crease-angle: 45.0;
-                extrusion-height:    30000;
-                render-lighting:     true;
-            </style>
-        </feature>
-        <label text="Extruded Line" lat="32" long="-80"/>
+            <feature name="Extruded Line">
+                <srs>wgs84</srs>
+                <geometry>
+                    LINESTRING(-80.37 34.039, -80.09 33.96, -79.75 34, -79.43 33.37, -79.48 32.88)
+                </geometry>
+                <style type="text/css">
+                    fill:                #ff00ff7f;
+                    stroke:              #ffff00;
+                    stroke-width:        3;
+					stroke-crease-angle: 45.0;
+                    extrusion-height:    30000;
+                    render-lighting:     true;
+                </style>
+            </feature>
+            <label text="Extruded Line" lat="32" long="-80"/>
 
-<<<<<<< HEAD
-        <feature name="GPU-Clamped Line">
-            <srs>wgs84</srs>
-            <geometry>
-                LINESTRING(-110 47, -110 43, -120 43, -120 42)
-            </geometry>
-            <style type="text/css">
-                stroke:              #ff3000;
-                stroke-width:        3;
-                stroke-tessellation-size: 1km;
-                altitude-clamping:   terrain-gpu;
-            </style>
-        </feature>
-        <label text="GPU-Clamped Line" lat="44" long="-115"/>
-        
-        <feature name="Draped Polygon">
-            <srs>wgs84</srs>
-            <geometry>
-                POLYGON((-100 47, -100 49, -95 48, -96 45 -98 42))
-            </geometry>
-            <style type="text/css">
-                fill:     #ffff007f;
-                stroke:   #ffffff;
-                stroke-width: 2px;
-                altitude-clamping: terrain-drape;
-            </style>
-        </feature>
-        <label text="Draped Polygon" lat="45" long="-98"/>
-        
-        <model name="Auto-Scaled Model">
-            <position lat="43" long="-100"/>
-            <style>
-                model:       "../data/red_flag.osg.45.scale";
-                model-scale: auto;
-            </style>
-        </model>
-        <label text="Auto-Scaled Model" lat="42.5" long="-100"/>
-        
-        <imageoverlay>
-            <url>../data/fractal.png</url>
-            <alpha>1.0</alpha>
-            <geometry>POLYGON((-81 26, -80.5 26, -80.5 26.5, -81 26.5))</geometry>
-        </imageoverlay>            
-        <label text="ImageOverlay" lat="26" long="-81"/>
-        
-        <local_geometry name="3D geometry">
-            <geometry>
-                POLYGON((0 0 0, -25000 0 45000, 0 0 75000, 25000 0 45000))
-            </geometry>
-            <position lat="33.4" long="-116.6"/>
-            <style type="text/css">
-                fill:            #00ff00;
-                stroke:          #ffff00;
-                stroke-width:    2px;
-                render-lighting: false;
-            </style>
-            <horizon_culling>true</horizon_culling>
-        </local_geometry>
-        <label text="3D Geometry" lat="33.4" long="-116.6"/>
-
-        <feature name="Long Line">
-            <srs>wgs84</srs>
-            <geometry>
-                LINESTRING(10 0, 10 65)
-            </geometry>
-            <style type="text/css">
-                stroke:              #ffff00;
-                stroke-width:        3;
-                stroke-tessellation-size: 10km;
-                altitude-clamping:   terrain;
-                altitude-technique:  scene;
-                render-lighting:     false;
-            </style>
-        </feature>
-        <label text="Tessellated line" lat="35" long="10"/>
-=======
             <feature name="GPU-Clamped Line">
                 <srs>wgs84</srs>
                 <geometry>
@@ -318,7 +189,6 @@
 			</label>
             
         </annotations>
->>>>>>> 1c7b9be2
         
-    </annotations>
+    </extensions>
 </map>