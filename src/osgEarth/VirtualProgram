/* -*-c++-*- */
/* osgEarth - Geospatial SDK for OpenSceneGraph
* Copyright 2019 Pelican Mapping
* http://osgearth.org
*
* osgEarth is free software; you can redistribute it and/or modify
* it under the terms of the GNU Lesser General Public License as published by
* the Free Software Foundation; either version 2 of the License, or
* (at your option) any later version.
*
* THE SOFTWARE IS PROVIDED "AS IS", WITHOUT WARRANTY OF ANY KIND, EXPRESS OR
* IMPLIED, INCLUDING BUT NOT LIMITED TO THE WARRANTIES OF MERCHANTABILITY,
* FITNESS FOR A PARTICULAR PURPOSE AND NONINFRINGEMENT. IN NO EVENT SHALL THE
* AUTHORS OR COPYRIGHT HOLDERS BE LIABLE FOR ANY CLAIM, DAMAGES OR OTHER
* LIABILITY, WHETHER IN AN ACTION OF CONTRACT, TORT OR OTHERWISE, ARISING
* FROM, OUT OF OR IN CONNECTION WITH THE SOFTWARE OR THE USE OR OTHER DEALINGS
* IN THE SOFTWARE.
*
* You should have received a copy of the GNU Lesser General Public License
* along with this program.  If not, see <http://www.gnu.org/licenses/>
*/
#ifndef OSGEARTH_VIRTUAL_PROGRAM_H
#define OSGEARTH_VIRTUAL_PROGRAM_H 1

#include <osgEarth/Common>
#include <osgEarth/ThreadingUtils>
#include <osgEarth/Containers>
#include <osgEarth/optional>
#include <osg/Shader>
#include <osg/Program>
#include <osg/StateAttribute>
#include <osg/buffered_value>
#include <string>
#include <map>

#if defined(OSG_GLES2_AVAILABLE)
#    define GLSL_VERSION                 100
#    define GLSL_VERSION_STR             "100"
#    define GLSL_DEFAULT_PRECISION_FLOAT "precision highp float;\nprecision highp int;"
#elif defined(OSG_GLES3_AVAILABLE)
#    define GLSL_VERSION                 300
#    define GLSL_VERSION_STR             "300 es"
#    define GLSL_DEFAULT_PRECISION_FLOAT "precision highp float;\nprecision highp int;"
#elif defined(OSG_GL3_AVAILABLE)
#    define GLSL_VERSION                 330
#    define GLSL_VERSION_STR             "330"
#    define GLSL_DEFAULT_PRECISION_FLOAT ""
#else
#    define GLSL_VERSION                 330
#    define GLSL_VERSION_STR             "330 compatibility" 
#    define GLSL_DEFAULT_PRECISION_FLOAT ""
#endif

namespace osgEarth
{
    /** TODO: refactor into VirtualProgram */
    namespace ShaderComp
    {
        // User function injection points.
        enum FunctionLocation
        {
            // vertex is in model space (equivalent to gl_Vertex).
            LOCATION_VERTEX_MODEL,

            // vertex is in view(aka eye) coordinates, with the camera at 0,0,0 
            // looking down the -Z axis.
            LOCATION_VERTEX_VIEW,

            // vertex is in post-perspective coordinates; [-w..w] along each axis
            LOCATION_VERTEX_CLIP,

            // tessellation control shader; model space
            LOCATION_TESS_CONTROL,

            // tessellation evalulation shader; model space
            LOCATION_TESS_EVALUATION,

            // geometry shader; inputs are in model space.
            LOCATION_GEOMETRY,

            // fragment is being colored.
            LOCATION_FRAGMENT_COLORING,

            // fragment is being lit.
            LOCATION_FRAGMENT_LIGHTING,

            // fragment output is being assigned.
            LOCATION_FRAGMENT_OUTPUT,

            // not defined.
            LOCATION_UNDEFINED
        };

        /**
         * Callback that accepts a user-injected shader function (set with
         * setFunction) for inclusing in the program at render time.
         * @deprecated (remove after user support)
         */
        class AcceptCallback : public osg::Referenced
        {
        public:
            // implement this to accept or reject based on the state
            virtual bool operator()(const osg::State& state) =0;
        protected:
            virtual ~AcceptCallback() { }
        };

        // User function (used internally)
        struct Function
        {
            std::string                  _name;
            osg::ref_ptr<AcceptCallback> _accept; // @deprecated (remove after user support)
            
            // @dperecated (remove after user support)
            bool accept(const osg::State& state) const {
                return (!_accept.valid()) || (_accept->operator()(state) == true);
            }
        };

        typedef std::pair<float, Function> OrderedFunction;

        // ordered set of user functions.
        typedef std::multimap<float, Function> OrderedFunctionMap; // duplicate keys allowed

        // user function sets, categorized by function location.
        typedef std::map<FunctionLocation, OrderedFunctionMap> FunctionLocationMap;

        // Mask values that represents which stages a composed shader contains.
        enum StageMaskValues
        {
            STAGE_VERTEX          = 1 << 0,
            STAGE_TESSCONTROL     = 1 << 1,
            STAGE_TESSEVALUATION  = 1 << 2,
            STAGE_GEOMETRY        = 1 << 3,
            STAGE_FRAGMENT        = 1 << 4,
            STAGE_COMPUTE         = 1 << 5
        };
        typedef unsigned StageMask;
    }

    namespace Support
    {
        /**
         * A Shader that can compile into different stages of the program pipeline
         * depending on which stages are in use. For example, you may designate a
         * VP component to run in the "VERTEX_CLIP" location. But if a geometry shader
         * is present, this function must be moved to the end of the GEOMETRY stage
         * instead. PolyShader supports this. It also preserves the original shader
         * source in case someone wants to access it via VirtualProgram::getShaders
         * (for example, to call VP components from an external shader program).
         */
        class OSGEARTH_EXPORT PolyShader : public osg::Referenced
        {
        public:
            /** Construct a polyshader */
            PolyShader();

            /** Construct a polyshader */
            PolyShader(osg::Shader* shader);

            /** Name of the polyshader */
            void setName(const std::string& name) { _name = name; }
            const std::string& getName() const { return _name; }

            /** Nominal stage at which this shader would run */
            void setLocation(ShaderComp::FunctionLocation loc);
            ShaderComp::FunctionLocation getLocation() const { return _location; }

            /** Shader source code (unprocessed) */
            void setShaderSource(const std::string& source);
            const std::string& getShaderSource() const { return _source; }

            /** Given a mask of all available stages, return the shader that will run
                this polyshader in the appropriate stage. */
            osg::Shader* getShader(ShaderComp::StageMask mask) const;

            /** The shader in its named stage. */
            osg::Shader* getNominalShader() const { return _nominalShader.get(); }

            /** Generates the shaders. */
            void prepare();

            /** Called from the draw context to resize shader buffers as necessary (OSG) */
            virtual void resizeGLObjectBuffers(unsigned maxSize);

<<<<<<< HEAD
	/** VRV_PATCH for faster shader creation */
        typedef std::pair<std::string, std::pair<std::string, ShaderComp::FunctionLocation> > ShaderDesc;

        static PolyShader * lookUpShader(const std::string & functionName, const std::string & shaderSource, ShaderComp::FunctionLocation location);

        /** Clear the shader cache ref_ptrs which hold onto the PolyShaders */
        static void clearShaderCache();

    protected:
        virtual ~PolyShader() { }
=======
            virtual void releaseGLObjects(osg::State* state) const;

            static PolyShader * lookUpShader(const std::string & functionName, const std::string & shaderSource, ShaderComp::FunctionLocation location);
>>>>>>> 5db22666

        protected:
            virtual ~PolyShader() { }

            std::string                  _name;
            std::string                  _source;
            ShaderComp::FunctionLocation _location;

            // Originally specified stage for this shader
            osg::Shader::Type            _nominalType;

            // The shader built for the nominal program stage (nominalType)
            osg::ref_ptr<osg::Shader>    _nominalShader;

            // Same shader, but set up for injection into a different stage
            osg::ref_ptr<osg::Shader>    _geomShader;
            osg::ref_ptr<osg::Shader>    _tessevalShader;

            bool                         _dirty;

            static Threading::Mutex _cacheMutex;
            typedef std::map<std::pair<std::string, std::string>, osg::ref_ptr<PolyShader> > PolyShaderCache;
            static PolyShaderCache _polyShaderCache;

        };

        //typedef std::vector< osg::ref_ptr<PolyShader> > ProgramKey;
        typedef std::vector<PolyShader*> ProgramKey;

<<<<<<< HEAD
    class OSGEARTH_EXPORT ProgramRepo : public osg::Referenced
    {
    public:
=======
>>>>>>> 5db22666

        class /*internal*/ ProgramRepo : public osg::Referenced
        {
        public:

            // Referenced, b/c more than one ProgramKey can point to the same Entry
            // (shared program)
            struct Entry : public osg::Referenced
            {
                osg::ref_ptr<osg::Program> _program;
                unsigned                   _frameLastUsed;
                std::set<UID>              _users;
            };

            typedef std::map<ProgramKey, osg::ref_ptr<Entry> > ProgramMap;

            //! Exclusive lock on the repo - enclose any calls to this object
            //! with a lock/unlock pair
            void lock();

            //! unlock the repo
            void unlock();

            //! Search for a program matching the key and return it, adding the user
            //! to its users list and updating the frame number.
            osg::ref_ptr<osg::Program> use(const ProgramKey& key, unsigned frameNumber, UID user);

            //! Insert a new program into the repo
            void add(const ProgramKey& key, osg::ref_ptr<osg::Program>& inOut, unsigned frameNumber, UID user);

            //! Release anything used by this user
            void release(UID user, osg::State* state);

            //! Prune expired data
            void prune(unsigned frameNumber, osg::State* state);

            void resizeGLObjectBuffers(unsigned maxSize);

            void releaseGLObjects(osg::State* state) const;

            ~ProgramRepo();

        private:
            mutable ProgramMap _db;
            mutable Threading::Mutex _m;
        };
    }
}

namespace osgEarth
{
    using namespace osgEarth::Support;

    /**
     * VirtualProgram enables GLSL shader composition within osgEarth. It automatically
     * assembles shader functions into a full shader program at run time. You can add
     * or remove functions (injection points) at any time.
     *
     * Read about shader composition:
     * http://docs.osgearth.org/en/latest/developer/shader_composition.html
     *
     * VirtualProgram (VP) is an osg::StateAttribute. But unlike most attributes, a VP
     * will inherit properties from other VPs in the state stack.
     *
     * Though the code has evolved quite a bit, VirtualProgram was originally adapted
     * from the VirtualProgram shader composition work done by Wojciech Lewandowski and
     * found in OSG's osgvirtualprogram example.
     */
    class OSGEARTH_EXPORT VirtualProgram : public osg::StateAttribute
    {
    public:
        static const osg::StateAttribute::Type SA_TYPE;

        /**
        * Gets the VP on a stateset, creating and installing one if the stateset
        * does not already have one. This is a convenient patternt to use, since
        * the normal use-case is to add functions to an existing VP rather than
        * to replace it entirely.
        */
        static VirtualProgram* getOrCreate(osg::StateSet* on);

        /**
        * Gets the VP on a stateset, or NULL if one is not found.
        */
        static VirtualProgram* get(osg::StateSet* on);
        static const VirtualProgram* get(const osg::StateSet* on);

        /**
        * Creates a new VP on the stateset, cloning an existing one if found.
        */
        static VirtualProgram* cloneOrCreate(osg::StateSet* stateset);

        /**
        * Creates a new VP on the "dest" stateset, either by cloning one found
        * on the "src" stateset, or otherwise just constructing a new one.
        */
        static VirtualProgram* cloneOrCreate(const osg::StateSet* src, osg::StateSet* dest);

    public:
        /**
         * Adds a custom shader function to the program.
         *
         * Call this method (rather than setShader directly) to inject "user" functions into the
         * shader program.
         *
         * name:      Name of the function. This should be the actual function name in the shader source.
         * source:    The shader source code.
         * location:  Function location relative to the built-ins.
         * order:     Lets you control the order of functions that you inject at the same location.
         *            The default order is 1.0. Note that many of osgEarth's built-in shaders (like
         *            those that render the terrain) use order=0.0 so that by default they run before
         *            user-injected functions by default.
         */
        void setFunction( 
            const std::string&           name,
            const std::string&           source, 
            ShaderComp::FunctionLocation location,
            float                        order =1.0f );

        void setFunction( 
            const std::string&           name,
            const std::string&           source, 
            ShaderComp::FunctionLocation location,
            ShaderComp::AcceptCallback*  acceptCallback,
            float                        order =1.0f );

        /**
         * Whether this VP should inherit shaders from parent state sets. This is
         * the normal operation. You can set this to "false" to "reset" the VP.
         */
        void setInheritShaders( bool value );
        bool getInheritShaders() const { return _inherit; }

        /**
        * Ability to add an extension to the VP
        */
        bool addGLSLExtension(const std::string& extension);
        bool hasGLSLExtension(const std::string& extension) const;
        bool removeGLSLExtension(const std::string& extension);
    public: 
        /**
         * Constructs a new VP
         */
        VirtualProgram( unsigned int mask = 0xFFFFFFFFUL );

        /**
         * Copy constructor
         */
        VirtualProgram( const VirtualProgram& VirtualProgram, 
                        const osg::CopyOp& copyop=osg::CopyOp::SHALLOW_COPY );

        META_StateAttribute( osgEarth, VirtualProgram, SA_TYPE);

        /** dtor */
        virtual ~VirtualProgram();

        /** 
         * Compare this program against another (used for state-sorting)
         * return -1 if *this < *rhs, 0 if *this==*rhs, 1 if *this>*rhs.
         */
        virtual int compare(const StateAttribute& sa) const;

        /**
         * If enabled, activate our program in the GL pipeline,
         * performing any rebuild operations that might be pending.
         */
        virtual void apply(osg::State& state) const;

        /**
         * Gets a shader by its ID.
         */
        PolyShader* getPolyShader( const std::string& shaderID ) const;

        /** 
         * Adds a shader to this VP's shader table.
         */
        osg::Shader* setShader( 
            const std::string&                 shaderID, 
            osg::Shader*                       shader,
            osg::StateAttribute::OverrideValue ov         =osg::StateAttribute::ON );
        
        osg::Shader* setShader(
            osg::Shader*                       shader,
            osg::StateAttribute::OverrideValue ov         =osg::StateAttribute::ON );

        /** Removes a shader from the local VP. */
        void removeShader( const std::string& shaderID );

        /** Add an attribute location binding. */
        void addBindAttribLocation( const std::string& name, GLuint index );

        /** Remove an attribute location binding. */
        void removeBindAttribLocation( const std::string& name );

        /** Gets a reference to the attribute bindings. */
        typedef osg::Program::AttribBindingList AttribBindingList;
        const AttribBindingList& getAttribBindingList() const { return _attribBindingList; }

        /** Access to the property template. */
        osg::Program* getTemplate() { return _template.get(); }
        const osg::Program* getTemplate() const { return _template.get(); }

        /** Enable logging to the console, for debugging. */
        void setShaderLogging( bool log );

        /** Enable logging to a file, for debugging. */
        void setShaderLogging( bool log, const std::string& filepath );

        /** Gets whether the accept callbacks vary per frame
          * @deprecated (remove after user support */
        bool getAcceptCallbacksVaryPerFrame() const;

        /** Sets whether the accept callbacks vary per frame
          * @deprecated (remove after user support) */
        void setAcceptCallbacksVaryPerFrame(bool acceptCallbacksVaryPerFrame);

        /** Inheritance mask */
        void setMask(unsigned mask) { _mask = mask; }
        unsigned getMask() const { return _mask; }

        /** Sets whether this VP is "abstract", i.e. pure virtual, and cannot be compiled on its own */
        void setIsAbstract(bool value) { _isAbstract = value; }
        bool getIsAbstract() const { return _isAbstract; }

    public: // StateAttribute
        virtual void compileGLObjects(osg::State& state) const;
        virtual void resizeGLObjectBuffers(unsigned maxSize);

        /** If State is non-zero, this function releases any associated OpenGL objects for
           * the specified graphics context. Otherwise, releases OpenGL objects
           * for all graphics contexts. */
        virtual void releaseGLObjects(osg::State* pState) const;

    public:
        typedef std::vector< osg::ref_ptr<osg::Shader> > ShaderVector;

    public:        
        struct ShaderEntry
        {
            ShaderEntry();
            bool accept(const osg::State& state) const;
            osg::ref_ptr<PolyShader>                 _shader;
            osg::StateAttribute::OverrideValue       _overrideValue;
            osg::ref_ptr<ShaderComp::AcceptCallback> _accept; // @deprecated
            bool operator < (const ShaderEntry& rhs) const;
        };

        typedef unsigned                              ShaderID;
        typedef vector_map<ShaderID, ShaderEntry>     ShaderMap;
        typedef std::set<std::string>                 ExtensionsSet;
        typedef std::map< std::string, std::string >  AttribAliasMap;
        typedef std::pair< std::string, std::string > AttribAlias;
        typedef std::vector< AttribAlias >            AttribAliasVector;

        //typedef osgEarth::fast_map< ProgramKey, ProgramEntry > ProgramMap;
        typedef std::pair< const osg::StateAttribute*, osg::StateAttribute::OverrideValue > AttributePair;
        typedef std::vector< AttributePair > AttrStack;

    public:
        /**
         * Populates the output collection with all the osg::Shader objects that
         * are applicable for the given State.
         * Returns the size of the output collection.
         */
        static int getShaders(
            const osg::State&                         state,
            std::vector<osg::ref_ptr<osg::Shader> >&  output);
        
        /**
         * Populates the output collection with all the PolyShaders that are applicable
         * for the given state. Information about the stage mask is not returned (TODO?)
         * Returns the size of the output collection.
         */
        static int getPolyShaders(
            const osg::State&                        state,
            std::vector<osg::ref_ptr<PolyShader> >&  output);

    public: // INTERNAL USE ONLY

        // thread-safe functions map getter
        void getFunctions( ShaderComp::FunctionLocationMap& out ) const;

        // thread-safe shader map copy
        void getShaderMap( ShaderMap& out ) const;

        // thread-safe shader accumulator
        void addShadersToAccumulationMap(VirtualProgram::ShaderMap& accumMap, const osg::State& state) const;

    protected: // serializable members

        // holds "template" data that should be installed in every auto-generated
        // Program, like uniform buffer bindings, etc.
        osg::ref_ptr<osg::Program> _template;

        unsigned int       _mask;
        AttribBindingList  _attribBindingList;

        // holds the injection points the user has added to this VP.
        // _dataModelMutex protects access to this member.
        ShaderComp::FunctionLocationMap _functions;

        // whether this VP inherits its state
        bool _inherit;

    protected: // non-serializable members

        // holds a map of each named shader installed in this VP.
        // _dataModelMutex protects access to this member.
        ShaderMap _shaderMap;

        ExtensionsSet _globalExtensions;

        // per-context cached shader map for thread-safe reuse without constant reallocation.
        struct ApplyVars
        {
            ShaderMap         accumShaderMap;
            ProgramKey        programKey;
            AttribBindingList accumAttribBindings;
            AttribAliasMap    accumAttribAliases;
        };
        mutable osg::buffered_object<ApplyVars> _apply;

        // protects access to the data members, which may be accessed by other VPs in the state stack.
        mutable Threading::Mutex _dataModelMutex;

        // The program cache holds an osg::Program instance for each collection of shaders
        // that comprises this VP. There can be multiple programs in the cache if the VP is
        // shared in the scene graph.
        mutable optional<bool> _active;
        bool _inheritSet;

        bool _logShaders;
        std::string _logPath;

        bool _isAbstract;

        UID _id;

        AttribAliasMap _attribAliases;

        bool _acceptCallbacksVaryPerFrame;

        mutable osg::buffered_object< osg::ref_ptr<osg::Program> > _lastUsedProgram;

        // Mechnism for remembering whether a VP has been applied during the same frame
        // and with the same attribute stack.
        struct AttrStackMemory
        {
            void remember(const osg::State& state, const AttrStack& rhs, osg::Program* p);
            osg::Program* recall(const osg::State& state, const AttrStack& rhs);

            struct Item
            {
                int frameNumber;
                AttrStack attrStack;
                osg::ref_ptr<osg::Program> program;
            };
            osg::buffered_object<Item> _item;
        };
        mutable AttrStackMemory _vpStackMemory;

        bool hasLocalFunctions() const;

        void accumulateFunctions(            
            const osg::State&                state,
            ShaderComp::FunctionLocationMap& result ) const;

        const AttribAliasMap& getAttribAliases() const { return _attribAliases; }

        // utility function
        static void accumulateShaders(
            const osg::State&  state,
            unsigned           mask,
            ShaderMap&         accumShaderMap,
            AttribBindingList& accumAttribBindings,
            AttribAliasMap&    accumAttribAliases,
            bool&              acceptCallbacksPresent);

        bool checkSharing();
    };

} // namespace osgEarth

#endif // OSGEARTH_VIRTUAL_PROGRAM_H<|MERGE_RESOLUTION|>--- conflicted
+++ resolved
@@ -140,50 +140,51 @@
 
     namespace Support
     {
-        /**
-         * A Shader that can compile into different stages of the program pipeline
-         * depending on which stages are in use. For example, you may designate a
-         * VP component to run in the "VERTEX_CLIP" location. But if a geometry shader
-         * is present, this function must be moved to the end of the GEOMETRY stage
-         * instead. PolyShader supports this. It also preserves the original shader
-         * source in case someone wants to access it via VirtualProgram::getShaders
-         * (for example, to call VP components from an external shader program).
-         */
-        class OSGEARTH_EXPORT PolyShader : public osg::Referenced
-        {
-        public:
-            /** Construct a polyshader */
-            PolyShader();
-
-            /** Construct a polyshader */
-            PolyShader(osg::Shader* shader);
-
-            /** Name of the polyshader */
-            void setName(const std::string& name) { _name = name; }
-            const std::string& getName() const { return _name; }
-
-            /** Nominal stage at which this shader would run */
-            void setLocation(ShaderComp::FunctionLocation loc);
-            ShaderComp::FunctionLocation getLocation() const { return _location; }
-
-            /** Shader source code (unprocessed) */
-            void setShaderSource(const std::string& source);
-            const std::string& getShaderSource() const { return _source; }
-
-            /** Given a mask of all available stages, return the shader that will run
-                this polyshader in the appropriate stage. */
-            osg::Shader* getShader(ShaderComp::StageMask mask) const;
-
-            /** The shader in its named stage. */
-            osg::Shader* getNominalShader() const { return _nominalShader.get(); }
-
-            /** Generates the shaders. */
-            void prepare();
-
-            /** Called from the draw context to resize shader buffers as necessary (OSG) */
-            virtual void resizeGLObjectBuffers(unsigned maxSize);
-
-<<<<<<< HEAD
+    /**
+     * A Shader that can compile into different stages of the program pipeline
+     * depending on which stages are in use. For example, you may designate a
+     * VP component to run in the "VERTEX_CLIP" location. But if a geometry shader
+     * is present, this function must be moved to the end of the GEOMETRY stage
+     * instead. PolyShader supports this. It also preserves the original shader
+     * source in case someone wants to access it via VirtualProgram::getShaders
+     * (for example, to call VP components from an external shader program).
+     */
+    class OSGEARTH_EXPORT PolyShader : public osg::Referenced
+    {
+    public:
+        /** Construct a polyshader */
+        PolyShader();
+
+        /** Construct a polyshader */
+        PolyShader(osg::Shader* shader);
+
+        /** Name of the polyshader */
+        void setName(const std::string& name) { _name = name; }
+        const std::string& getName() const { return _name; }
+
+        /** Nominal stage at which this shader would run */
+        void setLocation(ShaderComp::FunctionLocation loc);
+        ShaderComp::FunctionLocation getLocation() const { return _location; }
+
+        /** Shader source code (unprocessed) */
+        void setShaderSource(const std::string& source);
+        const std::string& getShaderSource() const { return _source; }
+
+        /** Given a mask of all available stages, return the shader that will run
+            this polyshader in the appropriate stage. */
+        osg::Shader* getShader(ShaderComp::StageMask mask) const;
+
+        /** The shader in its named stage. */
+        osg::Shader* getNominalShader() const { return _nominalShader.get(); }
+
+        /** Generates the shaders. */
+        void prepare();
+
+        /** Called from the draw context to resize shader buffers as necessary (OSG) */
+        virtual void resizeGLObjectBuffers(unsigned maxSize);
+
+        virtual void releaseGLObjects(osg::State* state) const;
+
 	/** VRV_PATCH for faster shader creation */
         typedef std::pair<std::string, std::pair<std::string, ShaderComp::FunctionLocation> > ShaderDesc;
 
@@ -194,92 +195,78 @@
 
     protected:
         virtual ~PolyShader() { }
-=======
-            virtual void releaseGLObjects(osg::State* state) const;
-
-            static PolyShader * lookUpShader(const std::string & functionName, const std::string & shaderSource, ShaderComp::FunctionLocation location);
->>>>>>> 5db22666
-
-        protected:
-            virtual ~PolyShader() { }
-
-            std::string                  _name;
-            std::string                  _source;
-            ShaderComp::FunctionLocation _location;
-
-            // Originally specified stage for this shader
-            osg::Shader::Type            _nominalType;
-
-            // The shader built for the nominal program stage (nominalType)
-            osg::ref_ptr<osg::Shader>    _nominalShader;
-
-            // Same shader, but set up for injection into a different stage
-            osg::ref_ptr<osg::Shader>    _geomShader;
-            osg::ref_ptr<osg::Shader>    _tessevalShader;
-
-            bool                         _dirty;
-
-            static Threading::Mutex _cacheMutex;
-            typedef std::map<std::pair<std::string, std::string>, osg::ref_ptr<PolyShader> > PolyShaderCache;
-            static PolyShaderCache _polyShaderCache;
-
-        };
-
-        //typedef std::vector< osg::ref_ptr<PolyShader> > ProgramKey;
-        typedef std::vector<PolyShader*> ProgramKey;
-
-<<<<<<< HEAD
+
+        std::string                  _name;
+        std::string                  _source;
+        ShaderComp::FunctionLocation _location;
+
+        // Originally specified stage for this shader
+        osg::Shader::Type            _nominalType;
+
+        // The shader built for the nominal program stage (nominalType)
+        osg::ref_ptr<osg::Shader>    _nominalShader;
+
+        // Same shader, but set up for injection into a different stage
+        osg::ref_ptr<osg::Shader>    _geomShader;
+        osg::ref_ptr<osg::Shader>    _tessevalShader;
+
+        bool                         _dirty;
+
+        static Threading::Mutex _cacheMutex;
+        typedef std::map<std::pair<std::string, std::string>, osg::ref_ptr<PolyShader> > PolyShaderCache;
+        static PolyShaderCache _polyShaderCache;
+
+    };
+
+    //typedef std::vector< osg::ref_ptr<PolyShader> > ProgramKey;
+    typedef std::vector<PolyShader*> ProgramKey;
+
+
     class OSGEARTH_EXPORT ProgramRepo : public osg::Referenced
     {
     public:
-=======
->>>>>>> 5db22666
-
-        class /*internal*/ ProgramRepo : public osg::Referenced
-        {
-        public:
-
-            // Referenced, b/c more than one ProgramKey can point to the same Entry
-            // (shared program)
-            struct Entry : public osg::Referenced
-            {
-                osg::ref_ptr<osg::Program> _program;
-                unsigned                   _frameLastUsed;
-                std::set<UID>              _users;
-            };
-
-            typedef std::map<ProgramKey, osg::ref_ptr<Entry> > ProgramMap;
-
-            //! Exclusive lock on the repo - enclose any calls to this object
-            //! with a lock/unlock pair
-            void lock();
-
-            //! unlock the repo
-            void unlock();
-
-            //! Search for a program matching the key and return it, adding the user
-            //! to its users list and updating the frame number.
-            osg::ref_ptr<osg::Program> use(const ProgramKey& key, unsigned frameNumber, UID user);
-
-            //! Insert a new program into the repo
-            void add(const ProgramKey& key, osg::ref_ptr<osg::Program>& inOut, unsigned frameNumber, UID user);
-
-            //! Release anything used by this user
-            void release(UID user, osg::State* state);
-
-            //! Prune expired data
-            void prune(unsigned frameNumber, osg::State* state);
-
-            void resizeGLObjectBuffers(unsigned maxSize);
-
-            void releaseGLObjects(osg::State* state) const;
-
-            ~ProgramRepo();
-
-        private:
-            mutable ProgramMap _db;
-            mutable Threading::Mutex _m;
-        };
+
+        // Referenced, b/c more than one ProgramKey can point to the same Entry
+        // (shared program)
+        struct Entry : public osg::Referenced
+        {
+            osg::ref_ptr<osg::Program> _program;
+            unsigned                   _frameLastUsed;
+            std::set<UID>              _users;
+        };
+
+        typedef std::map<ProgramKey, osg::ref_ptr<Entry> > ProgramMap;
+
+        //! Exclusive lock on the repo - enclose any calls to this object
+        //! with a lock/unlock pair
+        void lock();
+
+        //! unlock the repo
+        void unlock();
+
+        //! Search for a program matching the key and return it, adding the user
+        //! to its users list and updating the frame number.
+        osg::ref_ptr<osg::Program> use(const ProgramKey& key, unsigned frameNumber, UID user);
+
+        //! Insert a new program into the repo
+        void add(const ProgramKey& key, osg::ref_ptr<osg::Program>& inOut, unsigned frameNumber, UID user);
+
+        //! Release anything used by this user
+        void release(UID user, osg::State* state);
+
+        //! Prune expired data
+        void prune(unsigned frameNumber, osg::State* state);
+
+        void resizeGLObjectBuffers(unsigned maxSize);
+
+        void releaseGLObjects(osg::State* state) const;
+
+        ~ProgramRepo();
+
+    private:
+        mutable ProgramMap _db;
+        mutable Threading::Mutex _m;
+    };
     }
 }
 
