/* -*-c++-*- */
/* osgEarth - Geospatial SDK for OpenSceneGraph
 * Copyright 2008-2014 Pelican Mapping
 * http://osgearth.org
 *
 * osgEarth is free software; you can redistribute it and/or modify
 * it under the terms of the GNU Lesser General Public License as published by
 * the Free Software Foundation; either version 2 of the License, or
 * (at your option) any later version.
 *
 * This program is distributed in the hope that it will be useful,
 * but WITHOUT ANY WARRANTY; without even the implied warranty of
 * MERCHANTABILITY or FITNESS FOR A PARTICULAR PURPOSE.  See the
 * GNU Lesser General Public License for more details.
 *
 * You should have received a copy of the GNU Lesser General Public License
 * along with this program.  If not, see <http://www.gnu.org/licenses/>
 */
#ifndef OSGEARTH_REX_TERRAIN_CULLER_H
#define OSGEARTH_REX_TERRAIN_CULLER_H 1

#include "EngineContext"
#include "TerrainRenderData"
#include "SelectionInfo"

#include <osg/NodeVisitor>
#include <osgUtil/CullVisitor>


using namespace osgEarth;

namespace osgEarth { namespace Drivers { namespace RexTerrainEngine
{
    struct LayerExtent
    {
        LayerExtent() : _computed(false) { }
        bool _computed;
        GeoExtent _extent;
    };
    typedef std::vector<LayerExtent> LayerExtentVector;

    /**
     * Node visitor responsible for assembling a TerrainRenderData that 
     * contains all the information necessary to render the terrain.
     */
    class TerrainCuller : public osg::NodeVisitor, public osg::CullStack
    {
    public:
        TerrainRenderData _terrain;
        EngineContext* _context;
        osg::Camera* _camera;
        TileNode* _currentTileNode;
        DrawTileCommand* _firstDrawCommandForTile;
        unsigned _orphanedPassesDetected;
        osgUtil::CullVisitor* _cv;
        LayerExtentVector* _layerExtents;
<<<<<<< HEAD
        float _rangeScale;
        int _numberChildrenCreated;
=======
        bool _isSpy;
>>>>>>> f7a922ba

    public:
        /** A new terrain culler */
        TerrainCuller(osgUtil::CullVisitor* cullVisitor, EngineContext* context);

        /** Initialize the culler with a map and a set of render bindings. */
<<<<<<< HEAD
        void setup(const Map* map, LayerExtentVector& layerExtents, const RenderBindings& bindings, const SelectionInfo& si);
=======
        void setup(const Map* map, LayerExtentVector& layerExtents, const RenderBindings& bindings);
>>>>>>> f7a922ba

        /** The active camera */
        osg::Camera* getCamera() { return _camera; }

        /** Access to terrain engine resources */
        EngineContext* getEngineContext() { return _context; }

        /** The CullVIsitor that parents this culler. */
        osgUtil::CullVisitor& getParent() { return *_cv; }

<<<<<<< HEAD
        /** Range scale for the current camera */
        float getRangeScale() const { return _rangeScale; }
=======
        bool isCulledToBBox(osg::Transform* node, const osg::BoundingBox& box);
>>>>>>> f7a922ba

    public: // osg::NodeVisitor
        void apply(osg::Node& node);
        void apply(TileNode& node);
        void apply(SurfaceNode& node);
        
        float getDistanceToViewPoint(const osg::Vec3& pos, bool withLODScale) const;

    private:

        DrawTileCommand* addDrawCommand(
            UID sourceUID, 
            const TileRenderModel* model, 
            const RenderingPass* pass, 
            TileNode* node);

    };

} } } // namespace 

#endif // OSGEARTH_REX_TERRAIN_CULLER_H<|MERGE_RESOLUTION|>--- conflicted
+++ resolved
@@ -54,23 +54,15 @@
         unsigned _orphanedPassesDetected;
         osgUtil::CullVisitor* _cv;
         LayerExtentVector* _layerExtents;
-<<<<<<< HEAD
-        float _rangeScale;
+        bool _isSpy;
         int _numberChildrenCreated;
-=======
-        bool _isSpy;
->>>>>>> f7a922ba
 
     public:
         /** A new terrain culler */
         TerrainCuller(osgUtil::CullVisitor* cullVisitor, EngineContext* context);
 
         /** Initialize the culler with a map and a set of render bindings. */
-<<<<<<< HEAD
-        void setup(const Map* map, LayerExtentVector& layerExtents, const RenderBindings& bindings, const SelectionInfo& si);
-=======
         void setup(const Map* map, LayerExtentVector& layerExtents, const RenderBindings& bindings);
->>>>>>> f7a922ba
 
         /** The active camera */
         osg::Camera* getCamera() { return _camera; }
@@ -81,12 +73,7 @@
         /** The CullVIsitor that parents this culler. */
         osgUtil::CullVisitor& getParent() { return *_cv; }
 
-<<<<<<< HEAD
-        /** Range scale for the current camera */
-        float getRangeScale() const { return _rangeScale; }
-=======
         bool isCulledToBBox(osg::Transform* node, const osg::BoundingBox& box);
->>>>>>> f7a922ba
 
     public: // osg::NodeVisitor
         void apply(osg::Node& node);
