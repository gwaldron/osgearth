/* -*-c++-*- */
/* osgEarth - Geospatial SDK for OpenSceneGraph
* Copyright 2008-2014 Pelican Mapping
* http://osgearth.org
*
* osgEarth is free software; you can redistribute it and/or modify
* it under the terms of the GNU Lesser General Public License as published by
* the Free Software Foundation; either version 2 of the License, or
* (at your option) any later version.
*
* This program is distributed in the hope that it will be useful,
* but WITHOUT ANY WARRANTY; without even the implied warranty of
* MERCHANTABILITY or FITNESS FOR A PARTICULAR PURPOSE.  See the
* GNU Lesser General Public License for more details.
*
* You should have received a copy of the GNU Lesser General Public License
* along with this program.  If not, see <http://www.gnu.org/licenses/>
*/
#include "LoadTileData"
#include "SurfaceNode"
#include <osgEarth/TerrainEngineNode>
#include <osgEarth/Terrain>
#include <osg/NodeVisitor>

#include <osg/ConcurrencyViewerMacros>

using namespace osgEarth::Drivers::RexTerrainEngine;
using namespace osgEarth;

#define LC "[LoadTileData] "


LoadTileData::LoadTileData(TileNode* tilenode, EngineContext* context) :
_tilenode(tilenode),
_context(context),
_enableCancel(true)
{
    this->setTileKey(tilenode->getKey());
<<<<<<< HEAD
    setName(tilenode->getKey().str());
=======
>>>>>>> f7a922ba
    _map = context->getMap();
    _engine = context->getEngine();
}

<<<<<<< HEAD
namespace
{
    struct MyProgress : public ProgressCallback {
        LoadTileData* _req;
        MyProgress(LoadTileData* req) : _req(req) {}
        bool isCanceled() {
           if (_canceled == false && _req->isIdle())
              _canceled = true;
           return ProgressCallback::isCanceled();
        }
    };
}


=======
>>>>>>> f7a922ba
// invoke runs in the background pager thread.
void
LoadTileData::invoke(ProgressCallback* progress)
{
    osg::ref_ptr<TileNode> tilenode;
    if (!_tilenode.lock(tilenode))
        return;

    osg::ref_ptr<TerrainEngineNode> engine;
    if (!_engine.lock(engine))
        return;

    osg::ref_ptr<const Map> map;
    if (!_map.lock(map))
        return;
<<<<<<< HEAD

    // Only use a progress callback if cancellation is enabled.    
    osg::ref_ptr<ProgressCallback> progress = _enableCancel ? new MyProgress(this) : 0L;
=======
>>>>>>> f7a922ba

    // Assemble all the components necessary to display this tile
    _dataModel = engine->createTileModel(
        map.get(),
<<<<<<< HEAD
        tilenode->getKey(),           
        _filter,
        progress.get() );

    // if the operation was canceled, set the request to idle and delete any existing data.
    if (progress && (progress->isCanceled() || progress->needsRetry()))
    {
       _dataModel = 0L;
       setState(Request::IDLE);
=======
        tilenode->getKey(),
        _filter,
        _enableCancel? progress : 0L);

    // if the operation was canceled, set the request to idle and delete the tile model.
    if (progress && progress->isCanceled())
    {
        _dataModel = 0L;
        setState(Request::IDLE);
>>>>>>> f7a922ba
    }
}


// apply() runs in the update traversal and can safely alter the scene graph
void
LoadTileData::apply(const osg::FrameStamp* stamp)
{
<<<<<<< HEAD
   osg::CVMarkerSeries series("Main Thread");
   osg::CVSpan UpdateTick(series, 4, "LoadTileData::apply");
=======
>>>>>>> f7a922ba
    osg::ref_ptr<EngineContext> context;
    if (!_context.lock(context))
        return;

    osg::ref_ptr<const Map> map;
    if (!_map.lock(map))
        return;

    // ensure we got an actual datamodel:
    if (_dataModel.valid())
    {
        // ensure it's in sync with the map revision (not out of date):
        if (map.valid() && _dataModel->getRevision() == map->getDataModelRevision())
        {
            // ensure the tile node hasn't expired:
            osg::ref_ptr<TileNode> tilenode;
            if ( _tilenode.lock(tilenode) )
            {
                const RenderBindings& bindings = context->getRenderBindings();

                // Merge the new data into the tile.
                tilenode->merge(_dataModel.get(), bindings);

                // Mark as complete. TODO: per-data requests will do something different.
                tilenode->setDirty( false );

                OE_DEBUG << LC << "apply " << _dataModel->getKey().str() << "\n";
            }
            else
            {
                OE_DEBUG << LC << "LoadTileData failed; TileNode disappeared\n";
            }
        }
        else
        {
            OE_INFO << LC << "apply " << _dataModel->getKey().str() << " ignored b/c it is out of date\n";
        }

        // Delete the model immediately
        _dataModel = 0L;
    }
}

namespace
{
    // Fake attribute that compiles everything in the TerrainTileModel
    // when the ICO is active.
    struct ModelCompilingAttribute : public osg::Texture2D
    {
        osg::observer_ptr<TerrainTileModel> _dataModel;
        
        // the ICO calls apply() directly instead of compileGLObjects
        void apply(osg::State& state) const
        {
            osg::ref_ptr<TerrainTileModel> dataModel;
            if (_dataModel.lock(dataModel))
                dataModel->compileGLObjects(state);
        }

        // no need to override release or resize since this is a temporary object
        // that exists only to service the ICO.

        META_StateAttribute(osgEarth, ModelCompilingAttribute, osg::StateAttribute::TEXTURE);
        int compare(const StateAttribute& sa) const { return 0; }
        ModelCompilingAttribute() { }
        ModelCompilingAttribute(const ModelCompilingAttribute& rhs, const osg::CopyOp& copy) { }
    };
}

osg::StateSet*
LoadTileData::createStateSet() const
{
    osg::ref_ptr<osg::StateSet> out;
<<<<<<< HEAD
    
=======

>>>>>>> f7a922ba
    osg::ref_ptr<EngineContext> context;
    if (!_context.lock(context))
        return NULL;

    osg::ref_ptr<const Map> map;
    if (!_map.lock(map))
        return NULL;

    if (_dataModel.valid() && map.valid() &&
        _dataModel->getRevision() == map->getDataModelRevision())
    {
        // This stateset contains a "fake" attribute that the ICO will
        // try to GL-compile, thereby GL-compiling everything in the TerrainTileModel.
        out = new osg::StateSet();
        ModelCompilingAttribute* mca = new ModelCompilingAttribute();
        mca->_dataModel = _dataModel.get();
        out->setTextureAttribute(0, mca, 1);
    }

    return out.release();
}<|MERGE_RESOLUTION|>--- conflicted
+++ resolved
@@ -36,31 +36,11 @@
 _enableCancel(true)
 {
     this->setTileKey(tilenode->getKey());
-<<<<<<< HEAD
     setName(tilenode->getKey().str());
-=======
->>>>>>> f7a922ba
     _map = context->getMap();
     _engine = context->getEngine();
 }
 
-<<<<<<< HEAD
-namespace
-{
-    struct MyProgress : public ProgressCallback {
-        LoadTileData* _req;
-        MyProgress(LoadTileData* req) : _req(req) {}
-        bool isCanceled() {
-           if (_canceled == false && _req->isIdle())
-              _canceled = true;
-           return ProgressCallback::isCanceled();
-        }
-    };
-}
-
-
-=======
->>>>>>> f7a922ba
 // invoke runs in the background pager thread.
 void
 LoadTileData::invoke(ProgressCallback* progress)
@@ -76,27 +56,10 @@
     osg::ref_ptr<const Map> map;
     if (!_map.lock(map))
         return;
-<<<<<<< HEAD
-
-    // Only use a progress callback if cancellation is enabled.    
-    osg::ref_ptr<ProgressCallback> progress = _enableCancel ? new MyProgress(this) : 0L;
-=======
->>>>>>> f7a922ba
 
     // Assemble all the components necessary to display this tile
     _dataModel = engine->createTileModel(
         map.get(),
-<<<<<<< HEAD
-        tilenode->getKey(),           
-        _filter,
-        progress.get() );
-
-    // if the operation was canceled, set the request to idle and delete any existing data.
-    if (progress && (progress->isCanceled() || progress->needsRetry()))
-    {
-       _dataModel = 0L;
-       setState(Request::IDLE);
-=======
         tilenode->getKey(),
         _filter,
         _enableCancel? progress : 0L);
@@ -106,7 +69,6 @@
     {
         _dataModel = 0L;
         setState(Request::IDLE);
->>>>>>> f7a922ba
     }
 }
 
@@ -115,11 +77,8 @@
 void
 LoadTileData::apply(const osg::FrameStamp* stamp)
 {
-<<<<<<< HEAD
    osg::CVMarkerSeries series("Main Thread");
    osg::CVSpan UpdateTick(series, 4, "LoadTileData::apply");
-=======
->>>>>>> f7a922ba
     osg::ref_ptr<EngineContext> context;
     if (!_context.lock(context))
         return;
@@ -161,61 +120,4 @@
         // Delete the model immediately
         _dataModel = 0L;
     }
-}
-
-namespace
-{
-    // Fake attribute that compiles everything in the TerrainTileModel
-    // when the ICO is active.
-    struct ModelCompilingAttribute : public osg::Texture2D
-    {
-        osg::observer_ptr<TerrainTileModel> _dataModel;
-        
-        // the ICO calls apply() directly instead of compileGLObjects
-        void apply(osg::State& state) const
-        {
-            osg::ref_ptr<TerrainTileModel> dataModel;
-            if (_dataModel.lock(dataModel))
-                dataModel->compileGLObjects(state);
-        }
-
-        // no need to override release or resize since this is a temporary object
-        // that exists only to service the ICO.
-
-        META_StateAttribute(osgEarth, ModelCompilingAttribute, osg::StateAttribute::TEXTURE);
-        int compare(const StateAttribute& sa) const { return 0; }
-        ModelCompilingAttribute() { }
-        ModelCompilingAttribute(const ModelCompilingAttribute& rhs, const osg::CopyOp& copy) { }
-    };
-}
-
-osg::StateSet*
-LoadTileData::createStateSet() const
-{
-    osg::ref_ptr<osg::StateSet> out;
-<<<<<<< HEAD
-    
-=======
-
->>>>>>> f7a922ba
-    osg::ref_ptr<EngineContext> context;
-    if (!_context.lock(context))
-        return NULL;
-
-    osg::ref_ptr<const Map> map;
-    if (!_map.lock(map))
-        return NULL;
-
-    if (_dataModel.valid() && map.valid() &&
-        _dataModel->getRevision() == map->getDataModelRevision())
-    {
-        // This stateset contains a "fake" attribute that the ICO will
-        // try to GL-compile, thereby GL-compiling everything in the TerrainTileModel.
-        out = new osg::StateSet();
-        ModelCompilingAttribute* mca = new ModelCompilingAttribute();
-        mca->_dataModel = _dataModel.get();
-        out->setTextureAttribute(0, mca, 1);
-    }
-
-    return out.release();
 }