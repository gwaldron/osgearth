--- conflicted
+++ resolved
@@ -1,9 +1,5 @@
 /* osgEarth - Dynamic map generation toolkit for OpenSceneGraph
-<<<<<<< HEAD
-* Copyright 2019 Pelican Mapping
-=======
 * Copyright 2020 Pelican Mapping
->>>>>>> bbf28457
 * http://osgearth.org
 *
 * osgEarth is free software; you can redistribute it and/or modify
