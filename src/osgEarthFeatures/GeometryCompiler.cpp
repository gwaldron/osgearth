--- conflicted
+++ resolved
@@ -509,15 +509,10 @@
     {
         if ( _options.shaderPolicy() == SHADERPOLICY_GENERATE )
         {
-<<<<<<< HEAD
-            ShaderGenerator gen;  // no ss cache because we will optimize later
-            resultGroup->accept( gen );
-=======
             // no ss cache because we will optimize later.
             Registry::shaderGenerator().run( 
                 resultGroup.get(),
                 "osgEarth.GeomCompiler" );
->>>>>>> c9426661
         }
         else if ( _options.shaderPolicy() == SHADERPOLICY_DISABLE )
         {
@@ -528,32 +523,7 @@
     }
 
     // Optimize stateset sharing.
-<<<<<<< HEAD
-    sscache->optimize( resultGroup.get() );
-
-    //OE_NOTICE << LC << "State Set Cache size = " << sscache->size() << std::endl;
-    
-    // todo: this helps a lot, but is currently broken for non-triangle
-    // geometries. (gw, 12-17-2012)
-    // TODO: See: VertexCacheOptimizer in Utils
-    // ..note, the BuildGeometryFilter and ExtrudeGeometryFilter call this now
-#if 0
-        osgUtil::Optimizer optimizer;
-        optimizer.optimize(
-            resultGroup.get(),
-            osgUtil::Optimizer::VERTEX_PRETRANSFORM );
-            osgUtil::Optimizer::VERTEX_POSTTRANSFORM );
-#endif
-
-#if 0
-    // if necessary, modify the bounding boxes of the underlying Geometry
-    // drawables so they will work with clamping.
-    if (altitude &&
-        (altitude->clamping() == AltitudeSymbol::CLAMP_TO_TERRAIN || altitude->clamping() == AltitudeSymbol::CLAMP_RELATIVE_TO_TERRAIN) &&
-        altitude->technique() == AltitudeSymbol::TECHNIQUE_GPU)
-=======
     if ( _options.optimizeStateSharing() == true )
->>>>>>> c9426661
     {
         // Common state set cache?
         osg::ref_ptr<StateSetCache> sscache;
