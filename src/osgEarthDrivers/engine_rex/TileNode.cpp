/* -*-c++-*- */
/* osgEarth - Geospatial SDK for OpenSceneGraph
* Copyright 2008-2014 Pelican Mapping
* http://osgearth.org
*
* osgEarth is free software; you can redistribute it and/or modify
* it under the terms of the GNU Lesser General Public License as published by
* the Free Software Foundation; either version 2 of the License, or
* (at your option) any later version.
*
* This program is distributed in the hope that it will be useful,
* but WITHOUT ANY WARRANTY; without even the implied warranty of
* MERCHANTABILITY or FITNESS FOR A PARTICULAR PURPOSE.  See the
* GNU Lesser General Public License for more details.
*
* You should have received a copy of the GNU Lesser General Public License
* along with this program.  If not, see <http://www.gnu.org/licenses/>
*/
#include "TileNode"
#include "SurfaceNode"
#include "ProxySurfaceNode"
#include "EngineContext"
#include "Loader"
#include "LoadTileData"
#include "SelectionInfo"
#include "ElevationTextureUtils"
#include "TerrainCuller"
#include "RexTerrainEngineNode"

#include <osgEarth/CullingUtils>
#include <osgEarth/ImageUtils>
#include <osgEarth/TraversalData>
#include <osgEarth/Shadowing>
#include <osgEarth/Utils>
#include <osgEarth/NodeUtils>
#include <osgEarth/TraversalData>

#include <osg/Uniform>
#include <osg/ComputeBoundsVisitor>
#include <osg/ValueObject>

#include <osgDB/WriteFile>

using namespace osgEarth::Drivers::RexTerrainEngine;
using namespace osgEarth;

#define OSGEARTH_TILE_NODE_PROXY_GEOMETRY_DEBUG 0

// Whether to check the child nodes for culling before traversing them.
// This could prevent premature Loader requests, but it increases cull time.
//#define VISIBILITY_PRECHECK

#define LC "[TileNode] "

#define REPORT(name,timer) if(context->progress()) { \
    context->progress()->stats()[name] += OE_GET_TIMER(timer); }

namespace
{
    // Scale and bias matrices, one for each TileKey quadrant.
    const osg::Matrixf scaleBias[4] =
    {
        osg::Matrixf(0.5f,0,0,0, 0,0.5f,0,0, 0,0,1.0f,0, 0.0f,0.5f,0,1.0f),
        osg::Matrixf(0.5f,0,0,0, 0,0.5f,0,0, 0,0,1.0f,0, 0.5f,0.5f,0,1.0f),
        osg::Matrixf(0.5f,0,0,0, 0,0.5f,0,0, 0,0,1.0f,0, 0.0f,0.0f,0,1.0f),
        osg::Matrixf(0.5f,0,0,0, 0,0.5f,0,0, 0,0,1.0f,0, 0.5f,0.0f,0,1.0f)
    };
}

TileNode::TileNode() : 
_dirty        ( false ),
_childrenReady( false ),
_minExpiryTime( 0.0 ),
_minExpiryFrames( 0 ),
_lastTraversalTime(0.0),
_lastTraversalFrame(0.0),
_count(0),
_stitchNormalMap(false),
_empty(false),              // an "empty" node exists but has no geometry or children.,
_isRootTile(false),
_imageUpdatesActive(false)
{
    //nop
}

void
TileNode::create(const TileKey& key, TileNode* parent, EngineContext* context)
{
    if (!context)
        return;

    _context = context;

    _key = key;

    osg::ref_ptr<const Map> map = _context->getMap();
    if (!map.valid())
        return;

    unsigned tileSize = options().tileSize().get();

    // Mask generator creates geometry from masking boundaries when they exist.
    osg::ref_ptr<MaskGenerator> masks = new MaskGenerator(key, tileSize, map.get());

    // Get a shared geometry from the pool that corresponds to this tile key:
    osg::ref_ptr<SharedGeometry> geom;
    context->getGeometryPool()->getPooledGeometry(
        key,
        MapInfo(map.get()),
        tileSize,
        masks.get(), 
        geom);

    // If we donget an empty, that most likely means the tile was completely
    // contained by a masking boundary. Mark as empty and we are done.
    if (geom->empty())
    {
        OE_DEBUG << LC << "Tile " << _key.str() << " is empty.\n";
        _empty = true;
        return;
    }

    // Create the drawable for the terrain surface:
    TileDrawable* surfaceDrawable = new TileDrawable(
        key, 
        geom.get(),
        options().tileSize().get() );

    // Give the tile Drawable access to the render model so it can properly
    // calculate its bounding box and sphere.
    surfaceDrawable->setModifyBBoxCallback(context->getModifyBBoxCallback());

    // Create the node to house the tile drawable:
    _surface = new SurfaceNode(
        key,
        MapInfo(map.get()),
        context->getRenderBindings(),
        surfaceDrawable );
    
    // create a data load request for this new tile:
    _loadRequest = new LoadTileData( this, context );
    _loadRequest->setName( _key.str() );
    _loadRequest->setTileKey( _key );

    // whether the stitch together normal maps for adjacent tiles.
    _stitchNormalMap = options().normalizeEdges() == true;

    // Encode the tile key in a uniform. Note! The X and Y components are presented
    // modulo 2^16 form so they don't overrun single-precision space.
    unsigned tw, th;
    _key.getProfile()->getNumTiles(_key.getLOD(), tw, th);

    const double m = 65536; //pow(2.0, 16.0);

    double x = (double)_key.getTileX();
    double y = (double)(th - _key.getTileY()-1);

    _tileKeyValue.set(
        (float)fmod(x, m),
        (float)fmod(y, m),
        (float)_key.getLOD(),
        -1.0f);

    // initialize all the per-tile uniforms the shaders will need:
    float start = (float)context->getSelectionInfo().getLOD(_key.getLOD())._morphStart;
    float end   = (float)context->getSelectionInfo().getLOD(_key.getLOD())._morphEnd;
    float one_by_end_minus_start = end - start;
    one_by_end_minus_start = 1.0f/one_by_end_minus_start;
    _morphConstants.set( end * one_by_end_minus_start, one_by_end_minus_start );

    // Initialize the data model by copying the parent's rendering data
    // and scale/biasing the matrices.
    if (parent)
    {
        unsigned quadrant = getKey().getQuadrant();

        const RenderBindings& bindings = context->getRenderBindings();

        bool setElevation = false;

        for (unsigned p = 0; p < parent->_renderModel._passes.size(); ++p)
        {
            const RenderingPass& parentPass = parent->_renderModel._passes[p];

            // If the key is now out of the layer's valid min/max range, skip this pass.
            if (!passInLegalRange(parentPass))
                continue;

            // Copy the parent pass:
            _renderModel._passes.push_back(parentPass);
            RenderingPass& myPass = _renderModel._passes.back();

            // Scale/bias each matrix for this key quadrant.
            Samplers& samplers = myPass.samplers();
            for (unsigned s = 0; s < samplers.size(); ++s)
            {
                samplers[s]._matrix.preMult(scaleBias[quadrant]);
            }

            // Are we using image blending? If so, initialize the color_parent 
            // to the color texture.
            if (bindings[SamplerBinding::COLOR_PARENT].isActive())
            {
                samplers[SamplerBinding::COLOR_PARENT] = samplers[SamplerBinding::COLOR];
            }
        }

        // Copy the parent's shared samplers and scale+bias each matrix to the new quadrant:
        _renderModel._sharedSamplers = parent->_renderModel._sharedSamplers;

        for (unsigned s = 0; s<_renderModel._sharedSamplers.size(); ++s)
        {
            Sampler& sampler = _renderModel._sharedSamplers[s];
            sampler._matrix.preMult(scaleBias[quadrant]);
        }

        // Use the elevation sampler to initialize the elevation raster
        // (used for primitive functors, intersection, etc.)
        if (!setElevation && bindings[SamplerBinding::ELEVATION].isActive())
        {
            const Sampler& elevation = _renderModel._sharedSamplers[SamplerBinding::ELEVATION];
            if (elevation._texture.valid())
            {
                setElevationRaster(elevation._texture->getImage(0), elevation._matrix);
                setElevation = true;
            }
        }
    }

    // need to recompute the bounds after adding payload:
    dirtyBound();

    // signal the tile to start loading data:
    setDirty( true );

    // register me.
    context->liveTiles()->add( this );

    // tell the world.
    OE_DEBUG << LC << "notify (create) key " << getKey().str() << std::endl;
    context->getEngine()->getTerrain()->notifyTileAdded(getKey(), this);
}

osg::BoundingSphere
TileNode::computeBound() const
{
    osg::BoundingSphere bs;
    if (_surface.valid())
    {
        bs = _surface->getBound();
        const osg::BoundingBox bbox = _surface->getAlignedBoundingBox();
        _tileKeyValue.a() = osg::maximum( (bbox.xMax()-bbox.xMin()), (bbox.yMax()-bbox.yMin()) );
    }    
    return bs;
}

bool
TileNode::isDormant(const osg::FrameStamp* fs) const
{
    const unsigned minMinExpiryFrames = 3u;

    bool dormant = 
           fs &&
           fs->getFrameNumber() - _lastTraversalFrame > osg::maximum(_minExpiryFrames, minMinExpiryFrames) &&
           fs->getReferenceTime() - _lastTraversalTime > _minExpiryTime;
    return dormant;
}

void
TileNode::setElevationRaster(const osg::Image* image, const osg::Matrixf& matrix)
{
    if (image == 0L)
    {
        OE_WARN << LC << "TileNode::setElevationRaster: image is NULL!\n";
    }

    if (image != getElevationRaster() || matrix != getElevationMatrix())
    {
        if ( _surface.valid() )
            _surface->setElevationRaster( image, matrix );

        if ( _patch.valid() )
            _patch->setElevationRaster( image, matrix );
    }
}

const osg::Image*
TileNode::getElevationRaster() const
{
    return _surface.valid() ? _surface->getElevationRaster() : 0L;
}

const osg::Matrixf&
TileNode::getElevationMatrix() const
{
    static osg::Matrixf s_identity;
    return _surface.valid() ? _surface->getElevationMatrix() : s_identity;
}

void
TileNode::setDirty(bool value)
{
    _dirty = value;
    
    if (_dirty == false && !_newLayers.empty())
    {
        _loadRequest->filter().clear();
        _loadRequest->filter().layers() = _newLayers;
        _newLayers.clear();
        _dirty = true;
    }
}

void
TileNode::releaseGLObjects(osg::State* state) const
{
    osg::Group::releaseGLObjects(state);

    if ( _surface.valid() )
        _surface->releaseGLObjects(state);

    if ( _patch.valid() )
        _patch->releaseGLObjects(state);

    _renderModel.releaseGLObjects(state);
}

void
TileNode::resizeGLObjectBuffers(unsigned maxSize)
{
    osg::Group::resizeGLObjectBuffers(maxSize);

    if ( _surface.valid() )
        _surface->resizeGLObjectBuffers(maxSize);

    if ( _patch.valid() )
        _patch->resizeGLObjectBuffers(maxSize);

    _renderModel.resizeGLObjectBuffers(maxSize);
}

bool
TileNode::shouldSubDivide(TerrainCuller* culler, const SelectionInfo& selectionInfo)
{    
    unsigned currLOD = _key.getLOD();

    EngineContext* context = culler->getEngineContext();
<<<<<<< HEAD

    // In PSOS mode, subdivide when the on-screen size of a tile exceeds the maximum
    // allowable on-screen tile size in pixels.
    if (options().rangeMode() == osg::LOD::PIXEL_SIZE_ON_SCREEN)
=======
    
    if (currLOD < selectionInfo.getNumLODs() && currLOD != selectionInfo.getNumLODs()-1)
>>>>>>> 6053a6ff
    {
        // In PSOS mode, subdivide when the on-screen size of a tile exceeds the maximum
        // allowable on-screen tile size in pixels.
        if (context->getOptions().rangeMode() == osg::LOD::PIXEL_SIZE_ON_SCREEN)
        {
            float tileSizeInPixels = -1.0;

            if (context->getEngine()->getComputeRangeCallback())
            {
                tileSizeInPixels = (*context->getEngine()->getComputeRangeCallback())(this, *culler->_cv);
            }    

            if (tileSizeInPixels <= 0.0)
            {
                tileSizeInPixels = _surface->getPixelSizeOnScreen(culler);
            }
        
<<<<<<< HEAD
        return (tileSizeInPixels > options().tilePixelSize().get());
    }
=======
            return (tileSizeInPixels > context->getOptions().tilePixelSize().get());
        }
>>>>>>> 6053a6ff

        // In DISTANCE-TO-EYE mode, use the visibility ranges precomputed in the SelectionInfo.
        else
        {
            float range = selectionInfo.getLOD(currLOD+1)._visibilityRange;
#if 1
            // slightly slower than the alternate block below, but supports a user overriding
            // CullVisitor::getDistanceToViewPoint -gw
            return _surface->anyChildBoxWithinRange(range, *culler);
#else
            return _surface->anyChildBoxIntersectsSphere(
                culler->getViewPointLocal(), 
                range*range/culler->getLODScale());
#endif
        }
    }                 
    return false;
}

bool
TileNode::cull_spy(TerrainCuller* culler)
{
    bool visible = false;

    EngineContext* context = culler->getEngineContext();

    // Shows all culled tiles. All this does is traverse the terrain
    // and add any tile that's been "legitimately" culled (i.e. culled
    // by a non-spy traversal) in the last 2 frames. We use this
    // trick to spy on another camera.
    unsigned frame = culler->getFrameStamp()->getFrameNumber();

    if ( frame - _surface->getLastFramePassedCull() < 2u)
    {
        _surface->accept( *culler );
    }

    else if ( _childrenReady )
    {
        for(int i=0; i<4; ++i)
        {
            TileNode* child = getSubTile(i);
            if (child)
                child->accept( *culler );
        }
    }

    return visible;
}

bool
TileNode::cull(TerrainCuller* culler)
{
    EngineContext* context = culler->getEngineContext();

    // Horizon check the surface first:
    if (!_surface->isVisibleFrom(culler->getViewPointLocal()))
    {
        return false;
    }
    
    // determine whether we can and should subdivide to a higher resolution:
    bool childrenInRange = shouldSubDivide(culler, context->getSelectionInfo());

    // whether it is OK to create child TileNodes is necessary.
    bool canCreateChildren = childrenInRange;

    // whether it is OK to load data if necessary.
    bool canLoadData = true;

    // whether to accept the current surface node and not the children.
    bool canAcceptSurface = false;
    
    // Don't load data in progressive mode until the parent is up to date
    if (options().progressive() == true)
    {
        TileNode* parent = getParentTile();
        if ( parent && parent->isDirty() )
        {
            canLoadData = false;
        }
    }
    
    // If this is an inherit-viewpoint camera, we don't need it to invoke subdivision
    // because we want only the tiles loaded by the true viewpoint.
    const osg::Camera* cam = culler->getCamera();
    if ( cam && cam->getReferenceFrame() == osg::Camera::ABSOLUTE_RF_INHERIT_VIEWPOINT )
    {
        canCreateChildren = false;
        canLoadData       = false;
    }

    if (childrenInRange)
    {
        // We are in range of the child nodes. Either draw them or load them.

        // If the children don't exist, create them and inherit the parent's data.
        if ( !_childrenReady && canCreateChildren )
        {
            _mutex.lock();

            if ( !_childrenReady )
            {
                OE_START_TIMER(createChildren);
                createChildren( context );
                REPORT("TileNode::createChildren", createChildren);
                _childrenReady = true;

                // This means that you cannot start loading data immediately; must wait a frame.
                canLoadData = false;
            }

            _mutex.unlock();
        }

        // If all are ready, traverse them now.
        if ( _childrenReady )
        {
            for(int i=0; i<4; ++i)
            {
                TileNode* child = getSubTile(i);
                if (child)
                    child->accept(*culler);
            }
        }

        // If we don't traverse the children, traverse this node's payload.
        else
        {
            canAcceptSurface = true;
        }
    }

    // If children are outside camera range, draw the payload and expire the children.
    else
    {
        canAcceptSurface = true;
    }

    // accept this surface if necessary.
    if ( canAcceptSurface )
    {
        _surface->accept( *culler );
    }

    // If this tile is marked dirty, try loading data.
    if ( _dirty && canLoadData )
    {
        load( culler );
    }

    return true;
}

bool
TileNode::accept_cull(TerrainCuller* culler)
{
    bool visible = false;
    
    if (culler)
    {
        // update the timestamp so this tile doesn't become dormant.
        _lastTraversalFrame.exchange( culler->getFrameStamp()->getFrameNumber() );
        _lastTraversalTime = culler->getFrameStamp()->getReferenceTime();

        if ( !culler->isCulled(*this) )
        {
            visible = cull( culler );
        }
    }

    return visible;
}

bool
TileNode::accept_cull_spy(TerrainCuller* culler)
{
    bool visible = false;
    
    if (culler)
    {
        visible = cull_spy( culler );
    }

    return visible;
}

void
TileNode::traverse(osg::NodeVisitor& nv)
{
    // Cull only:
    if ( nv.getVisitorType() == nv.CULL_VISITOR )
    {
        if (_empty == false)
        {
            TerrainCuller* culler = dynamic_cast<TerrainCuller*>(&nv);
        
            if (culler->_isSpy)
            {
                accept_cull_spy( culler );
            }
            else
            {
                accept_cull( culler );
            }
        }
    }

    // Everything else: update, GL compile, intersection, compute bound, etc.
    else
    {
        // Check for image updates.
        if (nv.getVisitorType() == nv.UPDATE_VISITOR && _imageUpdatesActive)
        {
            unsigned numUpdated = 0u;

            for (unsigned p = 0; p < _renderModel._passes.size(); ++p)
            {
                RenderingPass& pass = _renderModel._passes[p];
                Samplers& samplers = pass.samplers();
                for (unsigned s = 0; s < samplers.size(); ++s)
                {
                    Sampler& sampler = samplers[s];
                    if (sampler._texture.valid() && sampler._matrix.isIdentity())
                    {
                        for(unsigned i = 0; i < sampler._texture->getNumImages(); ++i)
                        {
                            osg::Image* image = sampler._texture->getImage(i);
                            if (image && image->requiresUpdateCall())
                            {
                                image->update(&nv);
                                numUpdated++;
                            }
                        }
                    }
                }
            }

            // if no updates were detected, don't check next time.
            if (numUpdated == 0)
            {
                ADJUST_UPDATE_TRAV_COUNT(this, -1);
                _imageUpdatesActive = false;
            }
        }

        // If there are child nodes, traverse them:
        int numChildren = getNumChildren();
        if ( numChildren > 0 )
        {
            for(int i=0; i<numChildren; ++i)
            {
                _children[i]->accept( nv );
            }
        }

        // Otherwise traverse the surface.
        else if (_surface.valid())
        {
            _surface->accept( nv );
        }
    }
}

void
TileNode::createChildren(EngineContext* context)
{
    // NOTE: Ensure that _mutex is locked before calling this function!
    //OE_WARN << "Creating children for " << _key.str() << std::endl;

    // Create the four child nodes.
    for(unsigned quadrant=0; quadrant<4; ++quadrant)
    {
        TileNode* node = new TileNode();
        if (options().minExpiryFrames().isSet())
        {
            node->setMinimumExpirationFrames(options().minExpiryFrames().get());
        }
        if (context->options().minExpiryTime().isSet())
        {         
            node->setMinimumExpirationTime(options().minExpiryTime().get());
        }

        // Build the surface geometry:
        node->create( getKey().createChildKey(quadrant), this, context );

        // Add to the scene graph.
        addChild( node );
    }
}

void
TileNode::merge(const TerrainTileModel* model, const RenderBindings& bindings)
{
    bool newElevationData = false;

    const SamplerBinding& color = bindings[SamplerBinding::COLOR];
    if (color.isActive())
    {
        for(TerrainTileColorLayerModelVector::const_iterator i = model->colorLayers().begin();
            i != model->colorLayers().end();
            ++i)
        {
            TerrainTileImageLayerModel* model = dynamic_cast<TerrainTileImageLayerModel*>(i->get());
            if (model)
            {
                if (model->getTexture())
                {
                    RenderingPass* pass = _renderModel.getPass(model->getImageLayer()->getUID());
                    if (!pass)
                    {
                        pass = &_renderModel.addPass();
                        pass->setLayer(model->getLayer());

                        // This is a new pass that just showed up at this LOD
                        // Since it just arrived at this LOD, make the parent the same as the color.
                        if (bindings[SamplerBinding::COLOR_PARENT].isActive())
                        {
                            pass->samplers()[SamplerBinding::COLOR_PARENT]._texture = model->getTexture();
                            pass->samplers()[SamplerBinding::COLOR_PARENT]._matrix = *model->getMatrix();
                        }
                    }
                    pass->samplers()[SamplerBinding::COLOR]._texture = model->getTexture();
                    pass->samplers()[SamplerBinding::COLOR]._matrix = *model->getMatrix();

                    // Handle an RTT image layer:
                    if (model->getImageLayer() && model->getImageLayer()->useCreateTexture())
                    {
                        // Check the texture's userdata for a Node. If there is one there,
                        // render it to the texture using the Tile Rasterizer service.
                        // TODO: consider hanging on to this texture and not applying it to
                        // the live tile until the RTT is complete. (Prevents unsightly flashing)
                        GeoNode* rttNode = dynamic_cast<GeoNode*>(model->getTexture()->getUserData());

                        if (rttNode && _context->getTileRasterizer())
                        {
                            _context->getTileRasterizer()->push(rttNode->_node.get(), model->getTexture(), rttNode->_extent);
                        }
                    }

                    // check to see if this data requires an image update traversal.
                    if (_imageUpdatesActive == false)
                    {
                        for(unsigned i=0; i<model->getTexture()->getNumImages(); ++i)
                        {
                            if (model->getTexture()->getImage(i)->requiresUpdateCall())
                            {
                                ADJUST_UPDATE_TRAV_COUNT(this, +1);
                                _imageUpdatesActive = true;
                                break;
                            }
                        }
                    }
                }
            }

            else // non-image color layer (like splatting, e.g.)
            {
                TerrainTileColorLayerModel* model = i->get();
                if (model && model->getLayer())
                {
                    RenderingPass* pass = _renderModel.getPass(model->getLayer()->getUID());
                    if (!pass)
                    {
                        pass = &_renderModel.addPass();
                        pass->setLayer(model->getLayer());
                    }
                }
            }
        }
    }

    // Elevation:
    const SamplerBinding& elevation = bindings[SamplerBinding::ELEVATION];
    if (elevation.isActive() && model->elevationModel().valid() && model->elevationModel()->getTexture())
    {
        osg::Texture* tex = model->elevationModel()->getTexture();

        // always keep the elevation image around because we use it for bounding box computation:
        tex->setUnRefImageDataAfterApply(false);

        _renderModel._sharedSamplers[SamplerBinding::ELEVATION]._texture = tex;
        _renderModel._sharedSamplers[SamplerBinding::ELEVATION]._matrix.makeIdentity();

        setElevationRaster(tex->getImage(0), osg::Matrixf::identity());

        newElevationData = true;
    } 

    // Normals:
    const SamplerBinding& normals = bindings[SamplerBinding::NORMAL];
    if (normals.isActive() && model->normalModel().valid() && model->normalModel()->getTexture())
    {
        osg::Texture* tex = model->normalModel()->getTexture();
        // keep the normal map around because we might update it later in "ping"
        tex->setUnRefImageDataAfterApply(false);

        _renderModel._sharedSamplers[SamplerBinding::NORMAL]._texture = tex;
        _renderModel._sharedSamplers[SamplerBinding::NORMAL]._matrix.makeIdentity();

        updateNormalMap();
    }

    // Other Shared Layers:
    for (unsigned i = 0; i < model->sharedLayers().size(); ++i)
    {
        TerrainTileImageLayerModel* layerModel = model->sharedLayers()[i].get();
        if (layerModel->getTexture())
        {
            // locate the shared binding corresponding to this layer:
            UID uid = layerModel->getImageLayer()->getUID();
            unsigned bindingIndex = INT_MAX;
            for(unsigned i=SamplerBinding::SHARED; i<bindings.size() && bindingIndex==INT_MAX; ++i) {
                if (bindings[i].isActive() && bindings[i].sourceUID().isSetTo(uid)) {
                    bindingIndex = i;
                }                   
            }

            if (bindingIndex < INT_MAX)
            {
                osg::Texture* tex = layerModel->getTexture();
                _renderModel._sharedSamplers[bindingIndex]._texture = tex;
                _renderModel._sharedSamplers[bindingIndex]._matrix.makeIdentity();
            }
        }
    }

    // Patch Layers
    for (unsigned i = 0; i < model->patchLayers().size(); ++i)
    {
        TerrainTilePatchLayerModel* layerModel = model->patchLayers()[i].get();
    }

    if (_childrenReady)
    {
        for (int i = 0; i < 4; ++i)
        {
            TileNode* child = getSubTile(i);
            if (child)
                child->refreshInheritedData(this, bindings);
        }
    }

    if (newElevationData)
    {
        _context->getEngine()->getTerrain()->notifyTileAdded(getKey(), this);
    }
}

void TileNode::loadChildren()
{
    _mutex.lock();

    if ( !_childrenReady )
    {        
        // Create the children
        createChildren( _context.get() );        
        _childrenReady = true;        
        int numChildren = getNumChildren();
        if ( numChildren > 0 )
        {
            for(int i=0; i<numChildren; ++i)
            {
                TileNode* child = getSubTile(i);
                if (child)
                {
                    // Load the children's data.
                    child->loadSync();
                }
            }
        }
    }
    _mutex.unlock();    
}

void
TileNode::refreshSharedSamplers(const RenderBindings& bindings)
{    
    for (unsigned i = 0; i < _renderModel._sharedSamplers.size(); ++i)
    {
        if (bindings[i].isActive() == false)
        {
            _renderModel._sharedSamplers[i]._texture = 0L;
        }
    }
}

void
TileNode::refreshInheritedData(TileNode* parent, const RenderBindings& bindings)
{
    // Run through this tile's rendering data and re-inherit textures and matrixes
    // from the parent. When a TileNode gets new data (via a call to merge), any
    // children of that tile that are inheriting textures or matrixes need to 
    // refresh to inherit that new data. In turn, those tile's children then need
    // to update as well. This method does that.

    // which quadrant is this tile in?
    unsigned quadrant = getKey().getQuadrant();

    // Count the number of inherited samplers so we know when to stop. If none of the
    // samplers in this tile inherit from the parent, there is no need to continue
    // down the Tile tree.
    unsigned changes = 0;

    RenderingPasses& parentPasses = parent->_renderModel._passes;

    for (unsigned p = 0; p<parentPasses.size(); ++p)
    {
        const RenderingPass& parentPass = parentPasses[p];

        RenderingPass* myPass = _renderModel.getPass(parentPass.sourceUID());

        // Inherit the samplers for this pass.
        if (myPass)
        {
            Samplers& samplers = myPass->samplers();
            for (unsigned s = 0; s < samplers.size(); ++s)
            {
                Sampler& mySampler = samplers[s];
                
                // the color-parent gets special treatment, since it is not included
                // in the TileModel (rather it is always derived here).
                if (s == SamplerBinding::COLOR_PARENT && bindings[SamplerBinding::COLOR_PARENT].isActive())
                {
                    const Samplers& parentSamplers = parentPass.samplers();
                    const Sampler& parentSampler = parentSamplers[SamplerBinding::COLOR];
                    osg::Matrixf newMatrix = parentSampler._matrix;
                    newMatrix.preMult(scaleBias[quadrant]);

                    // Did something change?
                    if (mySampler._texture.get() != parentSampler._texture.get() ||
                        mySampler._matrix != newMatrix)
                    {
                        if (parentSampler._texture.valid() && passInLegalRange(parentPass))
                        {
                            // set the parent-color texture to the parent's color texture
                            // and scale/bias the matrix.
                            mySampler._texture = parentSampler._texture.get();
                            mySampler._matrix = newMatrix;
                        }
                        else
                        {
                            // parent has no color texture? Then set our parent-color
                            // equal to our normal color texture.
                            mySampler._texture = samplers[SamplerBinding::COLOR]._texture.get();
                            mySampler._matrix = samplers[SamplerBinding::COLOR]._matrix;
                        }
                        ++changes;
                    }
                }

                // all other samplers just need to inherit from their parent 
                // and scale/bias their texture matrix.
                else if (!mySampler._texture.valid() || !mySampler._matrix.isIdentity())
                {
                    mySampler = parentPass.samplers()[s];
                    mySampler._matrix.preMult(scaleBias[quadrant]);
                    ++changes;
                }
            }
        }
        else
        {
            // Pass exists in the parent node, but not in this node, so add it now.
            if (passInLegalRange(parentPass))
            {
                myPass = &_renderModel.addPass();
                *myPass = parentPass;

                for (unsigned s = 0; s < myPass->samplers().size(); ++s)
                {
                    Sampler& sampler = myPass->samplers()[s];
                    sampler._matrix.preMult(scaleBias[quadrant]);
                }
                ++changes;
            }
        }
    }

    // Handle all the shared samplers (elevation, normal, etc.)
    const Samplers& parentSharedSamplers = parent->_renderModel._sharedSamplers;
    Samplers& mySharedSamplers = _renderModel._sharedSamplers;
    for (unsigned s = 0; s<mySharedSamplers.size(); ++s)
    {        
        Sampler& mySampler = mySharedSamplers[s];
        if (!mySampler._texture.valid() || !mySampler._matrix.isIdentity())
        {
            mySampler = parentSharedSamplers[s];
            mySampler._matrix.preMult(scaleBias[quadrant]);
            ++changes;

            // Update the local elevation raster cache (for culling and intersection testing).
            if (s == SamplerBinding::ELEVATION && mySampler._texture.valid())
            {
                this->setElevationRaster(mySampler._texture->getImage(0), mySampler._matrix);
            }
        }
    }

    // Handle any shared samplers that exist in the parent but not here:
    for (unsigned s = mySharedSamplers.size(); s < parentSharedSamplers.size(); ++s)
    {
        mySharedSamplers[s] = parentSharedSamplers[s];
        mySharedSamplers[s]._matrix.preMult(scaleBias[quadrant]);
        ++changes;
    }

    if (changes > 0)
    {
        dirtyBound(); // only for elev/patch changes maybe?

        if (_childrenReady)
        {
            for (int i = 0; i < 4; ++i)
            {
                TileNode* child = getSubTile(i);
                if (child)
                    child->refreshInheritedData(this, bindings);
            }
        }
    }
    else
    {
        //OE_INFO << LC << _key.str() << ": refreshInheritedData, stopped short.\n";
    }
}

bool
TileNode::passInLegalRange(const RenderingPass& pass) const
{
    return 
        pass.terrainLayer() == 0L ||
        pass.terrainLayer()->isKeyInLegalRange(getKey());
}

void
TileNode::load(TerrainCuller* culler)
{    
    const SelectionInfo& si = _context->getSelectionInfo();
    int lod     = getKey().getLOD();
    int numLods = si.getNumLODs();
    
    // LOD priority is in the range [0..numLods]
    float lodPriority = (float)lod;

    // If progressive mode is enabled, lower LODs get higher priority since
    // we want to load them in order
    if (options().progressive() == true)
    {
        lodPriority = (float)(numLods - lod);
    }

    // dist priority is in the range [0..1]
    float distance = culler->getDistanceToViewPoint(getBound().center(), true);
    float maxRange = si.getLOD(0)._visibilityRange;
    float distPriority = 1.0 - distance/maxRange;

    // add them together, and you get tiles sorted first by lodPriority
    // (because of the biggest range), and second by distance.
    float priority = lodPriority + distPriority;

    // Submit to the loader.
    _context->getLoader()->load( _loadRequest.get(), priority, *culler );
}

void
TileNode::loadSync()
{
    osg::ref_ptr<LoadTileData> loadTileData = new LoadTileData(this, _context.get());
    loadTileData->setEnableCancelation(false);
    loadTileData->invoke();
    loadTileData->apply(0L);
}

bool
TileNode::areSubTilesDormant(const osg::FrameStamp* fs) const
{
    return
        getNumChildren() >= 4           &&
        getSubTile(0)->isDormant( fs )  &&
        getSubTile(1)->isDormant( fs )  &&
        getSubTile(2)->isDormant( fs )  &&
        getSubTile(3)->isDormant( fs );
}

void
TileNode::removeSubTiles()
{
    _childrenReady = false;
    this->removeChildren(0, this->getNumChildren());
}


void
TileNode::notifyOfArrival(TileNode* that)
{
    if (_key.createNeighborKey(1, 0) == that->getKey())
        _eastNeighbor = that;

    if (_key.createNeighborKey(0, 1) == that->getKey())
        _southNeighbor = that;

    updateNormalMap();
}

void
TileNode::updateNormalMap()
{
    if ( !_stitchNormalMap )
        return;

    Sampler& thisNormalMap = _renderModel._sharedSamplers[SamplerBinding::NORMAL];
    if (!thisNormalMap._texture.valid() || !thisNormalMap._matrix.isIdentity() || !thisNormalMap._texture->getImage(0))
        return;

    if (!_eastNeighbor.valid() || !_southNeighbor.valid())
        return;

    osg::ref_ptr<TileNode> east;
    if (_eastNeighbor.lock(east))
    {
        const Sampler& thatNormalMap = east->_renderModel._sharedSamplers[SamplerBinding::NORMAL];
        if (!thatNormalMap._texture.valid() || !thatNormalMap._matrix.isIdentity() || !thatNormalMap._texture->getImage(0))
            return;

        osg::Image* thisImage = thisNormalMap._texture->getImage(0);
        osg::Image* thatImage = thatNormalMap._texture->getImage(0);

        int width = thisImage->s();
        int height = thisImage->t();
        if ( width != thatImage->s() || height != thatImage->t() )
            return;

        // Just copy the neighbor's edge normals over to our texture.
        // Averaging them would be more accurate, but then we'd have to
        // re-generate each texture multiple times instead of just once.
        // Besides, there's almost no visual difference anyway.
        ImageUtils::PixelReader readThat(thatImage);
        ImageUtils::PixelWriter writeThis(thisImage);
        
        for (int t=0; t<height; ++t)
        {
            writeThis(readThat(0, t), width-1, t);
        }

        thisImage->dirty();
    }

    osg::ref_ptr<TileNode> south;
    if (_southNeighbor.lock(south))
    {
        const Sampler& thatNormalMap = south->_renderModel._sharedSamplers[SamplerBinding::NORMAL];
        if (!thatNormalMap._texture.valid() || !thatNormalMap._matrix.isIdentity() || !thatNormalMap._texture->getImage(0))
            return;

        osg::Image* thisImage = thisNormalMap._texture->getImage(0);
        osg::Image* thatImage = thatNormalMap._texture->getImage(0);

        int width = thisImage->s();
        int height = thisImage->t();
        if ( width != thatImage->s() || height != thatImage->t() )
            return;

        // Just copy the neighbor's edge normals over to our texture.
        // Averaging them would be more accurate, but then we'd have to
        // re-generate each texture multiple times instead of just once.
        // Besides, there's almost no visual difference anyway.
        ImageUtils::PixelReader readThat(thatImage);
        ImageUtils::PixelWriter writeThis(thisImage);

        for (int s=0; s<width; ++s)
            writeThis(readThat(s, height-1), s, 0);

        thisImage->dirty();
    }

    //OE_INFO << LC << _key.str() << " : updated normal map.\n";
}

const TerrainOptions&
TileNode::options() const
{
    return _context->options();
}<|MERGE_RESOLUTION|>--- conflicted
+++ resolved
@@ -345,19 +345,12 @@
     unsigned currLOD = _key.getLOD();
 
     EngineContext* context = culler->getEngineContext();
-<<<<<<< HEAD
-
-    // In PSOS mode, subdivide when the on-screen size of a tile exceeds the maximum
-    // allowable on-screen tile size in pixels.
-    if (options().rangeMode() == osg::LOD::PIXEL_SIZE_ON_SCREEN)
-=======
     
     if (currLOD < selectionInfo.getNumLODs() && currLOD != selectionInfo.getNumLODs()-1)
->>>>>>> 6053a6ff
     {
         // In PSOS mode, subdivide when the on-screen size of a tile exceeds the maximum
         // allowable on-screen tile size in pixels.
-        if (context->getOptions().rangeMode() == osg::LOD::PIXEL_SIZE_ON_SCREEN)
+        if (options().rangeMode() == osg::LOD::PIXEL_SIZE_ON_SCREEN)
         {
             float tileSizeInPixels = -1.0;
 
@@ -371,13 +364,8 @@
                 tileSizeInPixels = _surface->getPixelSizeOnScreen(culler);
             }
         
-<<<<<<< HEAD
-        return (tileSizeInPixels > options().tilePixelSize().get());
-    }
-=======
-            return (tileSizeInPixels > context->getOptions().tilePixelSize().get());
-        }
->>>>>>> 6053a6ff
+            return (tileSizeInPixels > options().tilePixelSize().get());
+        }
 
         // In DISTANCE-TO-EYE mode, use the visibility ranges precomputed in the SelectionInfo.
         else
