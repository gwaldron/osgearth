--- conflicted
+++ resolved
@@ -238,7 +238,6 @@
             // is the layer accepting this key?
             if (layer->getAcceptCallback() && !layer->getAcceptCallback()->acceptKey(_currentTileNode->getKey()))
                 continue;
-<<<<<<< HEAD
 
             // is the tile in visible range?
             float range = _cv->getDistanceToViewPoint(node.getBound().center(), true) - node.getBound().radius();
@@ -257,26 +256,6 @@
             surface->computeLocalToWorldMatrix(*matrix,this);
             _cv->pushModelViewMatrix(matrix, surface->getReferenceFrame());
 
-=======
-
-            // is the tile in visible range?
-            float range = _cv->getDistanceToViewPoint(node.getBound().center(), true) - node.getBound().radius();
-            if (layer->getMaxVisibleRange() < range)
-                continue;
-
-            _patchLayers.push_back(layer);
-        }
-
-        if (!_patchLayers.empty())
-        {
-            SurfaceNode* surface = node.getSurfaceNode();
-                    
-            // push the surface matrix:
-            osg::RefMatrix* matrix = createOrReuseMatrix(*_cv->getModelViewMatrix());
-            surface->computeLocalToWorldMatrix(*matrix,this);
-            _cv->pushModelViewMatrix(matrix, surface->getReferenceFrame());
-
->>>>>>> 5db22666
             if (!_cv->isCulled(surface->getAlignedBoundingBox()))
             {
                 // Add the draw command:
