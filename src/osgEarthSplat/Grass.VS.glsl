--- conflicted
+++ resolved
@@ -177,13 +177,8 @@
     vertex.xyz += oe_UpVectorView * oe_terrain_getElevation(oe_layer_tilec.st);
 
     // Calculate the normalized camera range (oe_Camera.z = LOD Scale)
-<<<<<<< HEAD
     float maxRange = oe_GroundCover_maxDistance / VRV_OSG_LOD_SCALE;
-    float zv = (gl_ModelViewMatrix*vertex_model).z;
-=======
-    float maxRange = oe_GroundCover_maxDistance / oe_Camera.z;
     float zv = vertex.z;
->>>>>>> 19ad318a
     float nRange = clamp(-zv/maxRange, 0.0, 1.0);
 
     // Distance culling:
