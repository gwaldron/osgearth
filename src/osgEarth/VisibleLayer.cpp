--- conflicted
+++ resolved
@@ -30,8 +30,6 @@
 {
     static osg::Node::NodeMask DEFAULT_LAYER_MASK = 0xffffffff;
 
-<<<<<<< HEAD
-=======
     struct EmptyRenderBin : public osgUtil::RenderBin
     {
         EmptyRenderBin(osgUtil::RenderStage* stage) :
@@ -42,7 +40,6 @@
         }
     };
 
->>>>>>> f75373b7
     // Cull callback that will permit culling but will supress rendering.
     // We use this to toggle node visibility to that paged scene graphs
     // will continue to page in/out even when the layer is not visible.
@@ -55,11 +52,7 @@
             if (cv)
             {
                 savedBin = cv->getCurrentRenderBin();
-<<<<<<< HEAD
-                cv->setCurrentRenderBin(new osgUtil::RenderBin());
-=======
                 cv->setCurrentRenderBin(new EmptyRenderBin(savedBin->getStage()));
->>>>>>> f75373b7
             }
 
             traverse(node, nv);
