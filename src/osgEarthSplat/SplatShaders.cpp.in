// CMake will compile this file into AutoGenShaders.c""

#include <osgEarthSplat/SplatShaders>

//#define MULTILINE(...) #__VA_ARGS__

using namespace osgEarth::Splat;

SplattingShaders::SplattingShaders()
{
    Types = "Splat.types.glsl";
    _sources[Types] = "@Splat.types.glsl@";

    Noise = "Splat.Noise.glsl";
    _sources[Noise] = "@Splat.Noise.glsl@";

    VertModel = "Splat.vert.model.glsl";
    _sources[VertModel] = "@Splat.vert.model.glsl@";

    VertView = "Splat.vert.view.glsl";
    _sources[VertView] = "@Splat.vert.view.glsl@";

    Frag = "Splat.frag.glsl";
    _sources[Frag] = "@Splat.frag.glsl@";

    Util = "Splat.util.glsl";
    _sources[Util] = "@Splat.util.glsl@";
}


GroundCoverShaders::GroundCoverShaders()
{
<<<<<<< HEAD
    Grass_VS = "Grass.VS.glsl";
    _sources[Grass_VS] = "@Grass.VS.glsl@";
    
    GroundCover_CS = "GroundCover.CS.glsl";
    _sources[GroundCover_CS] = "@GroundCover.CS.glsl@";

    GroundCover_VS = "GroundCover.VS.glsl";
    _sources[GroundCover_VS] = "@GroundCover.VS.glsl@";
=======
    Grass = "Grass.glsl";
    _sources[Grass] = "@Grass.glsl@";
>>>>>>> 08541529
    
    GroundCover_CS = "GroundCover.CS.glsl";
    _sources[GroundCover_CS] = "@GroundCover.CS.glsl@";

    GroundCover_Billboard = "GroundCover.Billboard.glsl";
    _sources[GroundCover_Billboard] = "@GroundCover.Billboard.glsl@";
    
    GroundCover_Model = "GroundCover.Model.glsl";
    _sources[GroundCover_Model] = "@GroundCover.Model.glsl";
}<|MERGE_RESOLUTION|>--- conflicted
+++ resolved
@@ -30,19 +30,8 @@
 
 GroundCoverShaders::GroundCoverShaders()
 {
-<<<<<<< HEAD
-    Grass_VS = "Grass.VS.glsl";
-    _sources[Grass_VS] = "@Grass.VS.glsl@";
-    
-    GroundCover_CS = "GroundCover.CS.glsl";
-    _sources[GroundCover_CS] = "@GroundCover.CS.glsl@";
-
-    GroundCover_VS = "GroundCover.VS.glsl";
-    _sources[GroundCover_VS] = "@GroundCover.VS.glsl@";
-=======
     Grass = "Grass.glsl";
     _sources[Grass] = "@Grass.glsl@";
->>>>>>> 08541529
     
     GroundCover_CS = "GroundCover.CS.glsl";
     _sources[GroundCover_CS] = "@GroundCover.CS.glsl@";
