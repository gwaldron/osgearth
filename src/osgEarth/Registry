--- conflicted
+++ resolved
@@ -145,23 +145,13 @@
         static const Capabilities& capabilities() { return instance()->getCapabilities(); }
 
         /**
-<<<<<<< HEAD
         * Gets or sets the default shader factory. You can replace the default
         * shader factory if you want to alter any of osgEarth's baseline shaders
         * (advanced usage).
         */
-        ShaderFactory* getShaderFactory() const;
-        void setShaderFactory( ShaderFactory* lib );
-        static ShaderFactory* shaderFactory() { return instance()->getShaderFactory(); }
-=======
-         * Gets or sets the default shader factory. You can replace the default
-         * shader factory if you want to alter any of osgEarth's baseline shaders
-         * (advanced usage).
-         */
         Util::ShaderFactory* getShaderFactory() const;
         void setShaderFactory( Util::ShaderFactory* lib );
         static Util::ShaderFactory* shaderFactory() { return instance()->getShaderFactory(); }
->>>>>>> 26bfe81f
 
         /**
         * The default shader generator.
@@ -194,19 +184,8 @@
         static ProgramRepo& programRepo() { return instance()->getProgramRepo(); }
 
         /**
-<<<<<<< HEAD
-        * Gets a reference to the global task service manager.
-        */
-        TaskServiceManager* getTaskServiceManager() {
-            return _taskServiceManager.get(); }
-
-        /**
         * Generates an instance-wide global unique ID.
         */
-=======
-         * Generates an instance-wide global unique ID.
-         */
->>>>>>> 26bfe81f
         UID createUID();
 
         /**
