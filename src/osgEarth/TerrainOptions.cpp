/* -*-c++-*- */
/* osgEarth - Geospatial SDK for OpenSceneGraph
 * Copyright 2019 Pelican Mapping
 * http://osgearth.org
 *
 * osgEarth is free software; you can redistribute it and/or modify
 * it under the terms of the GNU Lesser General Public License as published by
 * the Free Software Foundation; either version 2 of the License, or
 * (at your option) any later version.
 *
 * This program is distributed in the hope that it will be useful,
 * but WITHOUT ANY WARRANTY; without even the implied warranty of
 * MERCHANTABILITY or FITNESS FOR A PARTICULAR PURPOSE.  See the
 * GNU Lesser General Public License for more details.
 *
 * You should have received a copy of the GNU Lesser General Public License
 * along with this program.  If not, see <http://www.gnu.org/licenses/>
 */
#include <osgEarth/TerrainOptions>

using namespace osgEarth;

<<<<<<< HEAD
//----------------------------------------------------------------------------

TerrainOptions::TerrainOptions( const ConfigOptions& options ) :
DriverConfigOptions( options ),
_tileSize( 17 ),
_verticalScale( 1.0f ),
_verticalOffset( 0.0f ),
_minTileRangeFactor( 7.0 ),
_maxLOD( 23 ),
_minLOD( 0 ),
_firstLOD( 0 ),
_enableLighting( false ),
_attenuationDistance( 10000.0f ),
_clusterCulling( true ),
_enableBlending( true ),
_compressNormalMaps( false ),
_mercatorFastPath( false ),
_minNormalMapLOD( 0u ),
_gpuTessellation( false ),
_debug( false ),
_binNumber( 0 ),
_castShadows(false), // MERGE: 2.10.2 has _castShadows(true)
_rangeMode(osg::LOD::DISTANCE_FROM_EYE_POINT),
_tilePixelSize(256)
{
    fromConfig( _conf );
}
=======
//...................................................................
>>>>>>> 5db22666

Config
TerrainOptions::getConfig() const
{
    Config conf = DriverConfigOptions::getConfig();
    conf.key() = "terrain";
    
    conf.set( "tile_size", _tileSize );
    conf.set( "vertical_scale", _verticalScale );
    conf.set( "vertical_offset", _verticalOffset );
    conf.set( "min_tile_range_factor", _minTileRangeFactor );
    conf.set( "range_factor", _minTileRangeFactor );  
    conf.set( "max_lod", _maxLOD );
    conf.set( "min_lod", _minLOD );
    conf.set( "first_lod", _firstLOD );
    conf.set( "lighting", _enableLighting );
    conf.set( "cluster_culling", _clusterCulling );
    conf.set( "blending", _enableBlending );
    conf.set( "compress_normal_maps", _compressNormalMaps);
    conf.set( "min_normal_map_lod", _minNormalMapLOD );
    conf.set( "gpu_tessellation", _gpuTessellation );
    conf.set( "debug", _debug );
    conf.set( "bin_number", _renderBinNumber );
    conf.set( "min_expiry_time", _minExpiryTime);
    conf.set( "min_expiry_frames", _minExpiryFrames);
    conf.set( "cast_shadows", _castShadows);
    conf.set( "tile_pixel_size", _tilePixelSize);
    conf.set( "range_mode", "PIXEL_SIZE_ON_SCREEN", _rangeMode, osg::LOD::PIXEL_SIZE_ON_SCREEN);
    conf.set( "range_mode", "DISTANCE_FROM_EYE_POINT", _rangeMode, osg::LOD::DISTANCE_FROM_EYE_POINT);
    conf.set( "skirt_ratio", heightFieldSkirtRatio() );
    conf.set( "color", color() );
    conf.set( "expiration_range", minExpiryRange() );
    conf.set( "expiration_threshold", expirationThreshold() );
    conf.set( "progressive", progressive() );
    conf.set( "normal_maps", normalMaps() );
    conf.set( "normalize_edges", normalizeEdges() );
    conf.set( "morph_terrain", morphTerrain() );
    conf.set( "morph_imagery", morphImagery() );
    conf.set( "merges_per_frame", mergesPerFrame() );

    return conf;
}

void
TerrainOptions::fromConfig(const Config& conf)
{
    tileSize().init(17);
    verticalScale().init(1.0f);
    verticalOffset().init(0.0f);
    minTileRangeFactor().init(7.0);
    maxLOD().init(23);
    minLOD().init(0);
    firstLOD().init(0);
    enableLighting().init(true);
    clusterCulling().init(true);
    enableBlending().init(true);
    compressNormalMaps().init(false);
    minNormalMapLOD().init(0);
    gpuTessellation().init(false);
    debug().init(false);
    renderBinNumber().init(0);
    castShadows().init(false);
    rangeMode().init(osg::LOD::DISTANCE_FROM_EYE_POINT);
    tilePixelSize().init(256);
    minExpiryFrames().init(0);
    minExpiryTime().init(0.0);
    minExpiryRange().init(0.0f);
    heightFieldSkirtRatio().init(0.0f);
    color().init(osg::Vec4f(1,1,1,1));
    expirationThreshold().init(300u);
    progressive().init(false);
    normalMaps().init(true);
    normalizeEdges().init(false);
    morphTerrain().init(true);
    morphImagery().init(true);
    mergesPerFrame().init(20u);

    conf.get( "tile_size", _tileSize );
    conf.get( "vertical_scale", _verticalScale );
    conf.get( "vertical_offset", _verticalOffset );
    conf.get( "min_tile_range_factor", _minTileRangeFactor );   
    conf.get( "range_factor", _minTileRangeFactor );   
    conf.get( "max_lod", _maxLOD ); conf.get( "max_level", _maxLOD );
    conf.get( "min_lod", _minLOD ); conf.get( "min_level", _minLOD );
    conf.get( "first_lod", _firstLOD ); conf.get( "first_level", _firstLOD );
    conf.get( "lighting", _enableLighting );
    conf.get( "cluster_culling", _clusterCulling );
    conf.get( "blending", _enableBlending );
    conf.get( "compress_normal_maps", _compressNormalMaps);
    conf.get( "min_normal_map_lod", _minNormalMapLOD );
    conf.get( "gpu_tessellation", _gpuTessellation );
    conf.get( "debug", _debug );
    conf.get( "bin_number", _renderBinNumber );
    conf.get( "min_expiry_time", _minExpiryTime);
    conf.get( "min_expiry_frames", _minExpiryFrames);
    conf.get( "cast_shadows", _castShadows);
    conf.get( "tile_pixel_size", _tilePixelSize);
    conf.get( "range_mode", "PIXEL_SIZE_ON_SCREEN", _rangeMode, osg::LOD::PIXEL_SIZE_ON_SCREEN);
    conf.get( "range_mode", "DISTANCE_FROM_EYE_POINT", _rangeMode, osg::LOD::DISTANCE_FROM_EYE_POINT);
    conf.get( "skirt_ratio", heightFieldSkirtRatio() );
    conf.get( "color", color() );
    conf.get( "expiration_range", minExpiryRange() );
    conf.get( "expiration_threshold", expirationThreshold() );
    conf.get( "progressive", progressive() );
    conf.get( "normal_maps", normalMaps() );
    conf.get( "normalize_edges", normalizeEdges() );
    conf.get( "morph_terrain", morphTerrain() );
    conf.get( "morph_imagery", morphImagery() );
    conf.get( "merges_per_frame", mergesPerFrame() );
}

//...................................................................

TerrainOptionsAPI::TerrainOptionsAPI(TerrainOptions* optionsPtr) :
_ptr(optionsPtr)
{
    //nop
}

OE_PROPERTY_IMPL(TerrainOptionsAPI, float, VerticalScale, verticalScale);
OE_PROPERTY_IMPL(TerrainOptionsAPI, float, VerticalOffset, verticalOffset);
OE_PROPERTY_IMPL(TerrainOptionsAPI, int, TileSize, tileSize);
OE_PROPERTY_IMPL(TerrainOptionsAPI, float, MinTileRangeFactor, minTileRangeFactor);
OE_PROPERTY_IMPL(TerrainOptionsAPI, unsigned, MaxLOD, maxLOD);
OE_PROPERTY_IMPL(TerrainOptionsAPI, unsigned, MinLOD, minLOD);
OE_PROPERTY_IMPL(TerrainOptionsAPI, unsigned, FirstLOD, firstLOD);
OE_PROPERTY_IMPL(TerrainOptionsAPI, bool, EnableLighting, enableLighting);
OE_PROPERTY_IMPL(TerrainOptionsAPI, bool, ClusterCulling, clusterCulling);
OE_PROPERTY_IMPL(TerrainOptionsAPI, bool, EnableBlending, enableBlending);
OE_PROPERTY_IMPL(TerrainOptionsAPI, bool, CompressNormalMaps, compressNormalMaps);
OE_PROPERTY_IMPL(TerrainOptionsAPI, unsigned, MinNormalMapLOD, minNormalMapLOD);
OE_PROPERTY_IMPL(TerrainOptionsAPI, bool, GPUTessellation, gpuTessellation);
OE_PROPERTY_IMPL(TerrainOptionsAPI, bool, Debug, debug);
OE_PROPERTY_IMPL(TerrainOptionsAPI, int, RenderBinNumber, renderBinNumber);
OE_PROPERTY_IMPL(TerrainOptionsAPI, bool, CastShadows, castShadows);
OE_PROPERTY_IMPL(TerrainOptionsAPI, osg::LOD::RangeMode, RangeMode, rangeMode);
OE_PROPERTY_IMPL(TerrainOptionsAPI, float, TilePixelSize, tilePixelSize);
OE_PROPERTY_IMPL(TerrainOptionsAPI, int, MinExpiryFrames, minExpiryFrames);
OE_PROPERTY_IMPL(TerrainOptionsAPI, double, MinExpiryTime, minExpiryTime);
OE_PROPERTY_IMPL(TerrainOptionsAPI, float, MinExpiryRange, minExpiryRange);
OE_PROPERTY_IMPL(TerrainOptionsAPI, unsigned, ExpirationThreshold, expirationThreshold);
OE_PROPERTY_IMPL(TerrainOptionsAPI, float, HeightFieldSkirtRatio, heightFieldSkirtRatio);
OE_PROPERTY_IMPL(TerrainOptionsAPI, Color, Color, color);
OE_PROPERTY_IMPL(TerrainOptionsAPI, bool, Progressive, progressive);
OE_PROPERTY_IMPL(TerrainOptionsAPI, bool, NormalMaps, normalMaps);
OE_PROPERTY_IMPL(TerrainOptionsAPI, bool, NormalizeEdges, normalizeEdges);
OE_PROPERTY_IMPL(TerrainOptionsAPI, bool, MorphTerrain, morphTerrain);
OE_PROPERTY_IMPL(TerrainOptionsAPI, bool, MorphImagery, morphImagery);
OE_PROPERTY_IMPL(TerrainOptionsAPI, unsigned, MergesPerFrame, mergesPerFrame);

void
TerrainOptionsAPI::setDriver(const std::string& value)
{
    options().setDriver(value);
}<|MERGE_RESOLUTION|>--- conflicted
+++ resolved
@@ -20,37 +20,7 @@
 
 using namespace osgEarth;
 
-<<<<<<< HEAD
-//----------------------------------------------------------------------------
-
-TerrainOptions::TerrainOptions( const ConfigOptions& options ) :
-DriverConfigOptions( options ),
-_tileSize( 17 ),
-_verticalScale( 1.0f ),
-_verticalOffset( 0.0f ),
-_minTileRangeFactor( 7.0 ),
-_maxLOD( 23 ),
-_minLOD( 0 ),
-_firstLOD( 0 ),
-_enableLighting( false ),
-_attenuationDistance( 10000.0f ),
-_clusterCulling( true ),
-_enableBlending( true ),
-_compressNormalMaps( false ),
-_mercatorFastPath( false ),
-_minNormalMapLOD( 0u ),
-_gpuTessellation( false ),
-_debug( false ),
-_binNumber( 0 ),
-_castShadows(false), // MERGE: 2.10.2 has _castShadows(true)
-_rangeMode(osg::LOD::DISTANCE_FROM_EYE_POINT),
-_tilePixelSize(256)
-{
-    fromConfig( _conf );
-}
-=======
 //...................................................................
->>>>>>> 5db22666
 
 Config
 TerrainOptions::getConfig() const
