/* -*-c++-*- */
/* osgEarth - Geospatial SDK for OpenSceneGraph
 * Copyright 2019 Pelican Mapping
 * http://osgearth.org
 *
 * osgEarth is free software; you can redistribute it and/or modify
 * it under the terms of the GNU Lesser General Public License as published by
 * the Free Software Foundation; either version 2 of the License, or
 * (at your option) any later version.
 *
 * This program is distributed in the hope that it will be useful,
 * but WITHOUT ANY WARRANTY; without even the implied warranty of
 * MERCHANTABILITY or FITNESS FOR A PARTICULAR PURPOSE.  See the
 * GNU Lesser General Public License for more details.
 *
 * You should have received a copy of the GNU Lesser General Public License
 * along with this program.  If not, see <http://www.gnu.org/licenses/>
 */
#include <osgEarth/ImageLayer>
#include <osgEarth/ImageMosaic>
#include <osgEarth/Registry>
#include <osgEarth/Progress>
#include <osgEarth/Capabilities>
#include <osgEarth/Metrics>
#include <osg/ConcurrencyViewerMacros>


using namespace osgEarth;
using namespace OpenThreads;

#define LC "[ImageLayer] \"" << getName() << "\" "

// TESTING
//#undef  OE_DEBUG
//#define OE_DEBUG OE_INFO

//------------------------------------------------------------------------

void
ImageLayer::Options::fromConfig(const Config& conf)
{
    _transparentColor.init( osg::Vec4ub(0,0,0,0) );
    _featherPixels.init( false );
    _minFilter.init( osg::Texture::LINEAR_MIPMAP_LINEAR );
    _magFilter.init( osg::Texture::LINEAR );
    _textureCompression.init( osg::Texture::USE_IMAGE_DATA_FORMAT ); // none
    _shared.init( false );
    _coverage.init( false );  
    _reprojectedTileSize.init( 256 );  

    conf.get( "nodata_image",   _noDataImageFilename );
    conf.get( "shared",         _shared );
    conf.get( "coverage",       _coverage );
    conf.get( "feather_pixels", _featherPixels);
    conf.get( "altitude",       _altitude );
    conf.get( "edge_buffer_ratio", _edgeBufferRatio);
    conf.get( "reprojected_tilesize", _reprojectedTileSize);

    if ( conf.hasValue( "transparent_color" ) )
        _transparentColor = stringToColor( conf.value( "transparent_color" ), osg::Vec4ub(0,0,0,0));

    if ( conf.hasChild("color_filters") )
    {
        _colorFilters->clear();
        ColorFilterRegistry::instance()->readChain( conf.child("color_filters"), _colorFilters.mutable_value() );
    }

    conf.get("mag_filter","LINEAR",                _magFilter,osg::Texture::LINEAR);
    conf.get("mag_filter","LINEAR_MIPMAP_LINEAR",  _magFilter,osg::Texture::LINEAR_MIPMAP_LINEAR);
    conf.get("mag_filter","LINEAR_MIPMAP_NEAREST", _magFilter,osg::Texture::LINEAR_MIPMAP_NEAREST);
    conf.get("mag_filter","NEAREST",               _magFilter,osg::Texture::NEAREST);
    conf.get("mag_filter","NEAREST_MIPMAP_LINEAR", _magFilter,osg::Texture::NEAREST_MIPMAP_LINEAR);
    conf.get("mag_filter","NEAREST_MIPMAP_NEAREST",_magFilter,osg::Texture::NEAREST_MIPMAP_NEAREST);
    conf.get("min_filter","LINEAR",                _minFilter,osg::Texture::LINEAR);
    conf.get("min_filter","LINEAR_MIPMAP_LINEAR",  _minFilter,osg::Texture::LINEAR_MIPMAP_LINEAR);
    conf.get("min_filter","LINEAR_MIPMAP_NEAREST", _minFilter,osg::Texture::LINEAR_MIPMAP_NEAREST);
    conf.get("min_filter","NEAREST",               _minFilter,osg::Texture::NEAREST);
    conf.get("min_filter","NEAREST_MIPMAP_LINEAR", _minFilter,osg::Texture::NEAREST_MIPMAP_LINEAR);
    conf.get("min_filter","NEAREST_MIPMAP_NEAREST",_minFilter,osg::Texture::NEAREST_MIPMAP_NEAREST);

    conf.get("texture_compression", "none", _textureCompression, osg::Texture::USE_IMAGE_DATA_FORMAT);
    conf.get("texture_compression", "auto", _textureCompression, (osg::Texture::InternalFormatMode)~0);
    conf.get("texture_compression", "fastdxt", _textureCompression, (osg::Texture::InternalFormatMode)(~0 - 1));
    //TODO add all the enums

    // uniform names
    conf.get("shared_sampler", _shareTexUniformName);
    conf.get("shared_matrix",  _shareTexMatUniformName);
}

Config
ImageLayer::Options::getConfig() const
{
    Config conf = TerrainLayer::Options::getConfig();

    conf.set( "nodata_image",   _noDataImageFilename );
    conf.set( "shared",         _shared );
    conf.set( "coverage",       _coverage );
    conf.set( "feather_pixels", _featherPixels );
    conf.set( "altitude",       _altitude );
    conf.set( "edge_buffer_ratio", _edgeBufferRatio);
    conf.set( "reprojected_tilesize", _reprojectedTileSize);

    if (_transparentColor.isSet())
        conf.set("transparent_color", colorToString( _transparentColor.value()));

    if ( _colorFilters->size() > 0 )
    {
        Config filtersConf("color_filters");
        if ( ColorFilterRegistry::instance()->writeChain( _colorFilters.get(), filtersConf ) )
        {
            conf.set( filtersConf );
        }
    }

    conf.set("mag_filter","LINEAR",                _magFilter,osg::Texture::LINEAR);
    conf.set("mag_filter","LINEAR_MIPMAP_LINEAR",  _magFilter,osg::Texture::LINEAR_MIPMAP_LINEAR);
    conf.set("mag_filter","LINEAR_MIPMAP_NEAREST", _magFilter,osg::Texture::LINEAR_MIPMAP_NEAREST);
    conf.set("mag_filter","NEAREST",               _magFilter,osg::Texture::NEAREST);
    conf.set("mag_filter","NEAREST_MIPMAP_LINEAR", _magFilter,osg::Texture::NEAREST_MIPMAP_LINEAR);
    conf.set("mag_filter","NEAREST_MIPMAP_NEAREST",_magFilter,osg::Texture::NEAREST_MIPMAP_NEAREST);
    conf.set("min_filter","LINEAR",                _minFilter,osg::Texture::LINEAR);
    conf.set("min_filter","LINEAR_MIPMAP_LINEAR",  _minFilter,osg::Texture::LINEAR_MIPMAP_LINEAR);
    conf.set("min_filter","LINEAR_MIPMAP_NEAREST", _minFilter,osg::Texture::LINEAR_MIPMAP_NEAREST);
    conf.set("min_filter","NEAREST",               _minFilter,osg::Texture::NEAREST);
    conf.set("min_filter","NEAREST_MIPMAP_LINEAR", _minFilter,osg::Texture::NEAREST_MIPMAP_LINEAR);
    conf.set("min_filter","NEAREST_MIPMAP_NEAREST",_minFilter,osg::Texture::NEAREST_MIPMAP_NEAREST);

    conf.set("texture_compression", "none", _textureCompression, osg::Texture::USE_IMAGE_DATA_FORMAT);
    conf.set("texture_compression", "auto", _textureCompression, (osg::Texture::InternalFormatMode)~0);
    conf.set("texture_compression", "on",   _textureCompression, (osg::Texture::InternalFormatMode)~0);
    conf.set("texture_compression", "fastdxt", _textureCompression, (osg::Texture::InternalFormatMode)(~0 - 1));
    //TODO add all the enums

    // uniform names
    conf.set("shared_sampler", _shareTexUniformName);
    conf.set("shared_matrix",  _shareTexMatUniformName);

    return conf;
}

//------------------------------------------------------------------------

namespace
{
    struct ImageLayerPreCacheOperation : public TileSource::ImageOperation
    {
        void operator()( osg::ref_ptr<osg::Image>& image )
        {
            _processor.process( image );
        }

        ImageLayer::TileProcessor _processor;
    };
    
    struct ApplyChromaKey
    {
        osg::Vec4f _chromaKey;
        bool operator()( osg::Vec4f& pixel ) {
            bool equiv = ImageUtils::areRGBEquivalent( pixel, _chromaKey );
            if ( equiv ) pixel.a() = 0.0f;
            return equiv;
        }
    };
}

//------------------------------------------------------------------------

ImageLayer::TileProcessor::TileProcessor()
{
    init(ImageLayer::Options(), 0L, false );
}

void
ImageLayer::TileProcessor::init(const ImageLayer::Options& options,
                              const osgDB::Options*        dbOptions, 
                              bool                         mosaicingPossible )
{
    _options = options;
    _mosaicingPossible = mosaicingPossible;

    //if ( _layerInTargetProfile )
    //    OE_DEBUG << LC << "Good, the layer and map have the same profile." << std::endl;

    const osg::Vec4ub& ck= *_options.transparentColor();
    _chromaKey.set( ck.r() / 255.0f, ck.g() / 255.0f, ck.b() / 255.0f, 1.0 );

    if ( _options.noDataImageFilename().isSet() && !_options.noDataImageFilename()->empty() )
    {
        _noDataImage = _options.noDataImageFilename()->getImage( dbOptions );
        if ( !_noDataImage.valid() )
        {
            OE_WARN << "Failed to read nodata image from \"" << _options.noDataImageFilename()->full() << "\"" << std::endl;
        }
    }
}

void
ImageLayer::TileProcessor::process( osg::ref_ptr<osg::Image>& image ) const
{
    if ( !image.valid() )
        return;

    // Check to see if the image is the nodata image
    if ( _noDataImage.valid() )
    {
        if (ImageUtils::areEquivalent(image.get(), _noDataImage.get()))
        {
            //OE_DEBUG << LC << "Found nodata" << std::endl;
            image = 0L;
            return;
        }
    }

    // If this is a compressed image, uncompress it IF the image is not already in the
    // target profile...because if it's not in the target profile, we will have to do
    // some mosaicing...and we can't mosaic a compressed image.
    if (_mosaicingPossible &&
        ImageUtils::isCompressed(image.get()) &&
        ImageUtils::canConvert(image.get(), GL_RGBA, GL_UNSIGNED_BYTE) )
    {
        image = ImageUtils::convertToRGBA8( image.get() );
    }

    // Apply a transparent color mask if one is specified
    if ( _options.transparentColor().isSet() )
    {
        if ( !ImageUtils::hasAlphaChannel(image.get()) && ImageUtils::canConvert(image.get(), GL_RGBA, GL_UNSIGNED_BYTE) )
        {
            // if the image doesn't have an alpha channel, we must convert it to
            // a format that does before continuing.
            image = ImageUtils::convertToRGBA8( image.get() );
        }           

        ImageUtils::PixelVisitor<ApplyChromaKey> applyChroma;
        applyChroma._chromaKey = _chromaKey;
        applyChroma.accept( image.get() );
    }    
}

//------------------------------------------------------------------------

REGISTER_OSGEARTH_LAYER(image, ImageLayer);

<<<<<<< HEAD
ImageLayer::ImageLayer(const std::string& name, const TileSourceOptions& tileSourceOptions) :
TerrainLayer(&_optionsConcrete),
_options(&_optionsConcrete),
_optionsConcrete(name, tileSourceOptions)
{
    init();
}

ImageLayer::ImageLayer(const ImageLayerOptions& options, TileSource* tileSource) :
TerrainLayer(&_optionsConcrete, tileSource),
_options(&_optionsConcrete),
_optionsConcrete(options)
{
    init();
}

ImageLayer::ImageLayer(ImageLayerOptions* optionsPtr) :
TerrainLayer(optionsPtr? optionsPtr : &_optionsConcrete),
_options(optionsPtr? optionsPtr : &_optionsConcrete),
_useCreateTexture(false)
{
    //init(); // will be called by subclass.
}
=======
OE_LAYER_PROPERTY_IMPL(ImageLayer, bool, Shared, shared);
OE_LAYER_PROPERTY_IMPL(ImageLayer, bool, Coverage, coverage);
>>>>>>> 5db22666

const Status&
ImageLayer::open()
{
    if (!_emptyImage.valid())
        _emptyImage = ImageUtils::createEmptyImage();

    if ( options().shareTexUniformName().isSet() )
        _shareTexUniformName = options().shareTexUniformName().get();
    else
        _shareTexUniformName.init( Stringify() << "layer_" << getUID() << "_tex" );

    if ( options().shareTexMatUniformName().isSet() )
        _shareTexMatUniformName = options().shareTexMatUniformName().get();
    else
        _shareTexMatUniformName.init(Stringify() << _shareTexUniformName.get() << "_matrix");

    // If we are using createTexture to make image tiles,
    // we don't need to load a tile source plugin.
    if (useCreateTexture())
    {
        setTileSourceExpected(false);
    }

    return TerrainLayer::open();
}

void
ImageLayer::init()
{
    TerrainLayer::init();

    _useCreateTexture = false;

    // image layers render as a terrain texture.
    setRenderType(RENDERTYPE_TERRAIN_SURFACE);

    if (options().altitude().isSet())
    {
        setAltitude(options().altitude().get());
    }
}


void
ImageLayer::setAltitude(const Distance& value)
{
    options().altitude() = value;

    if (value != 0.0)
    {
        osg::StateSet* stateSet = getOrCreateStateSet();

        stateSet->addUniform(
            new osg::Uniform("oe_terrain_altitude", (float)options().altitude()->as(Units::METERS)),
            osg::StateAttribute::ON | osg::StateAttribute::OVERRIDE);

        stateSet->setMode(GL_CULL_FACE, 0);
    }
    else
    {
        osg::StateSet* stateSet = getOrCreateStateSet();
        getOrCreateStateSet()->removeUniform("oe_terrain_altitude");
        stateSet->removeMode(GL_CULL_FACE);
    }
    fireCallback( &ImageLayerCallback::onAltitudeChanged );
}

const Distance&
ImageLayer::getAltitude() const
{
    return options().altitude().get();
}

void
ImageLayer::fireCallback(ImageLayerCallback::MethodPtr method)
{
    for(CallbackVector::const_iterator i = _callbacks.begin(); i != _callbacks.end(); ++i)
    {
        ImageLayerCallback* cb = dynamic_cast<ImageLayerCallback*>(i->get());
        if (cb) (cb->*method)( this );
    }
}

void
ImageLayer::setUseCreateTexture()
{
    _useCreateTexture = true;
    setTileSourceExpected(false);
}

void
ImageLayer::addColorFilter( ColorFilter* filter )
{
    options().colorFilters()->push_back( filter );
    fireCallback( &ImageLayerCallback::onColorFiltersChanged );
}

void
ImageLayer::removeColorFilter( ColorFilter* filter )
{
    ColorFilterChain& filters = options().colorFilters().mutable_value();
    ColorFilterChain::iterator i = std::find(filters.begin(), filters.end(), filter);
    if ( i != filters.end() )
    {
        filters.erase( i );
        fireCallback( &ImageLayerCallback::onColorFiltersChanged );
    }
}

const ColorFilterChain&
ImageLayer::getColorFilters() const
{
    return options().colorFilters().get();
}

TileSource::ImageOperation*
ImageLayer::getOrCreatePreCacheOp() const
{
    if ( !_preCacheOp.valid() )
    {
        Threading::ScopedMutexLock lock(_mutex);
        if ( !_preCacheOp.valid() )
        {
            bool mosaicingPossible = _profileMatchesMapProfile.isSetTo(false);
            ImageLayerPreCacheOperation* op = new ImageLayerPreCacheOperation();
            op->_processor.init( options(), _readOptions.get(), mosaicingPossible);

            _preCacheOp = op;
        }
    }
    return _preCacheOp.get();
}

GeoImage
ImageLayer::createImage(const TileKey&    key,
                        ProgressCallback* progress)
{
    ScopedMetric m("ImageLayer::createImage", 2,
                    "key", key.str().c_str(),
                    "name", getName().c_str());

    if (getStatus().isError())
    {
        return GeoImage::INVALID;
    }

    return createImageInKeyProfile( key, progress );
}

GeoImage
ImageLayer::createImageImplementation(const TileKey& key, ProgressCallback* progress) const
{
    // TODO: when overriding this method, what about getOrCreatePreCacheOp??? -gw
    return createImageFromTileSource(key, progress);
}

GeoImage
ImageLayer::createImageInNativeProfile(const TileKey& key, ProgressCallback* progress)
{
    if (getStatus().isError())
    {
        return GeoImage::INVALID;
    }

    const Profile* nativeProfile = getProfile();
    if ( !nativeProfile )
    {
        OE_WARN << LC << "Could not establish the profile" << std::endl;
        return GeoImage::INVALID;
    }
    

    GeoImage result;

    if ( key.getProfile()->isHorizEquivalentTo(nativeProfile) )
    {
        // requested profile matches native profile, move along.
        result = createImageInKeyProfile( key, progress );
    }
    else
    {
        // find the intersection of keys.
        std::vector<TileKey> nativeKeys;
        nativeProfile->getIntersectingTiles(key, nativeKeys);

        // build a mosaic of the images from the native profile keys:
        bool foundAtLeastOneRealTile = false;

        ImageMosaic mosaic;
        for( std::vector<TileKey>::iterator k = nativeKeys.begin(); k != nativeKeys.end(); ++k )
        {
            GeoImage image = createImageInKeyProfile( *k, progress );
            if ( image.valid() )
            {
                foundAtLeastOneRealTile = true;
                mosaic.getImages().push_back( TileImage(image.getImage(), *k) );
            }
            else
            {
                // We didn't get an image so pad the mosaic with a transparent image.
                mosaic.getImages().push_back( TileImage(ImageUtils::createEmptyImage(getTileSize(), getTileSize()), *k));
            }
        }

        // bail out if we got nothing.
        if ( foundAtLeastOneRealTile )
        {
            // assemble new GeoImage from the mosaic.
            double rxmin, rymin, rxmax, rymax;
            mosaic.getExtents( rxmin, rymin, rxmax, rymax );

            result = GeoImage(
                mosaic.createImage(), 
                GeoExtent( nativeProfile->getSRS(), rxmin, rymin, rxmax, rymax ) );
        }
    }

    return result;
}


GeoImage
ImageLayer::createImageInKeyProfile(const TileKey& key, ProgressCallback* progress)
{
    // If the layer is disabled, bail out.
    if ( !getEnabled() )
    {
        return GeoImage::INVALID;
    }

    // Make sure the request is in range.
    // TODO: perhaps this should be a call to mayHaveData(key) instead.
    if ( !isKeyInLegalRange(key) )
    {
        return GeoImage::INVALID;
    }

    GeoImage result;

    OE_DEBUG << LC << "create image for \"" << key.str() << "\", ext= "
        << key.getExtent().toString() << std::endl;

    // the cache key combines the Key and the horizontal profile.
    std::string cacheKey = Cache::makeCacheKey(
        Stringify() << key.str() << "-" << key.getProfile()->getHorizSignature(),
        "image");

    const CachePolicy& policy = getCacheSettings()->cachePolicy().get();
    
    // Check the layer L2 cache first
    if ( _memCache.valid() )
    {
        CacheBin* bin = _memCache->getOrCreateDefaultBin();
        ReadResult result = bin->readObject(cacheKey, 0L);
        if ( result.succeeded() )
            return GeoImage(static_cast<osg::Image*>(result.releaseObject()), key.getExtent());
    }

    // locate the cache bin for the target profile for this layer:
    CacheBin* cacheBin = getCacheBin( key.getProfile() );
    

    // Can we continue? Only if either:
    //  a) there is a valid tile source plugin;
    //  b) a tile source is not expected, meaning the subclass overrides getHeightField; or
    //  c) we are in cache-only mode and there is a valid cache bin.
    bool canContinue =
        getTileSource() ||
        !isTileSourceExpected() ||
        (policy.isCacheOnly() && cacheBin != 0L);

    if (!canContinue)
    {
        disable("Error: layer does not have a valid TileSource, cannot create image");
        return GeoImage::INVALID;
    }

    // validate the existence of a valid layer profile (unless we're in cache-only mode, in which
    // case there is no layer profile)
    if ( !policy.isCacheOnly() && !getProfile() )
    {
        disable("Could not establish a valid profile");
        return GeoImage::INVALID;
    }

    osg::CVMarkerSeries series("SubloadTask");
    osg::ref_ptr< osg::Image > cachedImage;

    // First, attempt to read from the cache. Since the cached data is stored in the
    // map profile, we can try this first.
    if ( cacheBin && policy.isCacheReadable() )
    {
        osg::CVSpan UpdateTick(series, 5, "readImage");
        ReadResult r = cacheBin->readImage(cacheKey, 0L);
        if ( r.succeeded() )
        {
            series.write_message("successfully loaded %s:%s",getName().c_str(), cacheKey.c_str());
            cachedImage = r.releaseImage();
            cachedImage->setName(cacheKey);
            ImageUtils::fixInternalFormat( cachedImage.get() );            
            bool expired = policy.isExpired(r.lastModifiedTime());
            if (!expired)
            {
                OE_DEBUG << "Got cached image for " << key.str() << std::endl;                
                return GeoImage( cachedImage.get(), key.getExtent() );                        
            }
            else
            {
                OE_DEBUG << "Expired image for " << key.str() << std::endl;                
            }
        }
    }
    
    // The data was not in the cache. If we are cache-only, fail silently
    if ( policy.isCacheOnly() )
    {
        // If it's cache only and we have an expired but cached image, just return it.
        if (cachedImage.valid())
        {
            return GeoImage( cachedImage.get(), key.getExtent() );            
        }
        else
        {
            return GeoImage::INVALID;
        }
    }
    
    if (key.getProfile()->isHorizEquivalentTo(getProfile()))
    {
        result = createImageImplementation(key, progress);
    }
    else
    {
        // If the profiles are different, use a compositing method to assemble the tile.
        result = assembleImage( key, progress );
    }

    // Normalize the image if necessary
    if ( result.valid() )
    {
        ImageUtils::fixInternalFormat( result.getImage() );
    }

    // Check for cancelation before writing to a cache:
    if (progress && progress->isCanceled())
    {
        return GeoImage::INVALID;
    }

    // Pre-caching operation. If there's a TileSource, it runs the precache
    // operator so we don't need to run it here. This is a temporary construct
    // until we get rid of TileSource
    if (getTileSource() == NULL)
    {
        ImageLayerPreCacheOperation preCache;
        osg::ref_ptr<osg::Image> image = result.getImage();
        preCache.operator()(image);
    }

    // memory cache first:
    if ( result.valid() && _memCache.valid() )
    {
        CacheBin* bin = _memCache->getOrCreateDefaultBin();
        bin->write(cacheKey, result.getImage(), 0L);
    }

    // If we got a result, the cache is valid and we are caching in the map profile,
    // write to the map cache.
    if (result.valid()  &&
        cacheBin        && 
        policy.isCacheWriteable())
    {
        series.write_message(cacheKey.c_str());
        if ( key.getExtent() != result.getExtent() )
        {
            OE_INFO << LC << "WARNING! mismatched extents." << std::endl;
        }

        {
           osg::CVSpan UpdateTick(series, 2, "mipMapImagePreSave");
           ImageUtils::activateMipMaps(result.getImage());
        }

        osg::CVSpan UpdateTick(series, 4, "saveImage");
        cacheBin->write(cacheKey, result.getImage(), 0L);
    }

    if ( result.valid() )
    {
        OE_DEBUG << LC << key.str() << " result OK" << std::endl;
    }
    else
    {
        OE_DEBUG << LC << key.str() << "result INVALID" << std::endl;        
        // We couldn't get an image from the source.  So see if we have an expired cached image
        if (cachedImage.valid())
        {
            OE_DEBUG << LC << "Using cached but expired image for " << key.str() << std::endl;
            result = GeoImage( cachedImage.get(), key.getExtent());
        }
    }

    return result;
}



GeoImage
ImageLayer::createImageFromTileSource(const TileKey& key, ProgressCallback* progress) const
{
    TileSource* source = getTileSource();
    if ( !source )
        return GeoImage::INVALID;

    // If the profiles are different, use a compositing method to assemble the tile.
    //if ( !key.getProfile()->isHorizEquivalentTo( getProfile() ) )
    //{
    //    return assembleImage( key, progress );
    //}

    // Good to go, ask the tile source for an image:
    osg::ref_ptr<TileSource::ImageOperation> op = getOrCreatePreCacheOp();

    // Fail is the image is blacklisted.
    if ( source->getBlacklist()->contains(key) )
    {
        OE_DEBUG << LC << "createImageFromTileSource: blacklisted(" << key.str() << ")" << std::endl;
        return GeoImage::INVALID;
    }

    if (!mayHaveData(key))
    {
        OE_DEBUG << LC << "createImageFromTileSource: mayHaveData(" << key.str() << ") == false" << std::endl;
        return GeoImage::INVALID;
    }

    //if ( !source->hasData( key ) )
    //{
    //    OE_DEBUG << LC << "createImageFromTileSource: hasData(" << key.str() << ") == false" << std::endl;
    //    return GeoImage::INVALID;
    //}

    // create an image from the tile source.
    osg::ref_ptr<osg::Image> result = source->createImage( key, op.get(), progress );   

    // Process images with full alpha to properly support MP blending.    
    if (result.valid() && 
        options().featherPixels() == true)
    {
        ImageUtils::featherAlphaRegions( result.get() );
    }    
    
    // If image creation failed (but was not intentionally canceled and 
    // didn't time out or end for any other recoverable reason), then
    // blacklist this tile for future requests.
    if (result == 0L)
    {
        if ( progress == 0L || !progress->isCanceled() )
        {
            source->getBlacklist()->add( key );
        }
    }

    if (progress && progress->isCanceled())
    {
        return GeoImage::INVALID;
    }

    return GeoImage(result.get(), key.getExtent());
}


GeoImage
ImageLayer::assembleImage(const TileKey& key, ProgressCallback* progress) 
{
    // If we got here, asset that there's a non-null layer profile.
    if (!getProfile())
    {
        setStatus(Status::Error(Status::AssertionFailure, "assembleImage with undefined profile"));
        return GeoImage::INVALID;
    }

    GeoImage mosaicedImage, result;

    // Scale the extent if necessary to apply an "edge buffer"
    GeoExtent ext = key.getExtent();
    if ( options().edgeBufferRatio().isSet() )
    {
        double ratio = options().edgeBufferRatio().get();
        ext.scale(ratio, ratio);
    }

    // Get a set of layer tiles that intersect the requested extent.
    std::vector<TileKey> intersectingKeys;
    getProfile()->getIntersectingTiles( key, intersectingKeys );

    if ( intersectingKeys.size() > 0 )
    {
        double dst_minx, dst_miny, dst_maxx, dst_maxy;
        key.getExtent().getBounds(dst_minx, dst_miny, dst_maxx, dst_maxy);

        // if we find at least one "real" tile in the mosaic, then the whole result tile is
        // "real" (i.e. not a fallback tile)
        bool retry = false;
        ImageMosaic mosaic;

        // keep track of failed tiles.
        std::vector<TileKey> failedKeys;

        for( std::vector<TileKey>::iterator k = intersectingKeys.begin(); k != intersectingKeys.end(); ++k )
        {
            GeoImage image = createImageImplementation( *k, progress );

            if ( image.valid() )
            {
                if ( !isCoverage() )
                {
                    ImageUtils::fixInternalFormat(image.getImage());

                    // Make sure all images in mosaic are based on "RGBA - unsigned byte" pixels.
                    // This is not the smarter choice (in some case RGB would be sufficient) but
                    // it ensure consistency between all images / layers.
                    //
                    // The main drawback is probably the CPU memory foot-print which would be reduced by allocating RGB instead of RGBA images.
                    // On GPU side, this should not change anything because of data alignements : often RGB and RGBA textures have the same memory footprint
                    //
                    if (   (image.getImage()->getDataType() != GL_UNSIGNED_BYTE)
                        || (image.getImage()->getPixelFormat() != GL_RGBA) )
                    {
                        osg::ref_ptr<osg::Image> convertedImg = ImageUtils::convertToRGBA8(image.getImage());
                        if (convertedImg.valid())
                        {
                            image = GeoImage(convertedImg.get(), image.getExtent());
                        }
                    }
                }

                mosaic.getImages().push_back( TileImage(image.getImage(), *k) );
            }
            else
            {
                // the tile source did not return a tile, so make a note of it.
                failedKeys.push_back( *k );

                if (progress && progress->isCanceled())
                {
                    retry = true;
                    break;
                }
            }
        }

        // Fail is: a) we got no data and the LOD is greater than zero; or
        // b) the operation was canceled mid-stream.
        if ( (mosaic.getImages().empty() && key.getLOD() > 0) || retry)
        {
            // if we didn't get any data at LOD>0, fail.
            OE_DEBUG << LC << "Couldn't create image for ImageMosaic " << std::endl;
            return GeoImage::INVALID;
        }

        // We got at least one good tile, OR we got nothing but since the LOD==0 we have to
        // fall back on a lower resolution.
        // So now we go through the failed keys and try to fall back on lower resolution data
        // to fill in the gaps. The entire mosaic must be populated or this qualifies as a bad tile.
        for(std::vector<TileKey>::iterator k = failedKeys.begin(); k != failedKeys.end(); ++k)
        {
            GeoImage image;

            for(TileKey parentKey = k->createParentKey();
                parentKey.valid() && !image.valid();
                parentKey = parentKey.createParentKey())
            {
                image = createImageImplementation( parentKey, progress );
                if ( image.valid() )
                {
                    GeoImage cropped;

                    if ( !isCoverage() )
                    {
                        ImageUtils::fixInternalFormat(image.getImage());
                        if (   (image.getImage()->getDataType() != GL_UNSIGNED_BYTE)
                            || (image.getImage()->getPixelFormat() != GL_RGBA) )
                        {
                            osg::ref_ptr<osg::Image> convertedImg = ImageUtils::convertToRGBA8(image.getImage());
                            if (convertedImg.valid())
                            {
                                image = GeoImage(convertedImg.get(), image.getExtent());
                            }
                        }

                        cropped = image.crop( k->getExtent(), false, image.getImage()->s(), image.getImage()->t() );
                    }

                    else
                    {
                        // TODO: may not work.... test; tilekey extent will <> cropped extent
                        cropped = image.crop( k->getExtent(), true, image.getImage()->s(), image.getImage()->t(), false );
                    }

                    // and queue it.
                    mosaic.getImages().push_back( TileImage(cropped.getImage(), *k) );       

                }
            }

            if ( !image.valid() )
            {
                // a tile completely failed, even with fallback. Eject.
                OE_DEBUG << LC << "Couldn't fallback on tiles for ImageMosaic" << std::endl;
                // let it go. The empty areas will be filled with alpha by ImageMosaic.
            }
        }

        // all set. Mosaic all the images together.
        double rxmin, rymin, rxmax, rymax;
        mosaic.getExtents( rxmin, rymin, rxmax, rymax );

        mosaicedImage = GeoImage(
            mosaic.createImage(),
            GeoExtent( getProfile()->getSRS(), rxmin, rymin, rxmax, rymax ) );
    }
    else
    {
        OE_DEBUG << LC << "assembleImage: no intersections (" << key.str() << ")" << std::endl;
    }

    // Final step: transform the mosaic into the requesting key's extent.
    if ( mosaicedImage.valid() )
    {
        // GeoImage::reproject() will automatically crop the image to the correct extents.
        // so there is no need to crop after reprojection. Also note that if the SRS's are the 
        // same (even though extents are different), then this operation is technically not a
        // reprojection but merely a resampling.

        result = mosaicedImage.reproject( 
            key.getProfile()->getSRS(),
            &key.getExtent(), 
            getTileSize(), getTileSize(),
            options().driver()->bilinearReprojection().get());
    }

    // Process images with full alpha to properly support MP blending.
    if (result.valid() && 
        options().featherPixels() == true &&
        isCoverage() == false)
    {
        ImageUtils::featherAlphaRegions( result.getImage() );
    }

    if (progress && progress->isCanceled())
    {
        return GeoImage::INVALID;
    }

    return result;
}

Status
ImageLayer::writeImage(const TileKey& key, const osg::Image* image, ProgressCallback* progress)
{
    if (getStatus().isError())
        return getStatus();

    return writeImageImplementation(key, image, progress);
}

Status
ImageLayer::writeImageImplementation(const TileKey& key, const osg::Image* image, ProgressCallback* progress) const
{
    return Status(Status::ServiceUnavailable);
}

void
ImageLayer::applyTextureCompressionMode(osg::Texture* tex) const
{
    if ( tex == 0L )
        return;

    // Coverages are not allowed to use compression since it will corrupt the data
    if ( isCoverage() )
    {
        tex->setInternalFormatMode(osg::Texture::USE_IMAGE_DATA_FORMAT);
    }


    else if ( options().textureCompression() == (osg::Texture::InternalFormatMode)~0 )
    {
        // auto mode:
        if ( Registry::capabilities().isGLES() )
        {
            // Many GLES drivers do not support automatic compression, so by 
            // default, don't set the internal format.
            // TODO: later perhaps we can replace this with a CPU-side 
            // compression step for PV or ETC
            tex->setInternalFormatMode(osg::Texture::USE_IMAGE_DATA_FORMAT);
        }
        else
        {
            // compute the best available mode.
            osg::Texture::InternalFormatMode mode;
            if (ImageUtils::computeTextureCompressionMode(tex->getImage(0), mode))
            {
                tex->setInternalFormatMode(mode);
            }
        }
    }
    else if ( options().textureCompression() == (osg::Texture::InternalFormatMode)(~0 - 1))
    {
        osg::Timer_t start = osg::Timer::instance()->tick();
        osgDB::ImageProcessor* imageProcessor = osgDB::Registry::instance()->getImageProcessorForExtension("fastdxt");
        if (imageProcessor)
        {
            osg::Texture::InternalFormatMode mode;
            // RGB uses DXT1
            if (tex->getImage(0)->getPixelFormat() == GL_RGB)
            {
                mode = osg::Texture::USE_S3TC_DXT1_COMPRESSION;
            }
            // RGBA uses DXT5
            else if (tex->getImage(0)->getPixelFormat() == GL_RGBA)
            {         
                mode = osg::Texture::USE_S3TC_DXT5_COMPRESSION;
            }
            else
            {
                OE_DEBUG << "FastDXT only works on GL_RGBA or GL_RGB images" << std::endl;
                return;
            }

            osg::Image *image = tex->getImage(0);
            imageProcessor->compress(*image, mode, false, true, osgDB::ImageProcessor::USE_CPU, osgDB::ImageProcessor::FASTEST);
            osg::Timer_t end = osg::Timer::instance()->tick();
            image->dirty();
            tex->setImage(0, image);
            OE_DEBUG << "Compress took " << osg::Timer::instance()->delta_m(start, end) << std::endl;        
        }
        else
        {
            OE_WARN << "Failed to get ImageProcessor fastdxt" << std::endl;
        }

    }
    else if ( options().textureCompression().isSet() )
    {
        // use specifically picked a mode.
        tex->setInternalFormatMode(options().textureCompression().get());
    }
}


void
ImageLayer::modifyTileBoundingBox(const TileKey& key, osg::BoundingBox& box) const
{
    if (options().altitude().isSet())
    {
        if (options().altitude()->as(Units::METERS) > box.zMax())
        {
            box.zMax() = options().altitude()->as(Units::METERS);
        }
    }
    TerrainLayer::modifyTileBoundingBox(key, box);
}<|MERGE_RESOLUTION|>--- conflicted
+++ resolved
@@ -45,7 +45,7 @@
     _magFilter.init( osg::Texture::LINEAR );
     _textureCompression.init( osg::Texture::USE_IMAGE_DATA_FORMAT ); // none
     _shared.init( false );
-    _coverage.init( false );  
+    _coverage.init( false );    
     _reprojectedTileSize.init( 256 );  
 
     conf.get( "nodata_image",   _noDataImageFilename );
@@ -173,7 +173,7 @@
 
 void
 ImageLayer::TileProcessor::init(const ImageLayer::Options& options,
-                              const osgDB::Options*        dbOptions, 
+                              const osgDB::Options*    dbOptions, 
                               bool                         mosaicingPossible )
 {
     _options = options;
@@ -242,34 +242,8 @@
 
 REGISTER_OSGEARTH_LAYER(image, ImageLayer);
 
-<<<<<<< HEAD
-ImageLayer::ImageLayer(const std::string& name, const TileSourceOptions& tileSourceOptions) :
-TerrainLayer(&_optionsConcrete),
-_options(&_optionsConcrete),
-_optionsConcrete(name, tileSourceOptions)
-{
-    init();
-}
-
-ImageLayer::ImageLayer(const ImageLayerOptions& options, TileSource* tileSource) :
-TerrainLayer(&_optionsConcrete, tileSource),
-_options(&_optionsConcrete),
-_optionsConcrete(options)
-{
-    init();
-}
-
-ImageLayer::ImageLayer(ImageLayerOptions* optionsPtr) :
-TerrainLayer(optionsPtr? optionsPtr : &_optionsConcrete),
-_options(optionsPtr? optionsPtr : &_optionsConcrete),
-_useCreateTexture(false)
-{
-    //init(); // will be called by subclass.
-}
-=======
 OE_LAYER_PROPERTY_IMPL(ImageLayer, bool, Shared, shared);
 OE_LAYER_PROPERTY_IMPL(ImageLayer, bool, Coverage, coverage);
->>>>>>> 5db22666
 
 const Status&
 ImageLayer::open()
