/* -*-c++-*- */
/* osgEarth - Geospatial SDK for OpenSceneGraph
 * Copyright 2019 Pelican Mapping
 * http://osgearth.org
 *
 * osgEarth is free software; you can redistribute it and/or modify
 * it under the terms of the GNU Lesser General Public License as published by
 * the Free Software Foundation; either version 2 of the License, or
 * (at your option) any later version.
 *
 * This program is distributed in the hope that it will be useful,
 * but WITHOUT ANY WARRANTY; without even the implied warranty of
 * MERCHANTABILITY or FITNESS FOR A PARTICULAR PURPOSE.  See the
 * GNU Lesser General Public License for more details.
 *
 * You should have received a copy of the GNU Lesser General Public License
 * along with this program.  If not, see <http://www.gnu.org/licenses/>
 */

#include <osgEarth/SpatialReference>
#include <osgEarth/Registry>
#include <osgEarth/Cube>
#include <osgEarth/LocalTangentPlane>
#include <ogr_spatialref.h>
#include <cpl_conv.h>

#define LC "[SpatialReference] "

using namespace osgEarth;

//------------------------------------------------------------------------

namespace
{
    std::string
    getOGRAttrValue( void* _handle, const std::string& name, int child_num, bool lowercase =false)
    {
        GDAL_SCOPED_LOCK;
        const char* val = OSRGetAttrValue( _handle, name.c_str(), child_num );
        if ( val )
        {
            return lowercase ? toLower(val) : val;
        }
        return "";
    } 

    void geodeticToGeocentric(std::vector<osg::Vec3d>& points, const osg::EllipsoidModel* em)
    {
        for( unsigned i=0; i<points.size(); ++i )
        {
            double x, y, z;
            em->convertLatLongHeightToXYZ(
                osg::DegreesToRadians( points[i].y() ), osg::DegreesToRadians( points[i].x() ), points[i].z(),
                x, y, z );
            points[i].set( x, y, z );
        }
    }

    void geocentricToGeodetic(std::vector<osg::Vec3d>& points, const osg::EllipsoidModel* em)
    {
        for( unsigned i=0; i<points.size(); ++i )
        {
            double lat, lon, alt;
            em->convertXYZToLatLongHeight(
                points[i].x(), points[i].y(), points[i].z(),
                lat, lon, alt );

            // deal with bug in OSG 3.4.x in which convertXYZToLatLongHeight can return
            // NANs when converting from (0,0,0) with a spherical ellipsoid -gw 2/5/2019
            if (osg::isNaN(lon)) lon = 0.0;
            if (osg::isNaN(lat)) lat = 0.0;
            if (osg::isNaN(alt)) alt = 0.0;

            points[i].set( osg::RadiansToDegrees(lon), osg::RadiansToDegrees(lat), alt );
        }
    }
}

//------------------------------------------------------------------------

SpatialReference*
SpatialReference::createFromPROJ4( const std::string& proj4, const std::string& name )
{
    SpatialReference* result = NULL;
    GDAL_SCOPED_LOCK;
	void* handle = OSRNewSpatialReference( NULL );
    if ( OSRImportFromProj4( handle, proj4.c_str() ) == OGRERR_NONE )
	{
        result = new SpatialReference( handle, std::string("PROJ4") );
	}
	else 
	{
        OE_WARN << LC << "Unable to create spatial reference from PROJ4: " << proj4 << std::endl;
		OSRDestroySpatialReference( handle );
	}
    return result;
}

SpatialReference*
SpatialReference::createCube()
{
    // root the cube srs with a WGS84 intermediate ellipsoid.
    std::string init = "+proj=longlat +ellps=WGS84 +datum=WGS84 +no_defs";

    SpatialReference* result = NULL;
    GDAL_SCOPED_LOCK;
	void* handle = OSRNewSpatialReference( NULL );
    if ( OSRImportFromProj4( handle, init.c_str() ) == OGRERR_NONE )
	{
        result = new CubeSpatialReference( handle );
	}
	else 
	{
        OE_WARN << LC << "Unable to create SRS: " << init << std::endl;
		OSRDestroySpatialReference( handle );
	}
    return result;
}

SpatialReference*
SpatialReference::createFromWKT( const std::string& wkt, const std::string& name )
{
    osg::ref_ptr<SpatialReference> result;
    GDAL_SCOPED_LOCK;
    void* handle = OSRNewSpatialReference( NULL );
    char buf[8192];
    char* buf_ptr = &buf[0];
    if (wkt.length() < 8192)
    {
        strcpy( buf, wkt.c_str() );
    }
    else
    {
        OE_WARN << LC << "BUFFER OVERFLOW - INTERNAL ERROR\n";
        return 0L;
    }

    if ( OSRImportFromWkt( handle, &buf_ptr ) == OGRERR_NONE )
    {
        result = new SpatialReference( handle, std::string("WKT") );
        result = result->fixWKT();
    }
    else 
    {
        OE_WARN << LC << "Unable to create spatial reference from WKT: " << wkt << std::endl;
        OSRDestroySpatialReference( handle );
    }
    return result.release();
}

SpatialReference*
SpatialReference::createFromUserInput( const std::string& input, const std::string& name )
{
    osg::ref_ptr<SpatialReference> result;
    GDAL_SCOPED_LOCK;
    void* handle = OSRNewSpatialReference( NULL );
    if ( OSRSetFromUserInput( handle, input.c_str() ) == OGRERR_NONE )
    {
        result = new SpatialReference( handle, std::string("UserInput") );
    }
    else 
    {
        //OE_WARN << LC << "Unable to create spatial reference from user input: " << input << std::endl;
        OSRDestroySpatialReference( handle );
    }
    return result.release();
}

SpatialReference*
SpatialReference::create( const std::string& horiz, const std::string& vert )
{
    return Registry::instance()->getOrCreateSRS( Key(horiz, vert) );
}

SpatialReference*
SpatialReference::create(const Key& key)
{
    // now try to resolve the horizontal SRS:
    osg::ref_ptr<SpatialReference> srs;

    // shortcut for spherical-mercator:
    if (key.horizLower == "spherical-mercator" || 
        key.horizLower == "epsg:900913"        || 
        key.horizLower == "epsg:3785"          || 
        key.horizLower == "epsg:102113")
    {
        // note the use of nadgrids=@null (see http://proj.maptools.org/faq.html)
        srs = createFromPROJ4(
            "+proj=merc +a=6378137 +b=6378137 +lat_ts=0.0 +lon_0=0.0 +x_0=0.0 +y_0=0 +k=1.0 +units=m +nadgrids=@null +towgs84=0,0,0,0,0,0,0 +wktext +no_defs",
            "Spherical Mercator" );
    }

    // ellipsoidal ("world") mercator:
    else 
        if (key.horizLower == "world-mercator" ||
            key.horizLower == "epsg:54004"     ||
            key.horizLower == "epsg:9804"      ||
            key.horizLower == "epsg:3832"      ||
            key.horizLower == "epsg:102100"    ||
            key.horizLower == "esri:102100"    || 
            key.horizLower == "osgeo:41001" )

    {
        srs = createFromPROJ4(
            "+proj=merc +lon_0=0 +k=1 +x_0=0 +y_0=0 +ellps=WGS84 +datum=WGS84 +units=m +no_defs",
            "World Mercator" );
    }

    // common WGS84:
    else
        if (key.horizLower == "epsg:4326" ||
            key.horizLower == "wgs84")
    {
        srs = createFromPROJ4(
            "+proj=longlat +ellps=WGS84 +datum=WGS84 +no_defs",
            "WGS84" );
    }

    // WGS84 Plate Carre:
    else if (key.horizLower == "plate-carre" || key.horizLower == "plate-carree")
    {
        // https://proj4.org/operations/projections/eqc.html
        srs = createFromPROJ4(
           "+proj=eqc +lat_ts=0 +lat_0=0 +lon_0=0 +x_0=0 +y_0=0 +units=m +ellps=WGS84 +datum=WGS84 +no_defs",
           "WGS84" );

        srs->_is_geographic  = false;
    }

    // custom srs for the unified cube
    else if (key.horizLower == "unified-cube" )
    {
        srs = createCube();
    }

    else if (key.horizLower.find( "+" ) == 0 )
    {
        srs = createFromPROJ4( key.horiz, key.horiz );
    }
    else if (key.horizLower.find( "epsg:" )  == 0 ||
             key.horizLower.find( "osgeo:" ) == 0 )
    {
        srs = createFromPROJ4( std::string("+init=") + key.horizLower, key.horiz );
    }
    else if (key.horizLower.find( "projcs" ) == 0 || 
             key.horizLower.find( "geogcs" ) == 0 )
    {
        srs = createFromWKT( key.horiz, key.horiz );
    }
    else
    {
        // Try to set it from the user input.  This will handle things like CRS:84
        // createFromUserInput will actually handle all valid inputs from GDAL, so we might be able to
        // simplify this function and just call createFromUserInput.
        srs = createFromUserInput( key.horiz, key.horiz );
    }

    // bail out if no SRS exists by this point
    if ( srs == 0L )
    {
        return 0L;
    }

    // next, resolve the vertical SRS:
    if ( !key.vert.empty() && !ciEquals(key.vert, "geodetic") )
    {
        srs->_vdatum = VerticalDatum::get( key.vert );
        if ( !srs->_vdatum.valid() )
        {
            OE_WARN << LC << "Failed to locate vertical datum \"" << key.vert << "\"" << std::endl;
        }
    }

    srs->_key = key;

    return srs.release();
}

SpatialReference*
SpatialReference::create( osg::CoordinateSystemNode* csn )
{
    SpatialReference* result = NULL;
    if ( csn && !csn->getCoordinateSystem().empty() )
    {
        result = create( csn->getCoordinateSystem() );
    }
    return result;
}

SpatialReference*
SpatialReference::createFromHandle(void* ogrHandle)
{
    if (!ogrHandle)
    {
        OE_WARN << LC << "Illegal call to createFromHandle(NULL)" << std::endl;
        return 0L;
    }

    void* clonedHandle = OSRClone(ogrHandle);
    if (!clonedHandle)
    {
        OE_WARN << LC << "Internal error: createFromHandle() failed to clone" << std::endl;
        return 0L;
    }

    return new SpatialReference(clonedHandle);
}

SpatialReference*
SpatialReference::fixWKT()
{
    std::string proj = getOGRAttrValue( _handle, "PROJECTION", 0 );

    // fix invalid ESRI LCC projections:
    if ( ciEquals( proj, "Lambert_Conformal_Conic" ) )
    {
        bool has_2_sps =
            !getOGRAttrValue( _handle, "Standard_Parallel_2", 0 ).empty() ||
            !getOGRAttrValue( _handle, "standard_parallel_2", 0 ).empty();

        std::string new_wkt = getWKT();
        if ( has_2_sps )
        {
            ciReplaceIn( new_wkt, "Lambert_Conformal_Conic", "Lambert_Conformal_Conic_2SP" );
        }
        else 
        {
            ciReplaceIn( new_wkt, "Lambert_Conformal_Conic", "Lambert_Conformal_Conic_1SP" );
        }

        OE_INFO << LC << "Morphing Lambert_Conformal_Conic to 1SP/2SP" << std::endl;
        
        return createFromWKT( new_wkt, _name );
    }

    // fixes for ESRI Plate_Carree and Equidistant_Cylindrical projections:
    else if ( proj == "Plate_Carree" )
    {
        std::string new_wkt = getWKT();
        ciReplaceIn( new_wkt, "Plate_Carree", "Equirectangular" );
        OE_INFO << LC << "Morphing Plate_Carree to Equirectangular" << std::endl;
        return createFromWKT( new_wkt, _name ); //, input->getReferenceFrame() );
    }
    else if ( proj == "Equidistant_Cylindrical" )
    {
        std::string new_wkt = getWKT();
        OE_INFO << LC << "Morphing Equidistant_Cylindrical to Equirectangular" << std::endl;
        ciReplaceIn( new_wkt, "Equidistant_Cylindrical", "Equirectangular" );
        return createFromWKT( new_wkt, _name );
    }

    // no changes.
    return this;
}


/****************************************************************************/


SpatialReference::SpatialReference(void* handle,
                                   const std::string& init_type) :
osg::Referenced ( true ),
_initialized    ( false ),
_handle         ( handle ),
_owns_handle    ( true ),
_init_type      ( init_type ),
_is_geographic  ( false ),
_is_geocentric  ( false ),
_is_mercator    ( false ),
_is_north_polar ( false ), 
_is_south_polar ( false ),
_is_cube        ( false ),
_is_contiguous  ( false ),
_is_user_defined( false ),
_is_ltp         ( false ),
_is_spherical_mercator( false ),
_ellipsoidId(0u)
{
    // nop
}

SpatialReference::SpatialReference(void* handle, bool ownsHandle) :
<<<<<<< HEAD
osg::Referenced ( true ),
_initialized    ( false ),
_handle         ( handle ),
_owns_handle    ( ownsHandle ),
_is_geographic  ( false ),
_is_ecef        ( false ),
_is_mercator    ( false ),
_is_north_polar ( false ), 
_is_south_polar ( false ),
_is_cube        ( false ),
_is_contiguous  ( false ),
_is_user_defined( false ),
_is_ltp         ( false ),
_is_plate_carre ( false ),
_is_spherical_mercator( false ),
_ellipsoidId(0u)
=======
osg::Referenced( true ),
_initialized   ( false ),
_handle        ( handle ),
_owns_handle   ( ownsHandle ),
_is_ltp        ( false ),
_is_geocentric ( false )
>>>>>>> f7a922ba
{
    //nop
}

SpatialReference::~SpatialReference()
{
    if ( _handle )
    {
        if (_initialized)
        {
            OE_DEBUG << LC << "Destroying " << getName() << std::endl;
        }
        else
        {
            OE_DEBUG << LC << "Destroying [unitialized SRS]" << std::endl;
        }

        for (TransformHandleCache::iterator itr = _transformHandleCache.begin(); itr != _transformHandleCache.end(); ++itr)
        {
            OCTDestroyCoordinateTransformation(itr->second);
        }

        if ( _owns_handle )
        {
            OSRDestroySpatialReference( _handle );
        }

        _handle = NULL;
    }
}

bool
SpatialReference::isGeographic() const 
{
    if ( !_initialized )
        const_cast<SpatialReference*>(this)->init();
    return _is_geographic;
}

bool
SpatialReference::isGeodetic() const 
{
    if ( !_initialized )
        const_cast<SpatialReference*>(this)->init();
    return _is_geographic && !_vdatum.valid();
}

bool
SpatialReference::isProjected() const
{
    if ( !_initialized )
        const_cast<SpatialReference*>(this)->init();
    return !_is_geographic && !_is_geocentric;
}

bool
SpatialReference::isGeocentric() const 
{
    if ( !_initialized )
        const_cast<SpatialReference*>(this)->init();
    return _is_geocentric;
}

const std::string&
SpatialReference::getName() const
{
    if ( !_initialized )
        const_cast<SpatialReference*>(this)->init();
    return _name;
}

const osg::EllipsoidModel*
SpatialReference::getEllipsoid() const
{
    if ( !_initialized )
        const_cast<SpatialReference*>(this)->init();
    return _ellipsoid.get();
}

const std::string&
SpatialReference::getDatumName() const
{
    if ( !_initialized )
        const_cast<SpatialReference*>(this)->init();
    return _datum;
}

const Units&
SpatialReference::getUnits() const
{
    if ( !_initialized )
        const_cast<SpatialReference*>(this)->init();
    return _units;
}


const std::string&
SpatialReference::getWKT() const 
{
    if ( !_initialized )
        const_cast<SpatialReference*>(this)->init();
    return _wkt;
}

const std::string&
SpatialReference::getInitType() const
{
    if ( !_initialized )
        const_cast<SpatialReference*>(this)->init();
    return _init_type;
}

const VerticalDatum*
SpatialReference::getVerticalDatum() const
{
    if ( !_initialized )
        const_cast<SpatialReference*>(this)->init();
    return _vdatum.get();
}

const SpatialReference::Key&
SpatialReference::getKey() const
{
    if ( !_initialized )
        const_cast<SpatialReference*>(this)->init();
    return _key;
}

const std::string&
SpatialReference::getHorizInitString() const 
{ 
    if ( !_initialized )
        const_cast<SpatialReference*>(this)->init();
    return _key.horiz;
}

const std::string&
SpatialReference::getVertInitString() const 
{ 
    if ( !_initialized )
        const_cast<SpatialReference*>(this)->init();
    return _key.vert;
}

bool
SpatialReference::isEquivalentTo( const SpatialReference* rhs ) const
{
    if ( !_initialized )
        const_cast<SpatialReference*>(this)->init();
    return _isEquivalentTo( rhs, true );
}

bool
SpatialReference::isHorizEquivalentTo( const SpatialReference* rhs ) const
{
    if ( !_initialized )
        const_cast<SpatialReference*>(this)->init();
    return _isEquivalentTo( rhs, false );
}

bool
SpatialReference::isVertEquivalentTo( const SpatialReference* rhs ) const
{
    if ( !_initialized )
        const_cast<SpatialReference*>(this)->init();

    // vertical equivalence means the same vertical datum and the same
    // reference ellipsoid.
    return
        _vdatum.get() == rhs->_vdatum.get() &&
        _ellipsoidId  == rhs->_ellipsoidId;
}

bool
SpatialReference::_isEquivalentTo( const SpatialReference* rhs, bool considerVDatum ) const
{
    if ( !rhs )
        return false;

    if ( this == rhs )
        return true;

    if (isGeographic()  != rhs->isGeographic()  ||
        isMercator()    != rhs->isMercator()    ||
        isSphericalMercator() != rhs->isSphericalMercator() ||
        isNorthPolar()  != rhs->isNorthPolar()  ||
        isSouthPolar()  != rhs->isSouthPolar()  ||
        isContiguous()  != rhs->isContiguous()  ||
        isUserDefined() != rhs->isUserDefined() ||
        isCube()        != rhs->isCube()        ||
        isLTP()         != rhs->isLTP() )
    {
        return false;
    }

    if (isGeocentric() && rhs->isGeocentric())
        return true;

    if ( considerVDatum && (_vdatum.get() != rhs->_vdatum.get()) )
        return false;

    if (_key.horizLower == rhs->_key.horizLower &&
        (!considerVDatum || (_key.vertLower == rhs->_key.vertLower) ) )
    {
        return true;
    }

    if ( _proj4 == rhs->_proj4 )
        return true;

    if ( _wkt == rhs->_wkt )
        return true;

    if (this->isGeographic() && rhs->isGeographic())
    {
        return
            osg::equivalent( getEllipsoid()->getRadiusEquator(), rhs->getEllipsoid()->getRadiusEquator() ) &&
            osg::equivalent( getEllipsoid()->getRadiusPolar(), rhs->getEllipsoid()->getRadiusPolar() );
    }

    // last resort, since it requires the lock
    {
        GDAL_SCOPED_LOCK;
        return TRUE == ::OSRIsSame( _handle, rhs->_handle );
    }
}

const SpatialReference*
SpatialReference::getGeographicSRS() const
{
    if ( !_initialized )
        const_cast<SpatialReference*>(this)->init();

    if ( _is_geographic )
        return this;

    if ( _is_spherical_mercator )
        return get("wgs84");

    if ( !_geo_srs.valid() )
    {
        GDAL_SCOPED_LOCK;

        if ( !_geo_srs.valid() ) // double-check pattern
        {
            void* new_handle = OSRNewSpatialReference( NULL );
            int err = OSRCopyGeogCSFrom( new_handle, _handle );
            if ( err == OGRERR_NONE )
            {
                // make a new geographic srs, and copy over the vertical datum
                SpatialReference* ncthis = const_cast<SpatialReference*>(this);
                ncthis->_geo_srs = new SpatialReference( new_handle );
                ncthis->_geo_srs->_vdatum = _vdatum.get();
            }
            else
            {
                OSRDestroySpatialReference( new_handle );
                OE_WARN << LC << "Failed to initialize a geographic SRS for " << getName() << std::endl;
            }
        }
    }

    return _geo_srs.get();
}

const SpatialReference*
SpatialReference::getGeodeticSRS() const
{
    if ( !_initialized )
        const_cast<SpatialReference*>(this)->init();

    if ( _is_geographic && !_vdatum.valid() )
        return this;

    if ( !_geodetic_srs.valid() )
    {
        const SpatialReference* geo = getGeographicSRS();

        GDAL_SCOPED_LOCK;

        if ( !_geodetic_srs.valid() ) // double check pattern
        {
            void* new_handle = OSRNewSpatialReference( NULL );
            int err = OSRCopyGeogCSFrom( new_handle, geo->_handle );
            if ( err == OGRERR_NONE )
            {
                SpatialReference* ncthis = const_cast<SpatialReference*>(this);
                ncthis->_geodetic_srs = new SpatialReference( new_handle );
                ncthis->_geodetic_srs->_vdatum = 0L; // explicity :)
            }
            else
            {
                OSRDestroySpatialReference( new_handle );
                OE_WARN << LC << "Failed to initialize a geodetic SRS for " << getName() << std::endl;
            }
        }
    }

    return _geodetic_srs.get();
}

const SpatialReference*
SpatialReference::getECEF() const
{
    OE_DEPRECATED(SpatialReference::getECEF, getGeocentricSRS);
    return getGeocentricSRS();
}

const SpatialReference*
SpatialReference::getGeocentricSRS() const
{
    if ( !_initialized )
        const_cast<SpatialReference*>(this)->init();

    if ( _is_geocentric )
        return this;

    if ( !_geocentric_srs.valid() )
    {
        const SpatialReference* geo = getGeographicSRS(); // before the lock please.

        GDAL_SCOPED_LOCK;

        if ( !_geocentric_srs.valid() ) // double-check pattern
        {
            void* new_handle = OSRNewSpatialReference( NULL );
            int err = OSRCopyGeogCSFrom( new_handle, geo->_handle );
            if ( err == OGRERR_NONE )
            {
                // make a new geographic srs, and copy over the vertical datum
                SpatialReference* ncthis = const_cast<SpatialReference*>(this);
                ncthis->_geocentric_srs = new SpatialReference( new_handle );
                ncthis->_geocentric_srs->_vdatum = 0L; // no vertical datum in ECEF
                ncthis->_geocentric_srs->_is_geocentric = true;
            }
            else
            {
                OSRDestroySpatialReference( new_handle );
                OE_WARN << LC << "Failed to initialize a ECEF SRS for " << getName() << std::endl;
            }
        }
    }

    return _geocentric_srs.get();
}

const SpatialReference*
SpatialReference::createTangentPlaneSRS( const osg::Vec3d& pos ) const
{
    SpatialReference* result = 0L;
    osg::Vec3d lla;
    if ( this->transform(pos, this->getGeographicSRS(), lla) )
    {
        result = new TangentPlaneSpatialReference( this->getGeographicSRS()->_handle, lla );
    }
    else
    {
        OE_WARN << LC << "Unable to create LTP SRS" << std::endl;
    }
    return result;
}

const SpatialReference*
SpatialReference::createTransMercFromLongitude( const Angular& lon ) const
{
    // note. using tmerc with +lat_0 <> 0 is sloooooow.
    std::string datum = getDatumName();
    std::string horiz = Stringify()
        << "+proj=tmerc +lat_0=0"
        << " +lon_0=" << lon.as(Units::DEGREES)
        << " +datum=" << (!datum.empty() ? "wgs84" : datum);
    return create( horiz, getVertInitString() );
}

const SpatialReference*
SpatialReference::createUTMFromLonLat( const Angular& lon, const Angular& lat ) const
{
    // note. UTM is up to 10% faster than TMERC for the same meridian.
    unsigned zone = 1 + (unsigned)floor((lon.as(Units::DEGREES)+180.0)/6.0);
    std::string datum = getDatumName();
    std::string horiz = Stringify()
        << "+proj=utm +zone=" << zone
        << (lat.as(Units::DEGREES) < 0 ? " +south" : "")
        << " +datum=" << (!datum.empty() ? "wgs84" : datum);
    return create( horiz, getVertInitString() );
}

const SpatialReference*
SpatialReference::createEquirectangularSRS() const
{
    return SpatialReference::create("+proj=eqc +units=m +no_defs", getVertInitString());
}

bool
SpatialReference::isMercator() const
{
    if ( !_initialized )
        const_cast<SpatialReference*>(this)->init();
    return _is_mercator;
}

bool
SpatialReference::isSphericalMercator() const
{
    if ( !_initialized )
        const_cast<SpatialReference*>(this)->init();
    return _is_spherical_mercator;
}

bool 
SpatialReference::isNorthPolar() const
{
    if ( !_initialized )
        const_cast<SpatialReference*>(this)->init();
    return _is_north_polar;
}

bool 
SpatialReference::isSouthPolar() const
{
    if ( !_initialized )
        const_cast<SpatialReference*>(this)->init();
    return _is_south_polar;
}

bool
SpatialReference::isContiguous() const
{
    if ( !_initialized )
        const_cast<SpatialReference*>(this)->init();
    return _is_contiguous;
}

bool
SpatialReference::isUserDefined() const
{
    if ( !_initialized )
        const_cast<SpatialReference*>(this)->init();
    return _is_user_defined;
}

bool
SpatialReference::isCube() const
{
    if ( !_initialized )
        const_cast<SpatialReference*>(this)->init();
    return _is_cube;
}

osg::CoordinateSystemNode*
SpatialReference::createCoordinateSystemNode() const
{
    if ( !_initialized )
        const_cast<SpatialReference*>(this)->init();

    osg::CoordinateSystemNode* csn = new osg::CoordinateSystemNode();
    populateCoordinateSystemNode( csn );
    return csn;
}

bool
SpatialReference::populateCoordinateSystemNode( osg::CoordinateSystemNode* csn ) const
{
    if ( !csn )
        return false;

    if ( !_initialized )
        const_cast<SpatialReference*>(this)->init();

    if ( !_wkt.empty() )
    {
        csn->setFormat( "WKT" );
        csn->setCoordinateSystem( _wkt );
    }
    else if ( !_proj4.empty() )
    {
        csn->setFormat( "PROJ4" );
        csn->setCoordinateSystem( _proj4 );
    }
    else
    {
        csn->setFormat( _init_type );
        csn->setCoordinateSystem( getKey().horiz );
    }
    
    csn->setEllipsoidModel( _ellipsoid.get() );
    
    return true;
}

// Make a MatrixTransform suitable for use with a Locator object based on the given extents.
// Calling Locator::setTransformAsExtents doesn't work with OSG 2.6 due to the fact that the
// _inverse member isn't updated properly.  Calling Locator::setTransform works correctly.
static osg::Matrixd
getTransformFromExtents(double minX, double minY, double maxX, double maxY)
{
    osg::Matrixd transform;
    transform.set(
        maxX-minX, 0.0,       0.0, 0.0,
        0.0,       maxY-minY, 0.0, 0.0,
        0.0,       0.0,       1.0, 0.0,
        minX,      minY,      0.0, 1.0); 
    return transform;
}

GeoLocator*
SpatialReference::createLocator(double xmin, double ymin, double xmax, double ymax ) const
{
    if ( !_initialized )
        const_cast<SpatialReference*>(this)->init();

    GeoLocator* locator = new GeoLocator( GeoExtent(this, xmin, ymin, xmax, ymax) );
    locator->setEllipsoidModel( (osg::EllipsoidModel*)getEllipsoid() );
    locator->setCoordinateSystemType( isGeographic()? osgTerrain::Locator::GEOGRAPHIC : osgTerrain::Locator::PROJECTED );
    // note: not setting the format/cs on purpose.

    if ( isGeographic() )
    {
        locator->setTransform( getTransformFromExtents(
            osg::DegreesToRadians( xmin ),
            osg::DegreesToRadians( ymin ),
            osg::DegreesToRadians( xmax ),
            osg::DegreesToRadians( ymax ) ) );
    }
    else
    {
        locator->setTransform( getTransformFromExtents( xmin, ymin, xmax, ymax ) );
    }
    return locator;
}

bool
SpatialReference::createLocalToWorld(const osg::Vec3d& xyz, osg::Matrixd& out_local2world ) const
{
    if ( isProjected() && !isCube() )
    {
        osg::Vec3d world;
        if ( !transformToWorld( xyz, world ) )
            return false;
        out_local2world = osg::Matrix::translate(world);
    }
    else if ( isGeocentric() )
    {
        _ellipsoid->computeLocalToWorldTransformFromXYZ(xyz.x(), xyz.y(), xyz.z(), out_local2world);
    }
    else
    {
        // convert to ECEF:
        osg::Vec3d ecef;
        if ( !transform(xyz, getGeocentricSRS(), ecef) )
            return false;

        // and create the matrix.
        _ellipsoid->computeLocalToWorldTransformFromXYZ(ecef.x(), ecef.y(), ecef.z(), out_local2world);
    }
    return true;
}

bool
SpatialReference::createWorldToLocal(const osg::Vec3d& xyz, osg::Matrixd& out_world2local ) const
{
    osg::Matrixd local2world;
    if ( !createLocalToWorld(xyz, local2world) )
        return false;
    out_world2local.invert(local2world);
    return true;
}


bool
SpatialReference::transform(const osg::Vec3d&       input,
                            const SpatialReference* outputSRS,
                            osg::Vec3d&             output) const
{
    if ( !outputSRS )
        return false;

    std::vector<osg::Vec3d> v(1, input);

    if ( transform(v, outputSRS) )
    {
        output = v[0];
        return true;
    }
    return false;
}


bool
SpatialReference::transform(std::vector<osg::Vec3d>& points,
                            const SpatialReference*  outputSRS) const
{
    if ( !outputSRS )
        return false;

    if ( !_initialized )
        const_cast<SpatialReference*>(this)->init();

    // trivial equivalency:
    if ( isEquivalentTo(outputSRS) )
        return true;
    
    bool success = false;

    // do the pre-transformation pass:
    const SpatialReference* inputSRS = preTransform( points );
    if ( !inputSRS )
        return false;
        
    if ( inputSRS->isGeocentric() && !outputSRS->isGeocentric() )
    {
        const SpatialReference* outputGeoSRS = outputSRS->getGeodeticSRS();
        geocentricToGeodetic(points, outputGeoSRS->getEllipsoid());
        return outputGeoSRS->transform(points, outputSRS);
    }

    else if ( !inputSRS->isGeocentric() && outputSRS->isGeocentric() )
    {
        const SpatialReference* outputGeoSRS = outputSRS->getGeodeticSRS();
        success = inputSRS->transform(points, outputGeoSRS);
        geodeticToGeocentric(points, outputGeoSRS->getEllipsoid());
        return success;
    }

    // if the points are starting as geographic, do the Z's first to avoid an unneccesary
    // transformation in the case of differing vdatums.
    bool z_done = false;
    if ( inputSRS->isGeographic() )
    {
        z_done = inputSRS->transformZ( points, outputSRS, true );
    }

    // move the xy data into straight arrays that OGR can use
    unsigned count = points.size();
    double* x = new double[count];
    double* y = new double[count];

    for( unsigned i=0; i<count; i++ )
    {
        x[i] = points[i].x();
        y[i] = points[i].y();
    }

    success = inputSRS->transformXYPointArrays( x, y, count, outputSRS );

    if ( success )
    {
        if ( inputSRS->isProjected() && outputSRS->isGeographic() )
        {
            // special case: when going from projected to geographic, clamp the 
            // points to the maximum geographic extent. Sometimes the conversion from
            // a global/projected SRS (like mercator) will result in *slightly* invalid
            // geographic points (like long=180.000003), so this addresses that issue.
            for( unsigned i=0; i<count; i++ )
            {
                points[i].x() = osg::clampBetween( x[i], -180.0, 180.0 );
                points[i].y() = osg::clampBetween( y[i],  -90.0,  90.0 );
            }
        }
        else
        {
            for( unsigned i=0; i<count; i++ )
            {
                points[i].x() = x[i];
                points[i].y() = y[i];
            }
        }
    }

    delete[] x;
    delete[] y;

    // calculate the Zs if we haven't already done so
    if ( !z_done )
    {
        z_done = inputSRS->transformZ( points, outputSRS, outputSRS->isGeographic() );
    }   

    // run the user post-transform code
    outputSRS->postTransform( points );

    return success;
}


bool 
SpatialReference::transform2D(double x, double y,
                              const SpatialReference* outputSRS,
                              double& out_x, double& out_y ) const
{
    osg::Vec3d temp(x,y,0);
    bool ok = transform(temp, outputSRS, temp);
    if ( ok ) {
        out_x = temp.x();
        out_y = temp.y();
    }
    return ok;
}


bool
SpatialReference::transformXYPointArrays(double*  x,
                                         double*  y,
                                         unsigned count,
                                         const SpatialReference* out_srs) const
{  
    // Transform the X and Y values inside an exclusive GDAL/OGR lock
    GDAL_SCOPED_LOCK;

    //OE_INFO << LC << "Attempt transfrom from \n"
    //    << "    " << getHorizInitString() << "\n"
    //    << " -> " << out_srs->getHorizInitString() << std::endl;

    void* xform_handle = NULL;
    TransformHandleCache::const_iterator itr = _transformHandleCache.find(out_srs->getWKT());
    if (itr != _transformHandleCache.end())
    {
        //OE_DEBUG << LC << "using cached transform handle" << std::endl;
        xform_handle = itr->second;
    }
    else
    {
        OE_DEBUG << LC << "allocating new OCT Transform" << std::endl;
        xform_handle = OCTNewCoordinateTransformation( _handle, out_srs->_handle);
        const_cast<SpatialReference*>(this)->_transformHandleCache[out_srs->getWKT()] = xform_handle;
    }

    if ( !xform_handle )
    {
        OE_WARN << LC
            << "SRS xform not possible" << std::endl
            << "    From => " << getName() << std::endl
            << "    To   => " << out_srs->getName() << std::endl;

        OE_WARN << LC << "INPUT: " << getWKT() << std::endl
            << "OUTPUT: " << out_srs->getWKT() << std::endl;

        OE_WARN << LC << "ERROR:  " << CPLGetLastErrorMsg() << std::endl;

        return false;
    }

    return OCTTransform( xform_handle, count, x, y, 0L ) > 0;
}


bool
SpatialReference::transformZ(std::vector<osg::Vec3d>& points,
                             const SpatialReference*  outputSRS,
                             bool                     pointsAreLatLong) const
{
    const VerticalDatum* outVDatum = outputSRS->getVerticalDatum();

    // same vdatum, no xformation necessary.
    if ( _vdatum.get() == outVDatum )
        return true;

    Units inUnits = _vdatum.valid() ? _vdatum->getUnits() : Units::METERS;
    Units outUnits = outVDatum ? outVDatum->getUnits() : inUnits;

    if ( isGeographic() || pointsAreLatLong )
    {
        for( unsigned i=0; i<points.size(); ++i )
        {
            if ( _vdatum.valid() )
            {
                // to HAE:
                points[i].z() = _vdatum->msl2hae( points[i].y(), points[i].x(), points[i].z() );
            }

            // do the units conversion:
            points[i].z() = inUnits.convertTo(outUnits, points[i].z());

            if ( outVDatum )
            {
                // to MSL:
                points[i].z() = outVDatum->hae2msl( points[i].y(), points[i].x(), points[i].z() );
            }
        }
    }

    else // need to xform input points
    {
        // copy the points and convert them to geographic coordinates (lat/long with the same Z):
        std::vector<osg::Vec3d> geopoints(points);
        transform( geopoints, getGeographicSRS() );

        for( unsigned i=0; i<geopoints.size(); ++i )
        {
            if ( _vdatum.valid() )
            {
                // to HAE:
                points[i].z() = _vdatum->msl2hae( geopoints[i].y(), geopoints[i].x(), points[i].z() );
            }

            // do the units conversion:
            points[i].z() = inUnits.convertTo(outUnits, points[i].z());

            if ( outVDatum )
            {
                // to MSL:
                points[i].z() = outVDatum->hae2msl( geopoints[i].y(), geopoints[i].x(), points[i].z() );
            }
        }
    }

    return true;
}

bool 
SpatialReference::transformToWorld(const osg::Vec3d& input,
                                   osg::Vec3d&       output ) const
{
    if ( isGeographic() || isCube() )
    {
        return transform(input, getGeocentricSRS(), output);
    }
    else // isProjected
    {
        output = input;
        if ( _vdatum.valid() )
        {
            osg::Vec3d geo(input);
            if ( !transform(input, getGeographicSRS(), geo) )
                return false;

            output.z() = _vdatum->msl2hae( geo.y(), geo.x(), input.z() );
        }
        return true;
    }
}

bool 
SpatialReference::transformFromWorld(const osg::Vec3d& world,
                                     osg::Vec3d&       output,
                                     double*           out_haeZ ) const
{
    if ( isGeographic() || isCube() )
    {
        bool ok = getGeocentricSRS()->transform(world, this, output);
        if ( ok && out_haeZ )
        {
            if ( _vdatum.valid() )
                *out_haeZ = _vdatum->msl2hae(output.y(), output.x(), output.z());
            else
                *out_haeZ = output.z();
        }
        return ok;
    }
    else // isProjected
    {
        output = world;

        if (out_haeZ)
            *out_haeZ = world.z();

        if ( _vdatum.valid() )
        {
            // get the geographic coords by converting x/y/hae -> lat/long/msl:
            osg::Vec3d lla;
            if (!transform(world, getGeographicSRS(), lla) )
                return false;

            output.z() = lla.z();
        }

        return true;
    }
}

double
SpatialReference::transformUnits(double                  input,
                                 const SpatialReference* outSRS,
                                 double                  latitude) const
{
    if ( this->isProjected() && outSRS->isGeographic() )
    {
        double metersPerEquatorialDegree = (outSRS->getEllipsoid()->getRadiusEquator() * 2.0 * osg::PI) / 360.0;
        double inputDegrees = getUnits().convertTo(Units::METERS, input) / (metersPerEquatorialDegree * cos(osg::DegreesToRadians(latitude)));
        return Units::DEGREES.convertTo( outSRS->getUnits(), inputDegrees );
    }
    else if ( this->isGeocentric() && outSRS->isGeographic() )
    {
        double metersPerEquatorialDegree = (outSRS->getEllipsoid()->getRadiusEquator() * 2.0 * osg::PI) / 360.0;
        double inputDegrees = input / (metersPerEquatorialDegree * cos(osg::DegreesToRadians(latitude)));
        return Units::DEGREES.convertTo( outSRS->getUnits(), inputDegrees );
    }
    else if ( this->isGeographic() && outSRS->isProjected() )
    {
        double metersPerEquatorialDegree = (outSRS->getEllipsoid()->getRadiusEquator() * 2.0 * osg::PI) / 360.0;
        double inputMeters = getUnits().convertTo(Units::DEGREES, input) * (metersPerEquatorialDegree * cos(osg::DegreesToRadians(latitude)));
        return Units::METERS.convertTo( outSRS->getUnits(), inputMeters );
    }
    else if ( this->isGeographic() && outSRS->isGeocentric() )
    {
        double metersPerEquatorialDegree = (outSRS->getEllipsoid()->getRadiusEquator() * 2.0 * osg::PI) / 360.0;
        return getUnits().convertTo(Units::DEGREES, input) * (metersPerEquatorialDegree * cos(osg::DegreesToRadians(latitude)));
    }
    else // both projected or both geographic.
    {
        return getUnits().convertTo( outSRS->getUnits(), input );
    }
}

double
SpatialReference::transformUnits(const Distance&         distance,
                                 const SpatialReference* outSRS,
                                 double                  latitude)
{
    if ( distance.getUnits().isLinear() && outSRS->isGeographic() )
    {
        double metersPerEquatorialDegree = (outSRS->getEllipsoid()->getRadiusEquator() * 2.0 * osg::PI) / 360.0;
        double inputDegrees = distance.as(Units::METERS) / (metersPerEquatorialDegree * cos(osg::DegreesToRadians(latitude)));
        return Units::DEGREES.convertTo( outSRS->getUnits(), inputDegrees );
    }
    else if ( distance.getUnits().isAngular() && outSRS->isProjected() )
    {
        double metersPerEquatorialDegree = (outSRS->getEllipsoid()->getRadiusEquator() * 2.0 * osg::PI) / 360.0;
        double inputMeters = distance.as(Units::DEGREES) * (metersPerEquatorialDegree * cos(osg::DegreesToRadians(latitude)));
        return Units::METERS.convertTo( outSRS->getUnits(), inputMeters );
    }
    else // both projected or both geographic.
    {
        return distance.as( outSRS->getUnits() );
    }
}

bool
SpatialReference::transformExtentToMBR(const SpatialReference* to_srs,
                                       double&                 in_out_xmin,
                                       double&                 in_out_ymin,
                                       double&                 in_out_xmax,
                                       double&                 in_out_ymax  ) const
{
    if ( !_initialized )
        const_cast<SpatialReference*>(this)->init();

    // Transform all points and take the maximum bounding rectangle the resulting points
    std::vector<osg::Vec3d> v;

    double height = in_out_ymax - in_out_ymin;
    double width = in_out_xmax - in_out_xmin;
    v.push_back( osg::Vec3d(in_out_xmin, in_out_ymin, 0) ); // ll    
    v.push_back( osg::Vec3d(in_out_xmin, in_out_ymax, 0) ); // ul
    v.push_back( osg::Vec3d(in_out_xmax, in_out_ymax, 0) ); // ur
    v.push_back( osg::Vec3d(in_out_xmax, in_out_ymin, 0) ); // lr

    //We also sample along the edges of the bounding box and include them in the 
    //MBR computation in case you are dealing with a projection that will cause the edges
    //of the bounding box to be expanded.  This was first noticed when dealing with converting
    //Hotline Oblique Mercator to WGS84
   
    //Sample the edges
    unsigned int numSamples = 5;    
    double dWidth  = width / (numSamples - 1 );
    double dHeight = height / (numSamples - 1 );
    
    //Left edge
    for (unsigned int i = 0; i < numSamples; i++)
    {
        v.push_back( osg::Vec3d(in_out_xmin, in_out_ymin + dHeight * (double)i, 0) );
    }

    //Right edge
    for (unsigned int i = 0; i < numSamples; i++)
    {
        v.push_back( osg::Vec3d(in_out_xmax, in_out_ymin + dHeight * (double)i, 0) );
    }

    //Top edge
    for (unsigned int i = 0; i < numSamples; i++)
    {
        v.push_back( osg::Vec3d(in_out_xmin + dWidth * (double)i, in_out_ymax, 0) );
    }

    //Bottom edge
    for (unsigned int i = 0; i < numSamples; i++)
    {
        v.push_back( osg::Vec3d(in_out_xmin + dWidth * (double)i, in_out_ymin, 0) );
    }
    
    if ( transform(v, to_srs) )
    {
        bool swapXValues = ( isGeographic() && in_out_xmin > in_out_xmax );
        in_out_xmin = DBL_MAX;
        in_out_ymin = DBL_MAX;
        in_out_xmax = -DBL_MAX;
        in_out_ymax = -DBL_MAX;

        for (unsigned int i = 0; i < v.size(); i++)
        {
            in_out_xmin = osg::minimum( v[i].x(), in_out_xmin );
            in_out_ymin = osg::minimum( v[i].y(), in_out_ymin );
            in_out_xmax = osg::maximum( v[i].x(), in_out_xmax );
            in_out_ymax = osg::maximum( v[i].y(), in_out_ymax );
        }

        if ( swapXValues )
            std::swap( in_out_xmin, in_out_xmax );

        return true;
    }

    return false;
}

bool SpatialReference::transformExtentPoints(const SpatialReference* to_srs,
                                             double in_xmin, double in_ymin,
                                             double in_xmax, double in_ymax,
                                             double* x, double* y,
                                             unsigned int numx, unsigned int numy ) const
{
    std::vector<osg::Vec3d> points;
    points.reserve(numx*numy);

    const double dx = (in_xmax - in_xmin) / (numx - 1);
    const double dy = (in_ymax - in_ymin) / (numy - 1);

    unsigned int pixel = 0;
    double fc = 0.0;
    for (unsigned int c = 0; c < numx; ++c, ++fc)
    {
        const double dest_x = in_xmin + fc * dx;
        double fr = 0.0;
        for (unsigned int r = 0; r < numy; ++r, ++fr)
        {
            const double dest_y = in_ymin + fr * dy;

            points.push_back(osg::Vec3d(dest_x, dest_y, 0));
<<<<<<< HEAD
            //x[pixel] = dest_x;
            //y[pixel] = dest_y;
            ++pixel;
=======
            pixel++;     
>>>>>>> f7a922ba
        }
    }

    if ( transform( points, to_srs ) )
    {
        const unsigned int numPoints = points.size();

        for( unsigned i=0; i<numPoints; ++i )
        {
            x[i] = points[i].x();
            y[i] = points[i].y();
        }
        return true;
    }
    return false;
}

void
SpatialReference::init()
{
    GDAL_SCOPED_LOCK;

    // always double-check the _initialized flag after obtaining the lock.
    if ( !_initialized )
    {
        // calls the internal version, which can be overriden by the developer.
        // therefore do not call init() from the constructor!
        _init();
    }
}

void
SpatialReference::_init()
{
    // set defaults:
    _is_user_defined = false; 
    _is_contiguous = true;
    _is_cube = false;
    if ( _is_geocentric )
        _is_geographic = false;
    else
        _is_geographic = OSRIsGeographic( _handle ) != 0;

    // extract the ellipsoid parameters:
    int err;
    double semi_major_axis = OSRGetSemiMajor( _handle, &err );
    double semi_minor_axis = OSRGetSemiMinor( _handle, &err );
    _ellipsoid = new osg::EllipsoidModel( semi_major_axis, semi_minor_axis );

    // unique ID for comparing ellipsoids quickly:
    _ellipsoidId = hashString( Stringify() 
        << std::fixed << std::setprecision(10) 
        << _ellipsoid->getRadiusEquator() << ";" << _ellipsoid->getRadiusPolar() );

    // try to get an ellipsoid name:
    _ellipsoid->setName( getOGRAttrValue(_handle, "SPHEROID", 0, true) );

    // extract the projection:
    if ( _name.empty() || _name == "unnamed" )
    {
        _name = _is_geographic? 
            getOGRAttrValue( _handle, "GEOGCS", 0 ) : 
            getOGRAttrValue( _handle, "PROJCS", 0 );
    }
    std::string proj = getOGRAttrValue( _handle, "PROJECTION", 0, true );

    // check for the Mercator projection:
    _is_mercator = !proj.empty() && proj.find("mercator")==0;

    // check for spherical mercator (a special case)
    _is_spherical_mercator = _is_mercator && osg::equivalent(semi_major_axis, semi_minor_axis);

    // check for the Polar projection:
    if ( !proj.empty() && proj.find("polar_stereographic") != std::string::npos )
    {
        double lat = as<double>( getOGRAttrValue( _handle, "latitude_of_origin", 0, true ), -90.0 );
        _is_north_polar = lat > 0.0;
        _is_south_polar = lat < 0.0;
    }
    else
    {
      _is_north_polar = false;
      _is_south_polar = false;
    }

    // Try to extract the horizontal datum
    _datum = getOGRAttrValue( _handle, "DATUM", 0, true );

    // Extract the base units:
    std::string units = getOGRAttrValue( _handle, "UNIT", 0, true );
    double unitMultiplier = osgEarth::as<double>( getOGRAttrValue( _handle, "UNIT", 1, true ), 1.0 );
    if ( _is_geographic )
        _units = Units(units, units, Units::TYPE_ANGULAR, unitMultiplier);
    else
        _units = Units(units, units, Units::TYPE_LINEAR, unitMultiplier);

    // Give the SRS a name if it doesn't have one:
    if ( _name == "unnamed" || _name.empty() )
    {
        _name =
            _is_geographic? "Geographic CS" :
            _is_mercator? "Mercator CS" :
            ( !proj.empty()? proj : "Projected CS" );
    }
    
    // Try to extract the PROJ4 initialization string:
    char* proj4buf;
    if ( OSRExportToProj4( _handle, &proj4buf ) == OGRERR_NONE )
    {
        _proj4 = proj4buf;
        CPLFree( proj4buf );
    }

    // Try to extract the OGC well-known-text (WKT) string:
    char* wktbuf;
    if ( OSRExportToWkt( _handle, &wktbuf ) == OGRERR_NONE )
    {
        _wkt = wktbuf;
        CPLFree( wktbuf );
    }

    // Build a 'normalized' initialization key.
    if ( !_proj4.empty() )
    {
        _key.horiz = _proj4;
        _key.horizLower = toLower(_key.horiz);
        _init_type = "PROJ4";
    }
    else if ( !_wkt.empty() )
    {
        _key.horiz = _wkt;
        _key.horizLower = toLower(_key.horiz);
        _init_type = "WKT";
    }
    if ( _vdatum.valid() )
    {
        _key.vert = _vdatum->getInitString();
        _key.vertLower = toLower(_key.vert);
    }

    _initialized = true;
}

bool
SpatialReference::guessBounds(Bounds& bounds) const
{
    if (isGeographic())
    {
        bounds.set(-180.0, -90.0, 180.0, 90.0);
        return true;
    }
    
    if (isMercator() || isSphericalMercator())
    {
        bounds.set(MERC_MINX, MERC_MINY, MERC_MAXX, MERC_MAXY);
        return true;
    }

    GDAL_SCOPED_LOCK;

    int isNorth;
    if (OSRGetUTMZone(_handle, &isNorth))
    {
        if (isNorth)
            bounds.set(166000, 0, 834000, 9330000);
        else
            bounds.set(166000, 1116915, 834000, 10000000);
        return true;
    }

    return false;
}<|MERGE_RESOLUTION|>--- conflicted
+++ resolved
@@ -380,7 +380,6 @@
 }
 
 SpatialReference::SpatialReference(void* handle, bool ownsHandle) :
-<<<<<<< HEAD
 osg::Referenced ( true ),
 _initialized    ( false ),
 _handle         ( handle ),
@@ -397,14 +396,6 @@
 _is_plate_carre ( false ),
 _is_spherical_mercator( false ),
 _ellipsoidId(0u)
-=======
-osg::Referenced( true ),
-_initialized   ( false ),
-_handle        ( handle ),
-_owns_handle   ( ownsHandle ),
-_is_ltp        ( false ),
-_is_geocentric ( false )
->>>>>>> f7a922ba
 {
     //nop
 }
@@ -1434,13 +1425,7 @@
             const double dest_y = in_ymin + fr * dy;
 
             points.push_back(osg::Vec3d(dest_x, dest_y, 0));
-<<<<<<< HEAD
-            //x[pixel] = dest_x;
-            //y[pixel] = dest_y;
             ++pixel;
-=======
-            pixel++;     
->>>>>>> f7a922ba
         }
     }
 
