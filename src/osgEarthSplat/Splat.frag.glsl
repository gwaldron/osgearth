#version $GLSL_VERSION_STR
$GLSL_DEFAULT_PRECISION_FLOAT

#if(__VERSION__ < 400)
    #extension GL_ARB_gpu_shader5 : enable  // textureGather
#endif

#pragma vp_entryPoint oe_splat_sampleCoverage
#pragma vp_location   fragment_coloring
<<<<<<< HEAD
#pragma vp_order      0.0

uniform sampler2D oe_splat_coverageTex;
=======
#pragma vp_order      0.2

#pragma import_defines(OE_LANDCOVER_TEX);

uniform sampler2D OE_LANDCOVER_TEX;

//uniform sampler2D oe_splat_coverageTex;
>>>>>>> 2c299e4b
in vec2 oe_splat_covtc;
flat in float oe_splat_coverageTexSize;

// stage global: set this and read it in the splatter.
<<<<<<< HEAD
vec4 oe_splat_coverage;
=======
vec4 oe_LandCover_coverage;
>>>>>>> 2c299e4b

// read the comment below regarding textureGather
//#define USE_TEXTURE_GATHER

void oe_splat_sampleCoverage(inout vec4 unused)
{
#ifdef USE_TEXTURE_GATHER
<<<<<<< HEAD

    // A wee bit faster, but causes a rendering anomaly -- lines of 
    // incorrectly splatted textures appear at lower resolutions.
    // Problem may be in the bilinear weight calculation but not sure
    oe_splat_coverage = textureGather(oe_splat_coverageTex, oe_splat_covtc, 0).wzxy;

=======
    // A wee bit faster, but causes a rendering anomaly
    oe_splat_coverage = textureGather(oe_tile_landCoverTex, oe_splat_covtc, 0).wzxy;
>>>>>>> 2c299e4b
#else

    float pixelWidth = 1.0/oe_splat_coverageTexSize;
    float halfPixelWidth = pixelWidth * 0.5;

    // Find the four quantized coverage coordinates that form a box around the actual
    // coverage coordinates, where each quantized coord is at the center of a coverage texel.
    vec2 rem = mod(oe_splat_covtc, pixelWidth);
    vec2 sw;
    sw.x = oe_splat_covtc.x - rem.x + (rem.x >= halfPixelWidth ? halfPixelWidth : -halfPixelWidth);
    sw.y = oe_splat_covtc.y - rem.y + (rem.y >= halfPixelWidth ? halfPixelWidth : -halfPixelWidth); 
    vec2 ne = sw + pixelWidth;
    vec2 nw = vec2(sw.x, ne.y);
    vec2 se = vec2(ne.x, sw.y);

<<<<<<< HEAD
    oe_splat_coverage = vec4(
        texture(oe_splat_coverageTex, sw).r,
        texture(oe_splat_coverageTex, se).r,
        texture(oe_splat_coverageTex, nw).r,
        texture(oe_splat_coverageTex, ne).r );
=======
    oe_LandCover_coverage = vec4(
        texture(OE_LANDCOVER_TEX, sw).r,
        texture(OE_LANDCOVER_TEX, se).r,
        texture(OE_LANDCOVER_TEX, nw).r,
        texture(OE_LANDCOVER_TEX, ne).r );
>>>>>>> 2c299e4b

    //return vec4(
    //    texture(oe_splat_coverageTex, clamp(sw, 0.0, 1.0)).r,
    //    texture(oe_splat_coverageTex, clamp(se, 0.0, 1.0)).r,
    //    texture(oe_splat_coverageTex, clamp(nw, 0.0, 1.0)).r,
    //    texture(oe_splat_coverageTex, clamp(ne, 0.0, 1.0)).r );
#endif
}



[break]


    
#version $GLSL_VERSION_STR
$GLSL_DEFAULT_PRECISION_FLOAT

// order of 1.1 allows user the opportunity to override oe_splat_coverage stage global
#pragma vp_entryPoint oe_splat_complex
#pragma vp_location   fragment_coloring
#pragma vp_order      1.1

// include files
#pragma include Splat.types.glsl

// statset defines
#pragma import_defines(OE_SPLAT_NOISE_SAMPLER)
#pragma import_defines(OE_SPLAT_EDIT_MODE)
#pragma import_defines(OE_SPLAT_GPU_NOISE)
#pragma import_defines(OE_TERRAIN_RENDER_NORMAL_MAP)
#pragma import_defines(OE_TERRAIN_BLEND_IMAGERY)
<<<<<<< HEAD
=======
#pragma import_defines(OE_SPLAT_USE_MATERIALS)
>>>>>>> 2c299e4b

// from: Splat.util.glsl
void oe_splat_getLodBlend(in float range, out float lod0, out float rangeOuter, out float rangeInner, out float clampedRange);

// from terrain SDK:
vec2 oe_terrain_scaleCoordsToRefLOD(in vec2 tc, in float refLOD);

// from the terrain engine:
in vec4 oe_layer_tilec;                     // unit tile coords

// from the vertex shader:
in vec2 oe_splat_covtc;                     // coverage texture coords
in float oe_splat_range;                    // distance from camera to vertex
flat in float oe_splat_coverageTexSize;     // size of coverage texture

in float oe_layer_opacity;

// stage global: coverage quad-value set in oe_splat_sampleCoverage
<<<<<<< HEAD
vec4 oe_splat_coverage;
=======
vec4 oe_LandCover_coverage;
>>>>>>> 2c299e4b

// from SplatLayerFactory:
uniform sampler2DArray oe_splatTex;
uniform int oe_splat_scaleOffsetInt;

uniform float oe_splat_detailRange;
uniform float oe_splat_noiseScale;

#ifdef OE_SPLAT_EDIT_MODE
uniform float oe_splat_brightness;
uniform float oe_splat_contrast;
uniform float oe_splat_threshold;
uniform float oe_splat_minSlope;
#endif

// lookup table containing the coverage value => texture index mappings
uniform samplerBuffer oe_splat_coverageLUT;

uniform int oe_layer_order;

//............................................................................
// Get the slope of the terrain

#ifdef OE_TERRAIN_RENDER_NORMAL_MAP
// import SDK
vec4 oe_terrain_getNormalAndCurvature(in vec2);

// normal map version:
in vec2 oe_normalMapCoords;

float oe_splat_getSlope()
{
    vec4 encodedNormal = oe_terrain_getNormalAndCurvature( oe_normalMapCoords );
    vec3 normalTangent = normalize(encodedNormal.xyz*2.0-1.0);
    return clamp((1.0-normalTangent.z)/0.8, 0.0, 1.0);
}

#else // !OE_TERRAIN_RENDER_NORMAL_MAP

// non- normal map version:
in float oe_splat_slope;

float oe_splat_getSlope()
{
    return oe_splat_slope;
}

#endif // OE_TERRAIN_RENDER_NORMAL_MAP


//............................................................................
// reads the encoded splatting render information for a coverage value.
// this data was encoded in Surface::createLUTBUffer().

void oe_splat_getRenderInfo(in float value, in oe_SplatEnv env, out oe_SplatRenderInfo ri)
{
    const int num_lods = 26;

    int lutIndex = int(value)*num_lods + int(env.lod);

    // fetch the splatting parameters:
    vec4 t = texelFetch(oe_splat_coverageLUT, lutIndex);

    ri.primaryIndex = float((int(t[0])>>8)-1);
    ri.detailIndex  = float((int(t[0])&0xFF)-1);

#ifdef OE_SPLAT_USE_MATERIALS
    ri.materialIndex = float(int(t[1])-1);
#endif

    // brightness and contrast are packed into one float:
    ri.brightness   = trunc(t[2])/100.0;
    ri.contrast     = fract(t[2])*10.0;

    // threshold and slope are packed into one float:
    ri.threshold    = trunc(t[3])/100.0;
    ri.minSlope     = fract(t[3])*10.0;
}


//............................................................................
// Sample a texel from the splatting texture catalog

void oe_splat_getTexel(in float index, in vec2 tc, out vec4 texel)
{
    texel = index >= 0.0 ? texture(oe_splatTex, vec3(tc, index)) : vec4(1,0,0,0);
}

#ifdef OE_SPLAT_USE_MATERIALS
void oe_splat_getMaterial(in float index, in vec2 tc, out vec4 material)
{
    material = index >= 0.0 ? texture(oe_splatTex, vec3(tc, index)) : vec4(.5,.5,1,0);
}
#endif

//............................................................................
// Samples a detail texel using its render info parameters.
// Returns the weighting factor in the alpha channel.

vec4 oe_splat_getDetailTexel(in oe_SplatRenderInfo ri, in vec2 tc, in oe_SplatEnv env)
{
    float hasDetail = clamp(ri.detailIndex+1.0, 0.0, 1.0);

#ifdef OE_SPLAT_EDIT_MODE
    float brightness = oe_splat_brightness;
    float contrast = oe_splat_contrast;
    float threshold = oe_splat_threshold;
    float minSlope = oe_splat_minSlope;
#else
    float brightness = ri.brightness;
    float contrast = ri.contrast;
    float threshold = ri.threshold;
    float minSlope = ri.minSlope;
#endif

    // start with the noise value
    float n = env.noise.x;
	
    // apply slope limiter, then reclamp and threshold:
    float s;
    if ( env.slope >= minSlope )
        s = 1.0;
    else if ( env.slope < 0.1*minSlope )
        s = 0.0;
    else
        s = (env.slope-0.1*minSlope)/(minSlope-0.1*minSlope);

    brightness *= s;

    // apply brightness and contrast, then reclamp
    n = clamp(((n-0.5)*contrast + 0.5) * brightness, 0.0, 1.0);
    
    // apply final threshold:
	n = n < threshold ? 0.0 : n;

    // sample the texel and return it.
    vec4 result;
    oe_splat_getTexel(ri.detailIndex, tc, result);
    return vec4(result.rgb, hasDetail*n);
}

//............................................................................
// Generates a texel using nearest-neighbor coverage sampling.

vec4 oe_splat_nearest(in vec2 splat_tc, in oe_SplatEnv env)
{
<<<<<<< HEAD
    float coverageValue = oe_splat_coverage[0];
=======
    float coverageValue = oe_LandCover_coverage[0];
>>>>>>> 2c299e4b
    oe_SplatRenderInfo ri;
    oe_splat_getRenderInfo(coverageValue, env, ri);
    vec4 primary;
    oe_splat_getTexel(ri.primaryIndex, splat_tc, primary);
    float detailToggle = ri.detailIndex >= 0 ? 1.0 : 0.0;
    vec4 detail  = oe_splat_getDetailTexel(ri, splat_tc, env) * detailToggle;    
    return vec4( mix(primary.rgb, detail.rgb, detail.a), primary.a );
}

//............................................................................
// Generates a texel using bilinear filtering on the coverage data.

<<<<<<< HEAD
vec4 oe_splat_bilinear(in vec2 splat_tc, in oe_SplatEnv env)
{
    // Build the render info data for each corner:
    oe_SplatRenderInfo ri_sw; oe_splat_getRenderInfo(oe_splat_coverage[0], env, ri_sw);
    oe_SplatRenderInfo ri_se; oe_splat_getRenderInfo(oe_splat_coverage[1], env, ri_se);
    oe_SplatRenderInfo ri_nw; oe_splat_getRenderInfo(oe_splat_coverage[2], env, ri_nw);
    oe_SplatRenderInfo ri_ne; oe_splat_getRenderInfo(oe_splat_coverage[3], env, ri_ne);

    // Primary splat:
    vec4 sw_primary = oe_splat_getTexel(ri_sw.primaryIndex, splat_tc);
    vec4 se_primary = oe_splat_getTexel(ri_se.primaryIndex, splat_tc);
    vec4 nw_primary = oe_splat_getTexel(ri_nw.primaryIndex, splat_tc);
    vec4 ne_primary = oe_splat_getTexel(ri_ne.primaryIndex, splat_tc);
=======
void oe_splat_bilinear(in vec2 splat_tc, in oe_SplatEnv env, out vec4 color, out vec4 material)
{
    // Build the render info data for each corner:
    oe_SplatRenderInfo ri[4]; //sw,se,nw,ne
    oe_splat_getRenderInfo(oe_LandCover_coverage[0], env, ri[0]);
    oe_splat_getRenderInfo(oe_LandCover_coverage[1], env, ri[1]);
    oe_splat_getRenderInfo(oe_LandCover_coverage[2], env, ri[2]);
    oe_splat_getRenderInfo(oe_LandCover_coverage[3], env, ri[3]);

    // Primary splat:
    vec4 p[4];
    oe_splat_getTexel(ri[0].primaryIndex, splat_tc, p[0]);
    oe_splat_getTexel(ri[1].primaryIndex, splat_tc, p[1]);
    oe_splat_getTexel(ri[2].primaryIndex, splat_tc, p[2]);
    oe_splat_getTexel(ri[3].primaryIndex, splat_tc, p[3]);

#ifdef OE_SPLAT_USE_MATERIALS
    // Material splat:
    vec4 m[4];
    oe_splat_getTexel(ri[0].materialIndex, splat_tc, m[0]);
    oe_splat_getTexel(ri[1].materialIndex, splat_tc, m[1]);
    oe_splat_getTexel(ri[2].materialIndex, splat_tc, m[2]);
    oe_splat_getTexel(ri[3].materialIndex, splat_tc, m[3]);
#endif
>>>>>>> 2c299e4b

    // Detail splat - weighting is in the alpha channel
    // TODO: Pointless to have a detail range? -gw
    // TODO: If noise is a texture, just try to single-sample it instead
<<<<<<< HEAD
    float detailToggle = env.range < oe_splat_detailRange ? 1.0 : 0.0;
    vec4 sw_detail = detailToggle * oe_splat_getDetailTexel(ri_sw, splat_tc, env);
    vec4 se_detail = detailToggle * oe_splat_getDetailTexel(ri_se, splat_tc, env);
    vec4 ne_detail = detailToggle * oe_splat_getDetailTexel(ri_ne, splat_tc, env);
    vec4 nw_detail = detailToggle * oe_splat_getDetailTexel(ri_nw, splat_tc, env); 

    vec4 nw_mix = vec4(mix(nw_primary.rgb, nw_detail.rgb, nw_detail.a), nw_primary.a);
    vec4 ne_mix = vec4(mix(ne_primary.rgb, ne_detail.rgb, ne_detail.a), ne_primary.a);
    vec4 sw_mix = vec4(mix(sw_primary.rgb, sw_detail.rgb, sw_detail.a), sw_primary.a);
    vec4 se_mix = vec4(mix(se_primary.rgb, se_detail.rgb, se_detail.a), se_primary.a);

    vec2 weight = fract(oe_splat_covtc*oe_splat_coverageTexSize - 0.5);

    vec4 temp0 = mix(nw_mix, ne_mix, weight.x);
    vec4 temp1 = mix(sw_mix, se_mix, weight.x);

    return mix(temp1, temp0, weight.y);
=======
    float dTog = env.range < oe_splat_detailRange ? 1.0 : 0.0;
    vec4 d[4];
    d[0] = dTog * oe_splat_getDetailTexel(ri[0], splat_tc, env);
    d[1] = dTog * oe_splat_getDetailTexel(ri[1], splat_tc, env);
    d[2] = dTog * oe_splat_getDetailTexel(ri[2], splat_tc, env);
    d[3] = dTog * oe_splat_getDetailTexel(ri[3], splat_tc, env); 

    vec4 b[4];
    b[0] = vec4(mix(p[0].rgb, d[0].rgb, d[0].a), p[0].a);
    b[1] = vec4(mix(p[1].rgb, d[1].rgb, d[1].a), p[1].a);
    b[2] = vec4(mix(p[2].rgb, d[2].rgb, d[2].a), p[2].a);
    b[3] = vec4(mix(p[3].rgb, d[3].rgb, d[3].a), p[3].a);

    vec2 weight = fract(oe_splat_covtc*oe_splat_coverageTexSize - 0.5);

    vec4 south = mix(b[0], b[1], weight.x);
    vec4 north = mix(b[2], b[3], weight.x);

    color = mix(south, north, weight.y);

#ifdef OE_SPLAT_USE_MATERIALS
    south = mix(m[0], m[1], weight.x);
    north = mix(m[2], m[3], weight.x);
    material = mix(south, north, weight.y);
#endif
>>>>>>> 2c299e4b
}

//............................................................................

#ifdef OE_SPLAT_GPU_NOISE

uniform float oe_splat_freq;
uniform float oe_splat_pers;
uniform float oe_splat_lac;
uniform float oe_splat_octaves;

// see: Splat.Noise.glsl
float oe_noise_fractal4D(in vec2 seed, in float frequency, in float persistence, in float lacunarity, in int octaves);

vec4 oe_splat_getNoise(in vec2 tc)
{
    return vec4(oe_noise_fractal4D(tc, oe_splat_freq, oe_splat_pers, oe_splat_lac, int(oe_splat_octaves)));
}

#else // !SPLAT_GPU_NOISE

#ifdef OE_SPLAT_NOISE_SAMPLER
uniform sampler2D OE_SPLAT_NOISE_SAMPLER;
vec4 oe_splat_getNoise(in vec2 tc)
{
    return texture(OE_SPLAT_NOISE_SAMPLER, tc.st);
}
#else
vec4 oe_splat_getNoise(in vec2 tc)
{
    return vec4(0.0);
}
#endif

#endif // SPLAT_GPU_NOISE



//............................................................................
// Simplified entry point with does no filtering or range blending. (much faster.)

void oe_splat_simple(inout vec4 color)
{
    float noiseLOD = floor(oe_splat_noiseScale);
    vec2 noiseCoords = oe_terrain_scaleCoordsToRefLOD(oe_layer_tilec.st, noiseLOD);

    oe_SplatEnv env;
    env.range = oe_splat_range;
    env.slope = oe_splat_getSlope();
    env.noise = oe_splat_getNoise(noiseCoords);
    env.elevation = 0.0;
    
    float lod0;
    float rangeOuter, rangeInner;
    oe_splat_getLodBlend(oe_splat_range, lod0, rangeOuter, rangeInner, env.range);
    vec2 tc = oe_terrain_scaleCoordsToRefLOD(oe_layer_tilec.st, lod0 + float(oe_splat_scaleOffsetInt));

#ifdef OE_SPLAT_USE_MATERIALS
    vec4 material;
    oe_splat_bilinear(tc, env, color, material);
#endif

    color.a *= oe_layer_opacity;
}

//............................................................................
// Main entry point for fragment shader.

// stage global
mat3 oe_normalMapTBN;
vec3 vp_Normal;

void oe_splat_complex(inout vec4 color)
{
    // Noise coords.
    float noiseLOD = floor(oe_splat_noiseScale);
    vec2 noiseCoords = oe_terrain_scaleCoordsToRefLOD(oe_layer_tilec.st, noiseLOD); //TODO: move to VS for slight speedup

    oe_SplatEnv env;
    env.range = oe_splat_range;
    env.slope = oe_splat_getSlope();
    env.noise = oe_splat_getNoise(noiseCoords);
    env.elevation = 0.0;

    // quantize the scale offset so we take the hit in the FS
    float scaleOffset = float(oe_splat_scaleOffsetInt);
        
    // Calculate the 2 LODs we need to blend. We have to do this in the FS because 
    // it's quite possible for a single triangle to span more than 2 LODs.
    float lod0, lod1;
    float rangeOuter, rangeInner;
    oe_splat_getLodBlend(oe_splat_range, lod0, rangeOuter, rangeInner, env.range);
    
    // Sample the two LODs:
    vec4 texel0, texel1;
    vec4 material0, material1;

    vec2 tc0 = oe_terrain_scaleCoordsToRefLOD(oe_layer_tilec.st, lod0 + scaleOffset);
    env.lod = lod0;
    oe_splat_bilinear(tc0, env, texel0, material0);
    
    vec2 tc1 = oe_terrain_scaleCoordsToRefLOD(oe_layer_tilec.st, lod0 + 1.0 + scaleOffset);
    env.lod = lod0+1.0;
    oe_splat_bilinear(tc1, env, texel1, material1);

    // recalcluate blending ratio
    float lodBlend = clamp((rangeOuter - env.range) / (rangeOuter - rangeInner), 0, 1);
       
    // Blend the two samples based on LOD factor:
    vec4 texel = mix(texel0, texel1, lodBlend);

#ifdef OE_SPLAT_USE_MATERIALS
    // Blend together the material samples:
    vec4 material = mix(material0, material1, lodBlend);
    vec3 n = oe_normalMapTBN * (material.xyz*2.0-1.0);
    vp_Normal = normalize(vp_Normal + n);
#endif

    // incorporate the layer's opacity:
    texel.a *= oe_layer_opacity;

#ifdef OE_TERRAIN_BLEND_IMAGERY
    // If this is a first image layer, blend with the incoming terrain color.
    // Otherwise, apply directly and let GL blending do the rest.
    if (oe_layer_order == 0)
    {
        color.rgb = texel.rgb*texel.a + color.rgb*(1.0-texel.a);
    }
    else
    {
        color = texel;
    }
#else
    // No blending? The output is just the texel value.
    color = texel;
#endif // OE_TERRAIN_BLEND_IMAGERY
}<|MERGE_RESOLUTION|>--- conflicted
+++ resolved
@@ -7,11 +7,6 @@
 
 #pragma vp_entryPoint oe_splat_sampleCoverage
 #pragma vp_location   fragment_coloring
-<<<<<<< HEAD
-#pragma vp_order      0.0
-
-uniform sampler2D oe_splat_coverageTex;
-=======
 #pragma vp_order      0.2
 
 #pragma import_defines(OE_LANDCOVER_TEX);
@@ -19,16 +14,11 @@
 uniform sampler2D OE_LANDCOVER_TEX;
 
 //uniform sampler2D oe_splat_coverageTex;
->>>>>>> 2c299e4b
 in vec2 oe_splat_covtc;
 flat in float oe_splat_coverageTexSize;
 
 // stage global: set this and read it in the splatter.
-<<<<<<< HEAD
-vec4 oe_splat_coverage;
-=======
 vec4 oe_LandCover_coverage;
->>>>>>> 2c299e4b
 
 // read the comment below regarding textureGather
 //#define USE_TEXTURE_GATHER
@@ -36,17 +26,8 @@
 void oe_splat_sampleCoverage(inout vec4 unused)
 {
 #ifdef USE_TEXTURE_GATHER
-<<<<<<< HEAD
-
-    // A wee bit faster, but causes a rendering anomaly -- lines of 
-    // incorrectly splatted textures appear at lower resolutions.
-    // Problem may be in the bilinear weight calculation but not sure
-    oe_splat_coverage = textureGather(oe_splat_coverageTex, oe_splat_covtc, 0).wzxy;
-
-=======
     // A wee bit faster, but causes a rendering anomaly
     oe_splat_coverage = textureGather(oe_tile_landCoverTex, oe_splat_covtc, 0).wzxy;
->>>>>>> 2c299e4b
 #else
 
     float pixelWidth = 1.0/oe_splat_coverageTexSize;
@@ -62,19 +43,11 @@
     vec2 nw = vec2(sw.x, ne.y);
     vec2 se = vec2(ne.x, sw.y);
 
-<<<<<<< HEAD
-    oe_splat_coverage = vec4(
-        texture(oe_splat_coverageTex, sw).r,
-        texture(oe_splat_coverageTex, se).r,
-        texture(oe_splat_coverageTex, nw).r,
-        texture(oe_splat_coverageTex, ne).r );
-=======
     oe_LandCover_coverage = vec4(
         texture(OE_LANDCOVER_TEX, sw).r,
         texture(OE_LANDCOVER_TEX, se).r,
         texture(OE_LANDCOVER_TEX, nw).r,
         texture(OE_LANDCOVER_TEX, ne).r );
->>>>>>> 2c299e4b
 
     //return vec4(
     //    texture(oe_splat_coverageTex, clamp(sw, 0.0, 1.0)).r,
@@ -107,10 +80,7 @@
 #pragma import_defines(OE_SPLAT_GPU_NOISE)
 #pragma import_defines(OE_TERRAIN_RENDER_NORMAL_MAP)
 #pragma import_defines(OE_TERRAIN_BLEND_IMAGERY)
-<<<<<<< HEAD
-=======
 #pragma import_defines(OE_SPLAT_USE_MATERIALS)
->>>>>>> 2c299e4b
 
 // from: Splat.util.glsl
 void oe_splat_getLodBlend(in float range, out float lod0, out float rangeOuter, out float rangeInner, out float clampedRange);
@@ -129,11 +99,7 @@
 in float oe_layer_opacity;
 
 // stage global: coverage quad-value set in oe_splat_sampleCoverage
-<<<<<<< HEAD
-vec4 oe_splat_coverage;
-=======
 vec4 oe_LandCover_coverage;
->>>>>>> 2c299e4b
 
 // from SplatLayerFactory:
 uniform sampler2DArray oe_splatTex;
@@ -280,11 +246,7 @@
 
 vec4 oe_splat_nearest(in vec2 splat_tc, in oe_SplatEnv env)
 {
-<<<<<<< HEAD
-    float coverageValue = oe_splat_coverage[0];
-=======
     float coverageValue = oe_LandCover_coverage[0];
->>>>>>> 2c299e4b
     oe_SplatRenderInfo ri;
     oe_splat_getRenderInfo(coverageValue, env, ri);
     vec4 primary;
@@ -297,21 +259,6 @@
 //............................................................................
 // Generates a texel using bilinear filtering on the coverage data.
 
-<<<<<<< HEAD
-vec4 oe_splat_bilinear(in vec2 splat_tc, in oe_SplatEnv env)
-{
-    // Build the render info data for each corner:
-    oe_SplatRenderInfo ri_sw; oe_splat_getRenderInfo(oe_splat_coverage[0], env, ri_sw);
-    oe_SplatRenderInfo ri_se; oe_splat_getRenderInfo(oe_splat_coverage[1], env, ri_se);
-    oe_SplatRenderInfo ri_nw; oe_splat_getRenderInfo(oe_splat_coverage[2], env, ri_nw);
-    oe_SplatRenderInfo ri_ne; oe_splat_getRenderInfo(oe_splat_coverage[3], env, ri_ne);
-
-    // Primary splat:
-    vec4 sw_primary = oe_splat_getTexel(ri_sw.primaryIndex, splat_tc);
-    vec4 se_primary = oe_splat_getTexel(ri_se.primaryIndex, splat_tc);
-    vec4 nw_primary = oe_splat_getTexel(ri_nw.primaryIndex, splat_tc);
-    vec4 ne_primary = oe_splat_getTexel(ri_ne.primaryIndex, splat_tc);
-=======
 void oe_splat_bilinear(in vec2 splat_tc, in oe_SplatEnv env, out vec4 color, out vec4 material)
 {
     // Build the render info data for each corner:
@@ -336,30 +283,10 @@
     oe_splat_getTexel(ri[2].materialIndex, splat_tc, m[2]);
     oe_splat_getTexel(ri[3].materialIndex, splat_tc, m[3]);
 #endif
->>>>>>> 2c299e4b
 
     // Detail splat - weighting is in the alpha channel
     // TODO: Pointless to have a detail range? -gw
     // TODO: If noise is a texture, just try to single-sample it instead
-<<<<<<< HEAD
-    float detailToggle = env.range < oe_splat_detailRange ? 1.0 : 0.0;
-    vec4 sw_detail = detailToggle * oe_splat_getDetailTexel(ri_sw, splat_tc, env);
-    vec4 se_detail = detailToggle * oe_splat_getDetailTexel(ri_se, splat_tc, env);
-    vec4 ne_detail = detailToggle * oe_splat_getDetailTexel(ri_ne, splat_tc, env);
-    vec4 nw_detail = detailToggle * oe_splat_getDetailTexel(ri_nw, splat_tc, env); 
-
-    vec4 nw_mix = vec4(mix(nw_primary.rgb, nw_detail.rgb, nw_detail.a), nw_primary.a);
-    vec4 ne_mix = vec4(mix(ne_primary.rgb, ne_detail.rgb, ne_detail.a), ne_primary.a);
-    vec4 sw_mix = vec4(mix(sw_primary.rgb, sw_detail.rgb, sw_detail.a), sw_primary.a);
-    vec4 se_mix = vec4(mix(se_primary.rgb, se_detail.rgb, se_detail.a), se_primary.a);
-
-    vec2 weight = fract(oe_splat_covtc*oe_splat_coverageTexSize - 0.5);
-
-    vec4 temp0 = mix(nw_mix, ne_mix, weight.x);
-    vec4 temp1 = mix(sw_mix, se_mix, weight.x);
-
-    return mix(temp1, temp0, weight.y);
-=======
     float dTog = env.range < oe_splat_detailRange ? 1.0 : 0.0;
     vec4 d[4];
     d[0] = dTog * oe_splat_getDetailTexel(ri[0], splat_tc, env);
@@ -385,7 +312,6 @@
     north = mix(m[2], m[3], weight.x);
     material = mix(south, north, weight.y);
 #endif
->>>>>>> 2c299e4b
 }
 
 //............................................................................
