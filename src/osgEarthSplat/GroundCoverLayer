--- conflicted
+++ resolved
@@ -122,13 +122,6 @@
         //! Geogrphic zones; at least one is required
         Zones& zones() { return _zones; }
         const Zones& zones() const { return _zones; }
-<<<<<<< HEAD
-    public: // Layer
-
-        //! Override
-        bool cull(const osgUtil::CullVisitor* cv, osg::State::StateSetStack& ssStack) const;
-=======
->>>>>>> f7a922ba
 
     protected:
 
