/* -*-c++-*- */
/* osgEarth - Geospatial SDK for OpenSceneGraph
* Copyright 2019 Pelican Mapping
* http://osgearth.org
*
* osgEarth is free software; you can redistribute it and/or modify
* it under the terms of the GNU Lesser General Public License as published by
* the Free Software Foundation; either version 2 of the License, or
* (at your option) any later version.
*
* THE SOFTWARE IS PROVIDED "AS IS", WITHOUT WARRANTY OF ANY KIND, EXPRESS OR
* IMPLIED, INCLUDING BUT NOT LIMITED TO THE WARRANTIES OF MERCHANTABILITY,
* FITNESS FOR A PARTICULAR PURPOSE AND NONINFRINGEMENT. IN NO EVENT SHALL THE
* AUTHORS OR COPYRIGHT HOLDERS BE LIABLE FOR ANY CLAIM, DAMAGES OR OTHER
* LIABILITY, WHETHER IN AN ACTION OF CONTRACT, TORT OR OTHERWISE, ARISING
* FROM, OUT OF OR IN CONNECTION WITH THE SOFTWARE OR THE USE OR OTHER DEALINGS
* IN THE SOFTWARE.
*
* You should have received a copy of the GNU Lesser General Public License
* along with this program.  If not, see <http://www.gnu.org/licenses/>
*/
#include <osgEarthUtil/TopologyGraph>

using namespace osgEarth::Util;

#include <osg/Point>
#include <osg/TriangleIndexFunctor>
#include <osgDB/WriteFile>

#define LC "[TopologyGraph] "

#define LC "[TopologyGraph] "


TopologyGraph::TopologyGraph() :
_maxGraphID(0u)
{
    //nop
}

unsigned
TopologyGraph::getNumBoundaries() const
{
    return _maxGraphID;
}

void
TopologyGraph::createBoundary(unsigned graphNum, TopologyGraph::IndexVector& output) const
{
    // nothing to do - bail
    if (_verts.empty() || graphNum+1 > _maxGraphID)
        return;

    // graph ID is one more than the graph number passed in:
    unsigned graphID = graphNum + 1u;

    // Find the starting point (vertex with minimum Y) for this graph ID.
    // By the nature of disconnected graphs, that start point is all we need
    // to ensure we are walking a single connected mesh.
    Index vstart = _verts.end();
    for (VertexSet::const_iterator vert = _verts.begin(); vert != _verts.end(); ++vert)
    {
        if (vert->_graphID == graphID) 
        {
            if (vstart == _verts.end() || vert->y() < vstart->y())
            {
                vstart = vert;
            }
        }
    }

    // couldn't find a start point - bail (should never happen)
    if (vstart == _verts.end())
        return;

    // starting with the minimum-Y vertex (which is guaranteed to be in the boundary)
    // traverse the outside of the point set. Do this by sorting all the edges by
    // their angle relative to the vector from the previous point. The "leftest" turn
    // represents the edge connecting the current point to the next boundary point.
    // Thusly we walk the boundary counterclockwise until we return to the start point.
    Index vptr = vstart;
    Index vptr_prev = _verts.end();

    IndexSet visited;

    while( true )
    {
        // store this vertex in the result set:
        output.push_back( vptr );

        // pull up the next 2D vertex (XY plane):
        osg::Vec2d vert ( vptr->x(), vptr->y() );

        // construct the "base" vector that points from the previous 
        // point to the current point; or to +X in the initial case
        osg::Vec2d base;
        if ( vptr_prev == _verts.end() )
        {
            base.set(1, 0);
        }
        else
        {
            base = vert - osg::Vec2d( vptr_prev->x(), vptr_prev->y() );
            base.normalize();
        }
            
        // pull up the edge set for this vertex:
        EdgeMap::const_iterator ei = _edgeMap.find(vptr);
        if (ei == _edgeMap.end())
            continue; // should be impossible

        const IndexSet& edges = ei->second;

<<<<<<< HEAD
        // find the edge with the minimun delta angle to the base vector
=======
        // find the edge with the minimum delta angle to the base vector
>>>>>>> f7a922ba
        double bestScore = -DBL_MAX;
        Index  bestEdge  = _verts.end();
        
        //OE_NOTICE << "VERTEX (" << 
        //    vptr->x() << ", " << vptr->y() << ", "
        //    << ") has " << edges.size() << " edges..."
        //    << std::endl;

        unsigned possibleEdges = 0u;

        for( IndexSet::iterator e = edges.begin(); e != edges.end(); ++e )
        {
            // don't go back from whence we just came
            if ( *e == vptr_prev )
                continue;

            // never return to a vert we've already visited
            if ( visited.find(*e) != visited.end() )
                continue;

            ++possibleEdges;

            // calculate the angle between the base vector and the current edge:
            osg::Vec2d edgeVert( (*e)->x(), (*e)->y() );
            osg::Vec2d edge = edgeVert - vert;
            edge.normalize();

            double cross = base.x()*edge.y() - base.y()*edge.x();
            double dot   = base * edge;

            double score;
            if (cross <= 0.0)
                score = 1.0-dot; // [0..2]
            else
                score = dot-1.0; // [-2..0]

            //OE_NOTICE << "   check: " << (*e)->x() << ", " << (*e)->y() << std::endl;
            //OE_NOTICE << "   base = " << base.x() << ", " << base.y() << std::endl;
            //OE_NOTICE << "   edge = " << edge.x() << ", " << edge.y() << std::endl;
            //OE_NOTICE << "   crs = " << cross << ", dot = " << dot << ", score = " << score << std::endl;
            
            if (score > bestScore)
            {
                bestScore = score;
                bestEdge = *e;
            }
        }

        if ( bestEdge == _verts.end() )
        {
            // this should never happen
            // but sometimes does anyway
            OE_WARN << LC << getName() << " - Illegal state - reached a dead end during boundary detection. Vertex (" 
                << vptr->x() << ", " << vptr->y() << ") has " << possibleEdges << " possible edges.\n"
                << std::endl;
            break;
        }

        // store the previous:
        vptr_prev = vptr;

        // follow the chosen edge around the outside of the geometry:
        //OE_DEBUG << "   BEST SCORE = " << bestScore << std::endl;
        vptr = bestEdge;

        // record this vert so we don't visit it again.
        visited.insert( vptr );

        // once we make it all the way around, we're done:
        if ( vptr == vstart )
            break;
    }
}

void
TopologyGraph::dumpBoundary(const IndexVector& boundary, const std::string& filename)
{
    if (boundary.empty())
        return;
    
    osg::Vec3Array* v = new osg::Vec3Array();

    for (IndexVector::const_iterator i = boundary.begin(); i != boundary.end(); ++i)
    {
        const Index& index = *i;
        v->push_back(osg::Vec3(index->x(), index->y(), 0));
    }

    osg::ref_ptr<osg::Geometry> g = new osg::Geometry();
    g->setVertexArray(v);
    g->addPrimitiveSet(new osg::DrawArrays(GL_LINE_LOOP, 0, v->size()));
    g->addPrimitiveSet(new osg::DrawArrays(GL_POINTS, 0, v->size()));
    g->getOrCreateStateSet()->setAttributeAndModes(new osg::Point(3));
    osgDB::writeNodeFile(*(g.get()), filename);
}

TopologyBuilder::TopologyBuilder()
{
    //nop
}

void
TopologyBuilder::operator()(unsigned v0, unsigned v1, unsigned v2)
{
    // Add three verts to the graph. Any of them may already exist
    // in the graph. If so, make sure the existing graph IDs get
    // properly propagated.
    TopologyGraph::Index i0 = add(v0);
    TopologyGraph::Index i1 = add(v1);
    TopologyGraph::Index i2 = add(v2);

    if (i0->_graphID == 0u && i1->_graphID == 0u && i2->_graphID == 0u)
    {
        unsigned newGraphID = ++_graph->_maxGraphID;
        i0->_graphID = i1->_graphID = i2->_graphID = newGraphID;
    }
    else
    {
        if (i0->_graphID != 0u)
        {
            assignAndPropagate(i1, i0->_graphID);
            assignAndPropagate(i2, i0->_graphID);
        }
        else if (i1->_graphID != 0u)
        {
            assignAndPropagate(i0, i1->_graphID);
            assignAndPropagate(i2, i1->_graphID);
        }
        else
        {
            assignAndPropagate(i0, i2->_graphID);
            assignAndPropagate(i1, i2->_graphID);
        }
    }

    // add to the edge list for each of these verts
    if (i0 != i1) _graph->_edgeMap[i0].insert(i1);
    if (i0 != i2) _graph->_edgeMap[i0].insert(i2);
    if (i1 != i0) _graph->_edgeMap[i1].insert(i0);
    if (i1 != i2) _graph->_edgeMap[i1].insert(i2);
    if (i2 != i0) _graph->_edgeMap[i2].insert(i0);
    if (i2 != i1) _graph->_edgeMap[i2].insert(i1);
}

TopologyGraph::Index
TopologyBuilder::add(unsigned v)
{
    // first see if we already added the vert at this index.
    UniqueMap::iterator i = _uniqueMap.find(v);
    if (i == _uniqueMap.end())
    {
        TopologyGraph::Vertex vertex(_verts, v);
        std::pair<TopologyGraph::Index, bool> f = _graph->_verts.insert(vertex);
        return f.first;
    }
    else
    {
        return i->second;
    }
}

void
TopologyBuilder::assignAndPropagate(TopologyGraph::Index& vertex, unsigned graphID)
{
    // already set, so no need to continue propagating
    if (vertex->_graphID == graphID)
        return;
<<<<<<< HEAD

    // assign
    vertex->_graphID = graphID;

    // propagate along all edges
    TopologyGraph::EdgeMap::iterator edges = _graph->_edgeMap.find(vertex);
    if (edges != _graph->_edgeMap.end())
    {
        TopologyGraph::IndexSet& endPoints = edges->second;
        for (TopologyGraph::IndexSet::iterator endPoint = endPoints.begin();
            endPoint != endPoints.end();
            ++endPoint)
        {
            TopologyGraph::Index vertex = *endPoint;
            assignAndPropagate(vertex, graphID);
        }
    }
}

TopologyGraph*
TopologyBuilder::create(const osg::Vec3Array* verts, const osg::PrimitiveSet* elems, const std::string& name)
{
    osg::ref_ptr<TopologyGraph> graph = new TopologyGraph();
    graph->setName(name);

    osg::TriangleIndexFunctor<TopologyBuilder> builder;
    builder.setVertexArray(verts->getNumElements(), static_cast<const osg::Vec3*>(verts->getDataPointer()));
    builder._verts = verts;
    builder._graph = graph.get();
    elems->accept(builder);

=======

    // assign
    vertex->_graphID = graphID;

    // propagate along all edges
    TopologyGraph::EdgeMap::iterator edges = _graph->_edgeMap.find(vertex);
    if (edges != _graph->_edgeMap.end())
    {
        TopologyGraph::IndexSet& endPoints = edges->second;
        for (TopologyGraph::IndexSet::iterator endPoint = endPoints.begin();
            endPoint != endPoints.end();
            ++endPoint)
        {
            TopologyGraph::Index vertex = *endPoint;
            assignAndPropagate(vertex, graphID);
        }
    }
}

TopologyGraph*
TopologyBuilder::create(const osg::Vec3Array* verts, const osg::PrimitiveSet* elems, const std::string& name)
{
    osg::ref_ptr<TopologyGraph> graph = new TopologyGraph();
    graph->setName(name);

    osg::TriangleIndexFunctor<TopologyBuilder> builder;
    builder.setVertexArray(verts->getNumElements(), static_cast<const osg::Vec3*>(verts->getDataPointer()));
    builder._verts = verts;
    builder._graph = graph.get();
    elems->accept(builder);

>>>>>>> f7a922ba
    return graph.release();
}

BuildTopologyVisitor::BuildTopologyVisitor(TopologyGraph& graph) :
osg::NodeVisitor(),
_graph(graph)
{
    setTraversalMode(TRAVERSE_ALL_CHILDREN);
    setNodeMaskOverride(~0);
}

void
BuildTopologyVisitor::apply(osg::Transform& xform)
{
    osg::Matrix matrix;
    if (!_matrixStack.empty()) matrix = _matrixStack.back();
    xform.computeLocalToWorldMatrix(matrix, this);
    _matrixStack.push_back(matrix);
    traverse(xform);
    _matrixStack.pop_back();
}

void
BuildTopologyVisitor::apply(osg::Drawable& drawable)
{
    osg::Geometry* geom = drawable.asGeometry();
    if (geom)
    {
        osg::Vec3Array* verts = dynamic_cast<osg::Vec3Array*>(geom->getVertexArray());
        if (verts)
        {
            apply(&drawable, verts);
        }
    }
}

void
BuildTopologyVisitor::apply(osg::Drawable* drawable, osg::Vec3Array* verts)
{
    osg::TriangleIndexFunctor<TopologyBuilder> builder;
    builder._graph = &_graph;
    builder._drawable = drawable;
    builder._verts = verts;
    //if (!_matrixStack.empty())
    //    builder._local2world = _matrixStack.back();
    drawable->accept(builder);
}<|MERGE_RESOLUTION|>--- conflicted
+++ resolved
@@ -29,8 +29,6 @@
 
 #define LC "[TopologyGraph] "
 
-#define LC "[TopologyGraph] "
-
 
 TopologyGraph::TopologyGraph() :
 _maxGraphID(0u)
@@ -111,11 +109,7 @@
 
         const IndexSet& edges = ei->second;
 
-<<<<<<< HEAD
-        // find the edge with the minimun delta angle to the base vector
-=======
         // find the edge with the minimum delta angle to the base vector
->>>>>>> f7a922ba
         double bestScore = -DBL_MAX;
         Index  bestEdge  = _verts.end();
         
@@ -283,7 +277,6 @@
     // already set, so no need to continue propagating
     if (vertex->_graphID == graphID)
         return;
-<<<<<<< HEAD
 
     // assign
     vertex->_graphID = graphID;
@@ -315,39 +308,6 @@
     builder._graph = graph.get();
     elems->accept(builder);
 
-=======
-
-    // assign
-    vertex->_graphID = graphID;
-
-    // propagate along all edges
-    TopologyGraph::EdgeMap::iterator edges = _graph->_edgeMap.find(vertex);
-    if (edges != _graph->_edgeMap.end())
-    {
-        TopologyGraph::IndexSet& endPoints = edges->second;
-        for (TopologyGraph::IndexSet::iterator endPoint = endPoints.begin();
-            endPoint != endPoints.end();
-            ++endPoint)
-        {
-            TopologyGraph::Index vertex = *endPoint;
-            assignAndPropagate(vertex, graphID);
-        }
-    }
-}
-
-TopologyGraph*
-TopologyBuilder::create(const osg::Vec3Array* verts, const osg::PrimitiveSet* elems, const std::string& name)
-{
-    osg::ref_ptr<TopologyGraph> graph = new TopologyGraph();
-    graph->setName(name);
-
-    osg::TriangleIndexFunctor<TopologyBuilder> builder;
-    builder.setVertexArray(verts->getNumElements(), static_cast<const osg::Vec3*>(verts->getDataPointer()));
-    builder._verts = verts;
-    builder._graph = graph.get();
-    elems->accept(builder);
-
->>>>>>> f7a922ba
     return graph.release();
 }
 
