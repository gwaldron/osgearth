--- conflicted
+++ resolved
@@ -1,82 +1,3 @@
-<<<<<<< HEAD
-#version 410
-
-#pragma vp_name       GroundCover TES Shader
-#pragma vp_entryPoint oe_GroundCover_tessellate
-#pragma vp_location   tess_eval
-
-// osgEarth terrain is always CCW winding
-layout(triangles, equal_spacing, ccw) in;
-
-// Internal helpers:
-void VP_LoadVertex(int);
-void VP_Interpolate3();
-void VP_EmitVertex();
-
-float VP_Interpolate3(float a, float b, float c) 
-{
-    return dot(gl_TessCoord.xyz, vec3(a,b,c));
-}
-
-vec2 VP_Interpolate3(vec2 a, vec2 b, vec2 c) 
-{
-    return vec2(dot(gl_TessCoord.xyz, vec3(a.x,b.x,c.x)),
-	dot(gl_TessCoord.xyz, vec3(a.y,b.y,c.y)));
-}
-
-vec3 VP_Interpolate3(vec3 a, vec3 b, vec3 c) 
-{
-    return vec3(dot(gl_TessCoord.xyz, vec3(a.x,b.x,c.x)),
-	dot(gl_TessCoord.xyz, vec3(a.y,b.y,c.y)),
-	dot(gl_TessCoord.xyz, vec3(a.z,b.z,c.z)));
-}
-
-vec4 VP_Interpolate3(vec4 a, vec4 b, vec4 c) 
-{
-    return vec4(dot(gl_TessCoord.xyz, vec3(a.x,b.x,c.x)),
-				dot(gl_TessCoord.xyz, vec3(a.y,b.y,c.y)),
-				dot(gl_TessCoord.xyz, vec3(a.z,b.z,c.z)),
-				dot(gl_TessCoord.xyz, vec3(a.w,b.w,c.w)));
-}
-
-                
-vec3 vp_Normal;
-vec4 oe_layer_tilec;
-int oe_terrain_vertexMarker;
-
-// Vertex Markers:
-#define VERTEX_MARKER_DISCARD  1
-#define VERTEX_MARKER_BOUNDARY 8
-
-// simplest possible pass-though:
-void oe_GroundCover_tessellate()
-{
-    // check for special vertex types that will not support ground cover.
-    // if any of the 3 is BOUNDARY or DISCARD, mark all 3 as DISCARD
-    // and the GS will not emit any ground cover.
-    bool skipVertex = false;
-    for(int i=0; i<3; ++i)
-    {
-        VP_LoadVertex(i);
-        if ((oe_terrain_vertexMarker & VERTEX_MARKER_BOUNDARY) != 0 ||
-            (oe_terrain_vertexMarker & VERTEX_MARKER_DISCARD) != 0)
-        {
-            skipVertex = true;
-        }
-    }
-	
-    VP_Interpolate3();
-    // Must re-normalize the normal vector since interpolation was linear?
-	//vp_Normal = normalize(vp_Normal);
-	
-	if (skipVertex)
-    {
-        oe_terrain_vertexMarker = VERTEX_MARKER_DISCARD;
-    }
-	
-    VP_EmitVertex();
-}
-=======
 #version 410
 
 #pragma vp_name       GroundCover TES Shader
@@ -153,5 +74,4 @@
     }
 
     VP_EmitVertex();
-}
->>>>>>> f7a922ba
+}