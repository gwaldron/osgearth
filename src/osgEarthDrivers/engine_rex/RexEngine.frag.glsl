<<<<<<< HEAD
#version $GLSL_VERSION_STR
$GLSL_DEFAULT_PRECISION_FLOAT

#pragma vp_name       REX Engine - Fragment
#pragma vp_entryPoint oe_rexEngine_frag
#pragma vp_location   fragment_coloring
#pragma vp_order      0.5

#pragma import_defines(OE_TERRAIN_RENDER_IMAGERY, OE_TERRAIN_MORPH_IMAGERY, OE_TERRAIN_BLEND_IMAGERY, OE_TERRAIN_CAST_SHADOWS, OE_IS_PICK_CAMERA, OE_IS_SHADOW_CAMERA)

uniform sampler2D oe_layer_tex;
uniform int       oe_layer_uid;
uniform int       oe_layer_order;
uniform float     oe_layer_opacity;

#ifdef OE_TERRAIN_MORPH_IMAGERY
uniform sampler2D oe_layer_texParent;
uniform float oe_layer_texParentExists;
in vec4 oe_layer_texcParent;
in float oe_rex_morphFactor;
#endif

in vec4 oe_layer_texc;
in vec4 oe_layer_tilec;

in float oe_layer_rangeOpacity;

// Vertex Markers:
#define VERTEX_MARKER_DISCARD  1
#define VERTEX_MARKER_GRID     2
#define VERTEX_MARKER_PATCH    4
#define VERTEX_MARKER_BOUNDARY 8
#define VERTEX_MARKER_SKIRT    16
flat in int oe_terrain_vertexMarker;

void oe_rexEngine_frag(inout vec4 color)
{
   // is this a discard?
   if ((oe_terrain_vertexMarker & VERTEX_MARKER_DISCARD) != 0)
   {
      discard;
      return;
   }

#ifdef OE_IS_SHADOW_CAMERA

#ifndef OE_TERRAIN_CAST_SHADOWS
   discard;
   return;
#endif // !OE_TERRAIN_CAST_SHADOWS

   // Bail if this is a shadow camera and a skirt vertex.
   // We dont' want skirts to cast shadows
   if ((oe_terrain_vertexMarker & VERTEX_MARKER_SKIRT) != 0)
   {
      discard;
      return;
   }

#endif // OE_IS_SHADOW_CAMERA

#ifdef OE_IS_PICK_CAMERA
   color = vec4(0);
#else

#ifndef OE_TERRAIN_RENDER_IMAGERY
   return;
#endif

   float isImageLayer = oe_layer_uid >= 0 ? 1.0 : 0.0;
   vec4 texelSelf = texture(oe_layer_tex, oe_layer_texc.st);

#ifdef OE_TERRAIN_MORPH_IMAGERY

   // sample the parent texture:
   vec4 texelParent = texture(oe_layer_texParent, oe_layer_texcParent.st);

   // if the parent texture does not exist, use the current texture with alpha=0 as the parent
   // so we can "fade in" an image layer that starts at LOD > 0:
   texelParent = mix(vec4(texelSelf.rgb, 0.0), texelParent, oe_layer_texParentExists);

   // Resolve the final texel color:
   vec4 texel = mix(texelSelf, texelParent, oe_rex_morphFactor);

   // Decide whether to use the texel or the incoming color:
   texel = mix(color, texel, isImageLayer);

#else

   // No morphing, just use the incoming color or texture:
   vec4 texel = mix(color, texelSelf, isImageLayer);

#endif

   // Integrate layer opacity into the texture:
   //texel.a = mix(texel.a, texel.a*oe_layer_rangeOpacity, isImageLayer);
   texel.a = mix(texel.a, texel.a*oe_layer_opacity*oe_layer_rangeOpacity, isImageLayer);

#ifdef OE_TERRAIN_BLEND_IMAGERY

   float isFirstImageLayer = (isImageLayer == 1.0 && oe_layer_order == 0) ? 1.0 : 0.0;

   // If this is a first image layer, blend with the incoming terrian color.
   // Otherwise, apply directly and let GL blending do the rest.
   if (isFirstImageLayer == 1.0) {
      color.rgb = texel.rgb*texel.a + color.rgb*(1.0 - texel.a);
      color.a = max(color.a, texel.a);
   }
   else color = texel;

#else

   // No blending? The output is just the texel value.
   color = texel;

#endif // OE_TERRAIN_BLEND_IMAGERY

#endif // OE_IS_PICK_CAMERA
=======
#version $GLSL_VERSION_STR
$GLSL_DEFAULT_PRECISION_FLOAT

#pragma vp_name       REX Engine - Fragment
#pragma vp_entryPoint oe_rexEngine_frag
#pragma vp_location   fragment_coloring
#pragma vp_order      0.5

#pragma import_defines(OE_TERRAIN_RENDER_IMAGERY)
#pragma import_defines(OE_TERRAIN_MORPH_IMAGERY)
#pragma import_defines(OE_TERRAIN_BLEND_IMAGERY)
#pragma import_defines(OE_TERRAIN_CAST_SHADOWS)
#pragma import_defines(OE_IS_PICK_CAMERA)
#pragma import_defines(OE_IS_SHADOW_CAMERA)
#pragma import_defines(OE_IS_DEPTH_CAMERA)

uniform sampler2D oe_layer_tex;
uniform int       oe_layer_uid;
uniform int       oe_layer_order;

#ifdef OE_TERRAIN_MORPH_IMAGERY
uniform sampler2D oe_layer_texParent;
uniform float oe_layer_texParentExists;
in vec2 oe_layer_texcParent;
in float oe_rex_morphFactor;
#endif

in vec2 oe_layer_texc;
in vec4 oe_layer_tilec;
in float oe_layer_opacity;

//in float oe_layer_rangeOpacity;

// Vertex Markers:
#define VERTEX_MARKER_DISCARD  1
#define VERTEX_MARKER_GRID     2
#define VERTEX_MARKER_PATCH    4
#define VERTEX_MARKER_BOUNDARY 8
#define VERTEX_MARKER_SKIRT    16
flat in int oe_terrain_vertexMarker;

void oe_rexEngine_frag(inout vec4 color)
{
    // if the provoking vertex is marked for discard, skip it:
    if ((oe_terrain_vertexMarker & VERTEX_MARKER_DISCARD) != 0)
    {
        discard;
        return;
    }

    // If this is a shadow camera and the terrain doesn't cast shadows, no render:
#if defined(OE_IS_SHADOW_CAMERA) && !defined(OE_TERRAIN_CAST_SHADOWS)
    discard;
    return;
#endif

    // If this is a depth-only camera, skip terrain skirt geometry:
#if defined(OE_IS_DEPTH_CAMERA)
    if ((oe_terrain_vertexMarker & VERTEX_MARKER_SKIRT) != 0)
    {
        discard;
        return;
    }
#endif // OE_IS_DEPTH_CAMERA

    // if this is a picking camera, reset the color to all zeros:
#ifdef OE_IS_PICK_CAMERA
    color = vec4(0);
#else

    // If imagery rendering is disabled, we're done:
#ifndef OE_TERRAIN_RENDER_IMAGERY
    return;
#endif

    // whether this layer contains texel color (UID<0 means no texture)
    bool isTexelLayer = oe_layer_uid >= 0;

    // whether this is the first layer to render:
    bool isFirstLayer = oe_layer_order == 0;

    vec4 texel = color;

    if (isTexelLayer)
    {
	    texel = texture(oe_layer_tex, oe_layer_texc);

#ifdef OE_TERRAIN_MORPH_IMAGERY
        // sample the main texture:

        // sample the parent texture:
	    vec4 texelParent = texture(oe_layer_texParent, oe_layer_texcParent);

        // if the parent texture does not exist, use the current texture with alpha=0 as the parent
        // so we can "fade in" an image layer that starts at LOD > 0:
        texelParent = mix( vec4(texel.rgb, 0.0), texelParent, oe_layer_texParentExists );

        // Resolve the final texel color:
	    texel = mix(texel, texelParent, oe_rex_morphFactor);
#endif

        // intergrate thelayer opacity:
        texel.a = texel.a * oe_layer_opacity;
        color.a = 1.0;
    }
    
#ifdef OE_TERRAIN_BLEND_IMAGERY
    // If this is a first image layer, blend with the incoming terrain color.
    // Otherwise, apply directly and let GL blending do the rest.
    if (isTexelLayer && isFirstLayer)
    {
        color.rgb = texel.rgb*texel.a + color.rgb*(1.0-texel.a);
    }
    else
    {
        color = texel;
    }
#else
    // No blending? The output is just the texel value.
    color = texel;
#endif // OE_TERRAIN_BLEND_IMAGERY

#endif // OE_IS_PICK_CAMERA
>>>>>>> f7a922ba
}<|MERGE_RESOLUTION|>--- conflicted
+++ resolved
@@ -1,123 +1,3 @@
-<<<<<<< HEAD
-#version $GLSL_VERSION_STR
-$GLSL_DEFAULT_PRECISION_FLOAT
-
-#pragma vp_name       REX Engine - Fragment
-#pragma vp_entryPoint oe_rexEngine_frag
-#pragma vp_location   fragment_coloring
-#pragma vp_order      0.5
-
-#pragma import_defines(OE_TERRAIN_RENDER_IMAGERY, OE_TERRAIN_MORPH_IMAGERY, OE_TERRAIN_BLEND_IMAGERY, OE_TERRAIN_CAST_SHADOWS, OE_IS_PICK_CAMERA, OE_IS_SHADOW_CAMERA)
-
-uniform sampler2D oe_layer_tex;
-uniform int       oe_layer_uid;
-uniform int       oe_layer_order;
-uniform float     oe_layer_opacity;
-
-#ifdef OE_TERRAIN_MORPH_IMAGERY
-uniform sampler2D oe_layer_texParent;
-uniform float oe_layer_texParentExists;
-in vec4 oe_layer_texcParent;
-in float oe_rex_morphFactor;
-#endif
-
-in vec4 oe_layer_texc;
-in vec4 oe_layer_tilec;
-
-in float oe_layer_rangeOpacity;
-
-// Vertex Markers:
-#define VERTEX_MARKER_DISCARD  1
-#define VERTEX_MARKER_GRID     2
-#define VERTEX_MARKER_PATCH    4
-#define VERTEX_MARKER_BOUNDARY 8
-#define VERTEX_MARKER_SKIRT    16
-flat in int oe_terrain_vertexMarker;
-
-void oe_rexEngine_frag(inout vec4 color)
-{
-   // is this a discard?
-   if ((oe_terrain_vertexMarker & VERTEX_MARKER_DISCARD) != 0)
-   {
-      discard;
-      return;
-   }
-
-#ifdef OE_IS_SHADOW_CAMERA
-
-#ifndef OE_TERRAIN_CAST_SHADOWS
-   discard;
-   return;
-#endif // !OE_TERRAIN_CAST_SHADOWS
-
-   // Bail if this is a shadow camera and a skirt vertex.
-   // We dont' want skirts to cast shadows
-   if ((oe_terrain_vertexMarker & VERTEX_MARKER_SKIRT) != 0)
-   {
-      discard;
-      return;
-   }
-
-#endif // OE_IS_SHADOW_CAMERA
-
-#ifdef OE_IS_PICK_CAMERA
-   color = vec4(0);
-#else
-
-#ifndef OE_TERRAIN_RENDER_IMAGERY
-   return;
-#endif
-
-   float isImageLayer = oe_layer_uid >= 0 ? 1.0 : 0.0;
-   vec4 texelSelf = texture(oe_layer_tex, oe_layer_texc.st);
-
-#ifdef OE_TERRAIN_MORPH_IMAGERY
-
-   // sample the parent texture:
-   vec4 texelParent = texture(oe_layer_texParent, oe_layer_texcParent.st);
-
-   // if the parent texture does not exist, use the current texture with alpha=0 as the parent
-   // so we can "fade in" an image layer that starts at LOD > 0:
-   texelParent = mix(vec4(texelSelf.rgb, 0.0), texelParent, oe_layer_texParentExists);
-
-   // Resolve the final texel color:
-   vec4 texel = mix(texelSelf, texelParent, oe_rex_morphFactor);
-
-   // Decide whether to use the texel or the incoming color:
-   texel = mix(color, texel, isImageLayer);
-
-#else
-
-   // No morphing, just use the incoming color or texture:
-   vec4 texel = mix(color, texelSelf, isImageLayer);
-
-#endif
-
-   // Integrate layer opacity into the texture:
-   //texel.a = mix(texel.a, texel.a*oe_layer_rangeOpacity, isImageLayer);
-   texel.a = mix(texel.a, texel.a*oe_layer_opacity*oe_layer_rangeOpacity, isImageLayer);
-
-#ifdef OE_TERRAIN_BLEND_IMAGERY
-
-   float isFirstImageLayer = (isImageLayer == 1.0 && oe_layer_order == 0) ? 1.0 : 0.0;
-
-   // If this is a first image layer, blend with the incoming terrian color.
-   // Otherwise, apply directly and let GL blending do the rest.
-   if (isFirstImageLayer == 1.0) {
-      color.rgb = texel.rgb*texel.a + color.rgb*(1.0 - texel.a);
-      color.a = max(color.a, texel.a);
-   }
-   else color = texel;
-
-#else
-
-   // No blending? The output is just the texel value.
-   color = texel;
-
-#endif // OE_TERRAIN_BLEND_IMAGERY
-
-#endif // OE_IS_PICK_CAMERA
-=======
 #version $GLSL_VERSION_STR
 $GLSL_DEFAULT_PRECISION_FLOAT
 
@@ -185,12 +65,12 @@
 
     // if this is a picking camera, reset the color to all zeros:
 #ifdef OE_IS_PICK_CAMERA
-    color = vec4(0);
+   color = vec4(0);
 #else
 
     // If imagery rendering is disabled, we're done:
 #ifndef OE_TERRAIN_RENDER_IMAGERY
-    return;
+   return;
 #endif
 
     // whether this layer contains texel color (UID<0 means no texture)
@@ -241,5 +121,4 @@
 #endif // OE_TERRAIN_BLEND_IMAGERY
 
 #endif // OE_IS_PICK_CAMERA
->>>>>>> f7a922ba
 }