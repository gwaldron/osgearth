--- conflicted
+++ resolved
@@ -151,33 +151,6 @@
 std::string
 osgEarth::toLegalFileName(const std::string& input, bool allowSubdirs)
 {
-<<<<<<< HEAD
-   // See: http://pubs.opengroup.org/onlinepubs/9699919799/basedefs/V1_chap03.html#tag_03_282
-   // We omit '-' so we can use it for the HEX identifier.
-   static const std::string legalWithoutSubdirs("ABCDEFGHIJKLMNOPQRSTUVQXYZabcdefghijklmnopqrstuvwxyz0123456789_.");
-   static const std::string legalWithDirs("ABCDEFGHIJKLMNOPQRSTUVQXYZabcdefghijklmnopqrstuvwxyz0123456789_./");
-
-
-   std::size_t pos = input.find("://");
-   pos = pos == std::string::npos ? 0 : pos + 3;
-
-   const std::string& legal = allowSubdirs ? legalWithDirs : legalWithoutSubdirs;
-
-   std::stringstream buf;
-   for (; pos < input.size(); ++pos)
-   {
-      std::string::const_reference c = input[pos];
-      if (legal.find(c) != std::string::npos)
-         buf << c;
-      else
-         buf << "-" << std::hex << static_cast<unsigned>(c) << "-";
-   }
-
-   std::string result;
-   result = buf.str();
-
-   return result;
-=======
     // See: http://pubs.opengroup.org/onlinepubs/9699919799/basedefs/V1_chap03.html#tag_03_282
     // We omit '-' so we can use it for the HEX identifier.
     static const std::string legalWithoutSubdirs("ABCDEFGHIJKLMNOPQRSTUVQXYZabcdefghijklmnopqrstuvwxyz0123456789_.");
@@ -203,7 +176,6 @@
     result = buf.str();
 
     return result;
->>>>>>> f7a922ba
 }
 
 /** MurmurHash 2.0 (http://sites.google.com/site/murmurhash/) */
