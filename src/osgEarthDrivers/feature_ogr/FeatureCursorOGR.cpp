/* -*-c++-*- */
/* osgEarth - Dynamic map generation toolkit for OpenSceneGraph
 * Copyright 2016 Pelican Mapping
 * http://osgearth.org
 *
 * osgEarth is free software; you can redistribute it and/or modify
 * it under the terms of the GNU Lesser General Public License as published by
 * the Free Software Foundation; either version 2 of the License, or
 * (at your option) any later version.
 *
 * This program is distributed in the hope that it will be useful,
 * but WITHOUT ANY WARRANTY; without even the implied warranty of
 * MERCHANTABILITY or FITNESS FOR A PARTICULAR PURPOSE.  See the
 * GNU Lesser General Public License for more details.
 *
 * You should have received a copy of the GNU Lesser General Public License
 * along with this program.  If not, see <http://www.gnu.org/licenses/>
 */
#include "FeatureCursorOGR"
#include <osgEarthFeatures/OgrUtils>
#include <osgEarthFeatures/Feature>
#include <osgEarth/Registry>
#include <osg/Math>
#include <algorithm>

#define LC "[FeatureCursorOGR] "

#define OGR_SCOPED_LOCK GDAL_SCOPED_LOCK

using namespace osgEarth;
using namespace osgEarth::Features;
using namespace osgEarth::Symbology;

namespace
{
    /**
     * Determine whether a point is valid or not.  Some shapefiles can have points that are ridiculously big, which are really invalid data
     * but shapefiles have no way of marking the data as invalid.  So instead we check for really large values that are indiciative of something being wrong.
     */
    inline bool isPointValid( const osg::Vec3d& v, double thresh = 1e10 )
    {
        return (!v.isNaN() && osg::absolute( v.x() ) < thresh && osg::absolute( v.y() ) < thresh && osg::absolute( v.z() ) < thresh );
    }

    /**
     * Checks to see if all points in the Geometry are valid, and makes minor repairs
     * if necessary. Returns false if the geometry cannot be validated.
     */
    inline bool validateGeometry( Geometry* geometry )
    {        
        if (!geometry) return false;

        if (!geometry->isValid()) return false;

        for (Geometry::iterator i = geometry->begin(); i != geometry->end(); ++i)
        {
            // a "NaN" Z value is automatically changed to zero:
            if (osg::isNaN(i->z()))
                i->z() = 0.0;

            // then we test for a valid point.
            if (!isPointValid( *i ))
            {
                return false;
            }
        }
        return true;
    }
}


FeatureCursorOGR::FeatureCursorOGR(OGRDataSourceH              dsHandle,
                                   OGRLayerH                   layerHandle,
                                   const FeatureSource*        source,
                                   const FeatureProfile*       profile,
                                   const Symbology::Query&     query,
                                   const FeatureFilterList&    filters) :
_source           ( source ),
_dsHandle         ( dsHandle ),
_layerHandle      ( layerHandle ),
_resultSetHandle  ( 0L ),
_spatialFilter    ( 0L ),
_query            ( query ),
_chunkSize        ( 500 ),
_nextHandleToQueue( 0L ),
_resultSetEndReached(false),
_profile          ( profile ),
_filters          ( filters )
{
    {
        OGR_SCOPED_LOCK;

        std::string expr;
        std::string from = OGR_FD_GetName( OGR_L_GetLayerDefn( _layerHandle ));        
        
        
        std::string driverName = OGR_Dr_GetName( OGR_DS_GetDriver( dsHandle ) );             
        // Quote the layer name if it is a shapefile, so we can handle any weird filenames like those with spaces or hyphens.
        // Or quote any layers containing spaces for PostgreSQL
        if (driverName == "ESRI Shapefile" || driverName == "VRT" ||
            from.find(" ") != std::string::npos)
        {
            std::string delim = "\"";
            from = delim + from + delim;
        }

        if ( _query.expression().isSet() )
        {
            // build the SQL: allow the Query to include either a full SQL statement or
            // just the WHERE clause.
            expr = _query.expression().value();

            // if the expression is just a where clause, expand it into a complete SQL expression.
            std::string temp = osgEarth::toLower(expr);

            if ( temp.find( "select" ) != 0 )
            {
                std::stringstream buf;
                buf << "SELECT * FROM \"" << from << "\" WHERE \"" << expr << "\"";
                std::string bufStr;
                bufStr = buf.str();
                expr = bufStr;
            }
        }
        else
        {
            std::stringstream buf;
            buf << "SELECT * FROM \"" << from << "\"";
            expr = buf.str();
        }

        //Include the order by clause if it's set
        if (_query.orderby().isSet())
        {                     
            std::string orderby = _query.orderby().value();
            
            std::string temp = osgEarth::toLower(orderby);

            if ( temp.find( "order by" ) != 0 )
            {                
                std::stringstream buf;
                buf << "ORDER BY \"" << orderby  << "\"";
                std::string bufStr;
                bufStr = buf.str();
                orderby = buf.str();
            }
            expr += (" " + orderby );
        }

        // if the tilekey is set, convert it to feature profile coords
        if ( _query.tileKey().isSet() && !_query.bounds().isSet() && profile )
        {
            GeoExtent localEx = _query.tileKey()->getExtent().transform( profile->getSRS() );
            _query.bounds() = localEx.bounds();
        }

        // if there's a spatial extent in the query, build the spatial filter:
        if ( _query.bounds().isSet() )
        {
            OGRGeometryH ring = OGR_G_CreateGeometry( wkbLinearRing );
            OGR_G_AddPoint(ring, _query.bounds()->xMin(), _query.bounds()->yMin(), 0 );
            OGR_G_AddPoint(ring, _query.bounds()->xMin(), _query.bounds()->yMax(), 0 );
            OGR_G_AddPoint(ring, _query.bounds()->xMax(), _query.bounds()->yMax(), 0 );
            OGR_G_AddPoint(ring, _query.bounds()->xMax(), _query.bounds()->yMin(), 0 );
            OGR_G_AddPoint(ring, _query.bounds()->xMin(), _query.bounds()->yMin(), 0 );

            _spatialFilter = OGR_G_CreateGeometry( wkbPolygon );
            OGR_G_AddGeometryDirectly( _spatialFilter, ring ); 
            // note: "Directly" above means _spatialFilter takes ownership if ring handle
        }


        OE_DEBUG << LC << "SQL: " << expr << std::endl;
        _resultSetHandle = OGR_DS_ExecuteSQL( _dsHandle, expr.c_str(), _spatialFilter, 0L );

        if ( _resultSetHandle )
        {
            OGR_L_ResetReading( _resultSetHandle );
        }
    }

    readChunk();
}

FeatureCursorOGR::~FeatureCursorOGR()
{
    OGR_SCOPED_LOCK;

    if ( _nextHandleToQueue )
        OGR_F_Destroy( _nextHandleToQueue );

    if ( _resultSetHandle != _layerHandle )
        OGR_DS_ReleaseResultSet( _dsHandle, _resultSetHandle );

    if ( _spatialFilter )
        OGR_G_DestroyGeometry( _spatialFilter );

    if ( _dsHandle )
        OGRReleaseDataSource( _dsHandle );
}

bool
FeatureCursorOGR::hasMore() const
{
    return _resultSetHandle && _queue.size() > 0;
}

Feature*
FeatureCursorOGR::nextFeature()
{
    if ( !hasMore() )
        return 0L;

    if ( _queue.size() == 1u )
        readChunk();

    // do this in order to hold a reference to the feature we return, so the caller
    // doesn't have to. This lets us avoid requiring the caller to use a ref_ptr when 
    // simply iterating over the cursor, making the cursor move conventient to use.
    _lastFeatureReturned = _queue.front();
    _queue.pop();

    return _lastFeatureReturned.get();
}

// reads a chunk of features into a memory cache; do this for performance
// and to avoid needing the OGR Mutex every time
void
FeatureCursorOGR::readChunk()
{
    if ( !_resultSetHandle )
        return;
    
    OGR_SCOPED_LOCK;

    while( _queue.size() < _chunkSize && !_resultSetEndReached )
    {
        FeatureList filterList;
        while( filterList.size() < _chunkSize && !_resultSetEndReached )
        {
            OGRFeatureH handle = OGR_L_GetNextFeature( _resultSetHandle );
            if ( handle )
            {
                osg::ref_ptr<Feature> feature = OgrUtils::createFeature( handle, _profile.get() );

                if (feature.valid() &&
                    !_source->isBlacklisted( feature->getFID() ) &&
                    validateGeometry( feature->getGeometry() ))
                {
                    filterList.push_back( feature.release() );
                }
                OGR_F_Destroy( handle );
            }
            else
            {
                _resultSetEndReached = true;
            }
        }

        // preprocess the features using the filter list:
        if ( !_filters.empty() )
        {
            FilterContext cx;
            cx.setProfile( _profile.get() );
            if (_query.bounds().isSet())
            {
                cx.extent() = GeoExtent(_profile->getSRS(), _query.bounds().get());
            }
            else
            {
                cx.extent() = _profile->getExtent();
            }

            for( FeatureFilterList::const_iterator i = _filters.begin(); i != _filters.end(); ++i )
            {
                FeatureFilter* filter = i->get();
                cx = filter->push( filterList, cx );
            }
        }

        for(FeatureList::const_iterator i = filterList.begin(); i != filterList.end(); ++i)
        {
            _queue.push( i->get() );
        }
    }
<<<<<<< HEAD
}
=======

    // read one more for "more" detection:
    if (!resultSetEndReached)
        _nextHandleToQueue = OGR_L_GetNextFeature( _resultSetHandle );
    else
        _nextHandleToQueue = 0L;

    //OE_NOTICE << "read " << _queue.size() << " features ... " << std::endl;
}
>>>>>>> 47330f5d
<|MERGE_RESOLUTION|>--- conflicted
+++ resolved
@@ -283,16 +283,4 @@
             _queue.push( i->get() );
         }
     }
-<<<<<<< HEAD
-}
-=======
-
-    // read one more for "more" detection:
-    if (!resultSetEndReached)
-        _nextHandleToQueue = OGR_L_GetNextFeature( _resultSetHandle );
-    else
-        _nextHandleToQueue = 0L;
-
-    //OE_NOTICE << "read " << _queue.size() << " features ... " << std::endl;
-}
->>>>>>> 47330f5d
+}