<groundcover>
<<<<<<< HEAD
=======
    <max_alpha>0.75</max_alpha>
>>>>>>> 5c7239e6
    <max_distance>125</max_distance>
    <spacing>0.25</spacing>
    <wind>0.1</wind>
    <biomes>
        <biome name="Grass/Grassland" classes="grassland" fill="0.7" source="clipartmax.com">
            <billboard url="clipart974730_2.png" width="0.6" height="0.8" size_variation="1" selection_weight="10"/>
            <billboard url="clipart28163.png" width="0.5" height="0.9" size_variation="0.2" selection_weight="1"/>
            <billboard url="clipart2383752.png" width="0.5" height="0.9" size_variation="0.2" selection_weight="1"/>
        </biome>
        <biome name="Grass/Forest" classes="forest" fill="0.5" source="clipartmax.com">
            <billboard url="clipart974730_2.png" width="0.5" height="0.6" size_variation="0.8" selection_weight="1"/>
        </biome>
        <biome name="Grass/Savanna" classes="savanna" fill="0.3" source="clipartmax.com">
            <billboard url="clipart974730_2.png" width="0.5" height="0.3" size_variation="1" selection_weight="1"/>
        </biome>
    </biomes>
</groundcover><|MERGE_RESOLUTION|>--- conflicted
+++ resolved
@@ -1,8 +1,5 @@
 <groundcover>
-<<<<<<< HEAD
-=======
     <max_alpha>0.75</max_alpha>
->>>>>>> 5c7239e6
     <max_distance>125</max_distance>
     <spacing>0.25</spacing>
     <wind>0.1</wind>
