/* -*-c++-*- */
/* osgEarth - Dynamic map generation toolkit for OpenSceneGraph
 * Copyright 2008-2010 Pelican Mapping
 * http://osgearth.org
 *
 * osgEarth is free software; you can redistribute it and/or modify
 * it under the terms of the GNU Lesser General Public License as published by
 * the Free Software Foundation; either version 2 of the License, or
 * (at your option) any later version.
 *
 * This program is distributed in the hope that it will be useful,
 * but WITHOUT ANY WARRANTY; without even the implied warranty of
 * MERCHANTABILITY or FITNESS FOR A PARTICULAR PURPOSE.  See the
 * GNU Lesser General Public License for more details.
 *
 * You should have received a copy of the GNU Lesser General Public License
 * along with this program.  If not, see <http://www.gnu.org/licenses/>
 */
#ifndef OSGEARTH_STRING_UTILS_H
#define OSGEARTH_STRING_UTILS_H 1

#include <osgEarth/Common>
#include <osg/Vec4>
#include <string>
#include <algorithm>

#ifdef __GNUC__
#define LIKELY_UNUSED_FUNCTION __attribute__ ((unused))
#else
#define LIKELY_UNUSED_FUNCTION
#endif

namespace osgEarth
{
<<<<<<< HEAD
    LIKELY_UNUSED_FUNCTION static std::string&
=======
    /** Replaces all the instances of "sub" with "other" in "s". */
    static std::string&
>>>>>>> dff29141
    replaceIn( std::string& s, const std::string& sub, const std::string& other)
    {
        if ( sub.empty() ) return s;
        size_t b=0;
        for( ; ; )
        {
            b = s.find( sub, b );
            if ( b == s.npos ) break;
            s.replace( b, sub.size(), other );
            b += other.size();
        }
        return s;
    }

<<<<<<< HEAD
    // by Rodrigo C F Dias
    // http://www.codeproject.com/KB/stl/stdstringtrim.aspx
    LIKELY_UNUSED_FUNCTION static
=======
    /**
     * Trims whitespace from the ends of a string.
     * by Rodrigo C F Dias
     * http://www.codeproject.com/KB/stl/stdstringtrim.aspx
     */
    static
>>>>>>> dff29141
    std::string trim( const std::string& in )
    {
        std::string whitespace (" \t\f\v\n\r");
        std::string str = in;
        std::string::size_type pos = str.find_last_not_of( whitespace );
        if(pos != std::string::npos) {
            str.erase(pos + 1);
            pos = str.find_first_not_of( whitespace );
            if(pos != std::string::npos) str.erase(0, pos);
        }
        else str.erase(str.begin(), str.end());
        return str;
    }

<<<<<<< HEAD
    LIKELY_UNUSED_FUNCTION static
=======
    /**
     * True is "ref" starts with "pattern"
     */
    static
>>>>>>> dff29141
    bool startsWith( const std::string& ref, const std::string& pattern )
    {
        return ref.find( pattern ) == 0;
    }

    /**
     * Tokenizes a string.
     * http://stackoverflow.com/questions/53849/how-do-i-tokenize-a-string-in-c
     */
    class StringTokenizer 
    {
    public:
        StringTokenizer(const std::string& s)
            : _string(s), _offset(0), _delimiters(" \t\n\r") { }
        StringTokenizer(const std::string& s, const std::string& delimiters)
            : _string(s), _offset(0), _delimiters(delimiters) { }
        bool nextToken() {
            return nextToken( _delimiters ); }
        bool nextToken(const std::string& delimiters) {
            size_t i = _string.find_first_not_of(delimiters, _offset);
            if (std::string::npos == i) {
                _offset = _string.length();
                return false;
            }
            size_t j = _string.find_first_of(delimiters, i);
            if (std::string::npos == j) {
                _token = _string.substr(i);
                _offset = _string.length();
                return true;
            }
            _token = _string.substr(i, j - i);
            _offset = j;
            return true;
        }
        std::string token() const { 
            return trim( _token );
        }
    protected:
        const std::string _string;
        size_t _offset;
        std::string _token;
        std::string _delimiters;
    };

<<<<<<< HEAD
    LIKELY_UNUSED_FUNCTION static
=======
    /**
     * Splits "input" into one or more strings in "output" based on the delimiting character(s) in "delims".
     */
    static
>>>>>>> dff29141
    void split( const std::string& input, const std::string& delims, std::vector<std::string>& output, bool allowEmpties =true )
    {
        StringTokenizer t(input, delims);
        while( t.nextToken() )
            if ( allowEmpties || !t.token().empty() )
                output.push_back( t.token() );
    }

    /** Returns a lower-case version of the input string. */
    LIKELY_UNUSED_FUNCTION static std::string
    toLower( const std::string& input )
    {
        std::string output = input;
        std::transform( output.begin(), output.end(), output.begin(), ::tolower );
        return output;
    }

<<<<<<< HEAD
    LIKELY_UNUSED_FUNCTION static osg::Vec4ub
=======
    /** Parses a color string in the form "255 255 255 255" (r g b a [0..255]) into an OSG color. */
    static osg::Vec4ub
>>>>>>> dff29141
    stringToColor(const std::string& str, osg::Vec4ub default_value)
    {
        osg::Vec4ub color = default_value;
        std::istringstream strin(str);
        int r, g, b, a;
        if (strin >> r && strin >> g && strin >> b && strin >> a)
        {
            color.r() = (unsigned char)r;
            color.g() = (unsigned char)g;
            color.b() = (unsigned char)b;
            color.a() = (unsigned char)a;
        }
        return color;
    }

<<<<<<< HEAD
    LIKELY_UNUSED_FUNCTION static std::string
=======
    /** Creates a string in the form "255 255 255 255" (r g b a [0..255]) from a color */
    static std::string
>>>>>>> dff29141
    colorToString( const osg::Vec4ub& c )
    {
        std::stringstream ss;
        ss << c.r() << " " << c.g() << " " << c.b() << " " << c.a();
        std::string ssStr;
        ssStr = ss.str();
        return ssStr;
    }

<<<<<<< HEAD
    LIKELY_UNUSED_FUNCTION static osg::Vec4f
=======
    /** Parses an HTML color ("#rrggbb" or "#rrggbbaa") into an OSG color. */
    static osg::Vec4f
>>>>>>> dff29141
    htmlColorToVec4f( const std::string& html )
    {
        std::string t = html;
        std::transform( t.begin(), t.end(), t.begin(), ::tolower );
        osg::Vec4ub c(0,0,0,255);
        if ( t.length() >= 7 ) {
            c.r() |= t[1]<='9' ? (t[1]-'0')<<4 : (10+(t[1]-'a'))<<4;
            c.r() |= t[2]<='9' ? (t[2]-'0')    : (10+(t[2]-'a'));
            c.g() |= t[3]<='9' ? (t[3]-'0')<<4 : (10+(t[3]-'a'))<<4;
            c.g() |= t[4]<='9' ? (t[4]-'0')    : (10+(t[4]-'a'));
            c.b() |= t[5]<='9' ? (t[5]-'0')<<4 : (10+(t[5]-'a'))<<4;
            c.b() |= t[6]<='9' ? (t[6]-'0')    : (10+(t[6]-'a'));
            if ( t.length() == 9 ) {
                c.a() = 0;
                c.a() |= t[7]<='9' ? (t[7]-'0')<<4 : (10+(t[7]-'a'))<<4;
                c.a() |= t[8]<='9' ? (t[8]-'0')    : (10+(t[8]-'a'));
            }
        }
        return osg::Vec4f( ((float)c.r())/255.0f, ((float)c.g())/255.0f, ((float)c.b())/255.0f, ((float)c.a())/255.0f );
    }

<<<<<<< HEAD
    LIKELY_UNUSED_FUNCTION static std::string
=======
    /** Makes an HTML color ("#rrggbb" or "#rrggbbaa") from an OSG color. */
    static std::string
>>>>>>> dff29141
    vec4fToHtmlColor( const osg::Vec4f& c )
    {
        std::stringstream buf;
        buf << "#";
        buf << std::hex << std::setw(2) << std::setfill('0') << (int)(c.r()*255.0f);
        buf << std::hex << std::setw(2) << std::setfill('0') << (int)(c.g()*255.0f);
        buf << std::hex << std::setw(2) << std::setfill('0') << (int)(c.b()*255.0f);
        if ( c.a() < 1.0f )
            buf << std::hex << std::setw(2) << std::setfill('0') << (int)(c.a()*255.0f);
        std::string ssStr = buf.str();
        return ssStr;
    }

    /** MurmurHash 2.0 (http://sites.google.com/site/murmurhash/) */
    LIKELY_UNUSED_FUNCTION static unsigned int
    hashString( const std::string& input )
    {
	    const unsigned int m = 0x5bd1e995;
	    const int r = 24;
        unsigned int len = input.length();
        const char* data = input.c_str();
	    unsigned int h = m ^ len; // using "m" as the seed.

	    while(len >= 4)
	    {
		    unsigned int k = *(unsigned int *)data;
		    k *= m; 
		    k ^= k >> r; 
		    k *= m;     		
		    h *= m; 
		    h ^= k;
		    data += 4;
		    len -= 4;
	    }
    	
	    switch(len)
	    {
	    case 3: h ^= data[2] << 16;
	    case 2: h ^= data[1] << 8;
	    case 1: h ^= data[0];
	            h *= m;
	    };

	    h ^= h >> 13;
	    h *= m;
	    h ^= h >> 15;

	    return h;
    }
}

#endif // OSGEARTH_STRING_UTILS_H
<|MERGE_RESOLUTION|>--- conflicted
+++ resolved
@@ -32,12 +32,8 @@
 
 namespace osgEarth
 {
-<<<<<<< HEAD
+    /** Replaces all the instances of "sub" with "other" in "s". */
     LIKELY_UNUSED_FUNCTION static std::string&
-=======
-    /** Replaces all the instances of "sub" with "other" in "s". */
-    static std::string&
->>>>>>> dff29141
     replaceIn( std::string& s, const std::string& sub, const std::string& other)
     {
         if ( sub.empty() ) return s;
@@ -52,18 +48,12 @@
         return s;
     }
 
-<<<<<<< HEAD
-    // by Rodrigo C F Dias
-    // http://www.codeproject.com/KB/stl/stdstringtrim.aspx
-    LIKELY_UNUSED_FUNCTION static
-=======
     /**
      * Trims whitespace from the ends of a string.
      * by Rodrigo C F Dias
      * http://www.codeproject.com/KB/stl/stdstringtrim.aspx
      */
-    static
->>>>>>> dff29141
+    LIKELY_UNUSED_FUNCTION static
     std::string trim( const std::string& in )
     {
         std::string whitespace (" \t\f\v\n\r");
@@ -78,14 +68,10 @@
         return str;
     }
 
-<<<<<<< HEAD
+    /**
+     * True is "ref" starts with "pattern"
+     */
     LIKELY_UNUSED_FUNCTION static
-=======
-    /**
-     * True is "ref" starts with "pattern"
-     */
-    static
->>>>>>> dff29141
     bool startsWith( const std::string& ref, const std::string& pattern )
     {
         return ref.find( pattern ) == 0;
@@ -130,14 +116,10 @@
         std::string _delimiters;
     };
 
-<<<<<<< HEAD
+    /**
+     * Splits "input" into one or more strings in "output" based on the delimiting character(s) in "delims".
+     */
     LIKELY_UNUSED_FUNCTION static
-=======
-    /**
-     * Splits "input" into one or more strings in "output" based on the delimiting character(s) in "delims".
-     */
-    static
->>>>>>> dff29141
     void split( const std::string& input, const std::string& delims, std::vector<std::string>& output, bool allowEmpties =true )
     {
         StringTokenizer t(input, delims);
@@ -155,12 +137,8 @@
         return output;
     }
 
-<<<<<<< HEAD
+    /** Parses a color string in the form "255 255 255 255" (r g b a [0..255]) into an OSG color. */
     LIKELY_UNUSED_FUNCTION static osg::Vec4ub
-=======
-    /** Parses a color string in the form "255 255 255 255" (r g b a [0..255]) into an OSG color. */
-    static osg::Vec4ub
->>>>>>> dff29141
     stringToColor(const std::string& str, osg::Vec4ub default_value)
     {
         osg::Vec4ub color = default_value;
@@ -176,12 +154,8 @@
         return color;
     }
 
-<<<<<<< HEAD
+    /** Creates a string in the form "255 255 255 255" (r g b a [0..255]) from a color */
     LIKELY_UNUSED_FUNCTION static std::string
-=======
-    /** Creates a string in the form "255 255 255 255" (r g b a [0..255]) from a color */
-    static std::string
->>>>>>> dff29141
     colorToString( const osg::Vec4ub& c )
     {
         std::stringstream ss;
@@ -191,12 +165,8 @@
         return ssStr;
     }
 
-<<<<<<< HEAD
+    /** Parses an HTML color ("#rrggbb" or "#rrggbbaa") into an OSG color. */
     LIKELY_UNUSED_FUNCTION static osg::Vec4f
-=======
-    /** Parses an HTML color ("#rrggbb" or "#rrggbbaa") into an OSG color. */
-    static osg::Vec4f
->>>>>>> dff29141
     htmlColorToVec4f( const std::string& html )
     {
         std::string t = html;
@@ -218,12 +188,8 @@
         return osg::Vec4f( ((float)c.r())/255.0f, ((float)c.g())/255.0f, ((float)c.b())/255.0f, ((float)c.a())/255.0f );
     }
 
-<<<<<<< HEAD
+    /** Makes an HTML color ("#rrggbb" or "#rrggbbaa") from an OSG color. */
     LIKELY_UNUSED_FUNCTION static std::string
-=======
-    /** Makes an HTML color ("#rrggbb" or "#rrggbbaa") from an OSG color. */
-    static std::string
->>>>>>> dff29141
     vec4fToHtmlColor( const osg::Vec4f& c )
     {
         std::stringstream buf;
