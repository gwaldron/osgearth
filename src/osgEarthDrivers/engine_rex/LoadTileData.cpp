/* -*-c++-*- */
/* osgEarth - Geospatial SDK for OpenSceneGraph
* Copyright 2008-2014 Pelican Mapping
* http://osgearth.org
*
* osgEarth is free software; you can redistribute it and/or modify
* it under the terms of the GNU Lesser General Public License as published by
* the Free Software Foundation; either version 2 of the License, or
* (at your option) any later version.
*
* This program is distributed in the hope that it will be useful,
* but WITHOUT ANY WARRANTY; without even the implied warranty of
* MERCHANTABILITY or FITNESS FOR A PARTICULAR PURPOSE.  See the
* GNU Lesser General Public License for more details.
*
* You should have received a copy of the GNU Lesser General Public License
* along with this program.  If not, see <http://www.gnu.org/licenses/>
*/
#include "LoadTileData"
#include "SurfaceNode"
#include <osgEarth/TerrainEngineNode>
#include <osgEarth/Terrain>
#include <osgEarth/Metrics>
<<<<<<< HEAD

=======
>>>>>>> aa6281d3
#include <osg/NodeVisitor>

#include <osg/ConcurrencyViewerMacros>

using namespace osgEarth::REX;
using namespace osgEarth;

#define LC "[LoadTileData] "


LoadTileData::LoadTileData(TileNode* tilenode, EngineContext* context) :
_tilenode(tilenode),
_context(context),
_enableCancel(true)
{
    this->setTileKey(tilenode->getKey());
    setName(tilenode->getKey().str());
    _map = context->getMap();
    _engine = context->getEngine();
}

void
LoadTileData::setLayerFilter(const std::set<UID>& layers)
{
    ScopedMutexLock lock(_mutex);
    _filter.clear();
    _filter.layers() = layers;
}

void
LoadTileData::addLayerToFilter(const UID& layer)
{
    ScopedMutexLock lock(_mutex);
    _filter.layers().insert(layer);
}

void
LoadTileData::clearLayerFilter()
{
    ScopedMutexLock lock(_mutex);
    _filter.clear();
}

// invoke runs in the background pager thread.
void
LoadTileData::invoke(ProgressCallback* progress)
{
    osg::ref_ptr<TileNode> tilenode;
    if (!_tilenode.lock(tilenode))
        return;

    osg::ref_ptr<TerrainEngineNode> engine;
    if (!_engine.lock(engine))
        return;

    osg::ref_ptr<const Map> map;
    if (!_map.lock(map))
        return;

    CreateTileModelFilter filter;
    {
        ScopedMutexLock lock(_mutex);
        filter = _filter;
    }

    // Assemble all the components necessary to display this tile
    _dataModel = engine->createTileModel(
        map.get(),
        tilenode->getKey(),
        filter,
        _enableCancel? progress : 0L);

    // if the operation was canceled, set the request to idle and delete the tile model.
    if (progress && progress->isCanceled())
    {
        _dataModel = 0L;
        setState(Request::IDLE);
    }

    // In the terrain engine, we have to keep our elevation rasters in 
    // memory since we use them to build intersection graphs.
    if (_dataModel.valid() && _dataModel->getElevationTexture())
    {
        _dataModel->getElevationTexture()->setUnRefImageDataAfterApply(false);
    }

    clearLayerFilter();
}


// apply() runs in the update traversal and can safely alter the scene graph
void
LoadTileData::apply(const osg::FrameStamp* stamp)
{
   osg::CVMarkerSeries series("Main Thread");
   osg::CVSpan UpdateTick(series, 4, "LoadTileData::apply");
    osg::ref_ptr<EngineContext> context;
    if (!_context.lock(context))
        return;

    osg::ref_ptr<const Map> map;
    if (!_map.lock(map))
        return;

    OE_PROFILING_ZONE;
<<<<<<< HEAD
=======

>>>>>>> aa6281d3
    // ensure we got an actual datamodel:
    if (_dataModel.valid())
    {
        // ensure it's in sync with the map revision (not out of date):
        if (map.valid() && _dataModel->getRevision() == map->getDataModelRevision())
        {
            // ensure the tile node hasn't expired:
            osg::ref_ptr<TileNode> tilenode;
            if ( _tilenode.lock(tilenode) )
            {
                const RenderBindings& bindings = context->getRenderBindings();

                // Merge the new data into the tile.
                tilenode->merge(_dataModel.get(), bindings);

                // Mark as complete. TODO: per-data requests will do something different.
                tilenode->setDirty( false );

                OE_DEBUG << LC << "apply " << _dataModel->getKey().str() << "\n";
            }
            else
            {
                OE_DEBUG << LC << "LoadTileData failed; TileNode disappeared\n";
            }
        }
        else
        {
            OE_INFO << LC << "apply " << _dataModel->getKey().str() << " ignored b/c it is out of date\n";
        }

        // Delete the model immediately
        _dataModel = 0L;
    }
}

namespace
{
    // Fake attribute that compiles everything in the TerrainTileModel
    // when the ICO is active.
    struct ModelCompilingAttribute : public osg::Texture2D
    {
        osg::observer_ptr<TerrainTileModel> _dataModel;
        
        // the ICO calls apply() directly instead of compileGLObjects
        void apply(osg::State& state) const
        {
            osg::ref_ptr<TerrainTileModel> dataModel;
            if (_dataModel.lock(dataModel))
            {
                OE_DEBUG << "MCA: compiling " << dataModel->getKey().str() << std::endl;
                dataModel->compileGLObjects(state);
            }
        }

        // no need to override release or resize since this is a temporary object
        // that exists only to service the ICO.

        META_StateAttribute(osgEarth, ModelCompilingAttribute, osg::StateAttribute::TEXTURE);
        int compare(const StateAttribute& sa) const { return 0; }
        ModelCompilingAttribute() { }
        ModelCompilingAttribute(const ModelCompilingAttribute& rhs, const osg::CopyOp& copy) { }
    };
}

osg::StateSet*
LoadTileData::createStateSet() const
{
    osg::ref_ptr<osg::StateSet> out;

    osg::ref_ptr<EngineContext> context;
    if (!_context.lock(context))
        return NULL;

    osg::ref_ptr<const Map> map;
    if (!_map.lock(map))
        return NULL;

    if (_dataModel.valid() && map.valid() &&
        _dataModel->getRevision() == map->getDataModelRevision())
    {
        // This stateset contains a "fake" attribute that the ICO will
        // try to GL-compile, thereby GL-compiling everything in the TerrainTileModel.
        out = new osg::StateSet();
        ModelCompilingAttribute* mca = new ModelCompilingAttribute();
        mca->_dataModel = _dataModel.get();
        out->setTextureAttribute(0, mca, 1);
    }

    return out.release();
}<|MERGE_RESOLUTION|>--- conflicted
+++ resolved
@@ -21,10 +21,6 @@
 #include <osgEarth/TerrainEngineNode>
 #include <osgEarth/Terrain>
 #include <osgEarth/Metrics>
-<<<<<<< HEAD
-
-=======
->>>>>>> aa6281d3
 #include <osg/NodeVisitor>
 
 #include <osg/ConcurrencyViewerMacros>
@@ -130,10 +126,7 @@
         return;
 
     OE_PROFILING_ZONE;
-<<<<<<< HEAD
-=======
-
->>>>>>> aa6281d3
+
     // ensure we got an actual datamodel:
     if (_dataModel.valid())
     {
