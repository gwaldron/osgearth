/* -*-c++-*- */
/* osgEarth - Geospatial SDK for OpenSceneGraph
* Copyright 2008-2012 Pelican Mapping
* http://osgearth.org
*
* osgEarth is free software; you can redistribute it and/or modify
* it under the terms of the GNU Lesser General Public License as published by
* the Free Software Foundation; either version 2 of the License, or
* (at your option) any later version.
*
* THE SOFTWARE IS PROVIDED "AS IS", WITHOUT WARRANTY OF ANY KIND, EXPRESS OR
* IMPLIED, INCLUDING BUT NOT LIMITED TO THE WARRANTIES OF MERCHANTABILITY,
* FITNESS FOR A PARTICULAR PURPOSE AND NONINFRINGEMENT. IN NO EVENT SHALL THE
* AUTHORS OR COPYRIGHT HOLDERS BE LIABLE FOR ANY CLAIM, DAMAGES OR OTHER
* LIABILITY, WHETHER IN AN ACTION OF CONTRACT, TORT OR OTHERWISE, ARISING
* FROM, OUT OF OR IN CONNECTION WITH THE SOFTWARE OR THE USE OR OTHER DEALINGS
* IN THE SOFTWARE.
*
* You should have received a copy of the GNU Lesser General Public License
* along with this program.  If not, see <http://www.gnu.org/licenses/>
*/
#include "GroundCoverLayer"
#include "SplatShaders"
#include "NoiseTextureFactory"
#include <osgEarth/VirtualProgram>
#include <osgEarth/Shadowing>
#include <osgEarth/ClampableNode>
#include <osgEarthFeatures/FeatureSource>
#include <osgEarthFeatures/FeatureSourceLayer>
#include <osgUtil/CullVisitor>
#include <osg/BlendFunc>
#include <osg/Multisample>
#include <osg/Texture2D>
#include <cstdlib> // getenv

#define LC "[GroundCoverLayer] " << getName() << ": "

#define GCTEX_SAMPLER "oe_GroundCover_billboardTex"
#define NOISE_SAMPLER "oe_GroundCover_noiseTex"

using namespace osgEarth::Splat;

namespace osgEarth { namespace Splat {
    REGISTER_OSGEARTH_LAYER(splat_groundcover, GroundCoverLayer);
} }

//........................................................................

Config
GroundCoverLayerOptions::getConfig() const
{
    Config conf = PatchLayerOptions::getConfig();
    conf.set("land_cover_layer", _landCoverLayerName);
    conf.set("mask_layer", _maskLayerName);
    conf.set("lod", _lod);
    conf.set("cast_shadows", _castShadows);
    conf.set("node_caching", _nodeCaching);
    
    Config zones("zones");
    for (int i = 0; i < _zones.size(); ++i) {
        Config zone = _zones[i].getConfig();
        if (!zone.empty())
            zones.add(zone);
    }
    if (!zones.empty())
        conf.set(zones);
    return conf;
}

void
GroundCoverLayerOptions::fromConfig(const Config& conf)
{
<<<<<<< HEAD
    conf.getIfSet("land_cover_layer", _landCoverLayerName);
    conf.getIfSet("mask_layer", _maskLayerName);
    conf.getIfSet("lod", _lod);
    conf.getIfSet("cast_shadows", _castShadows);
    conf.getIfSet("node_caching", _nodeCaching);
=======
    conf.get("land_cover_layer", _landCoverLayerName);
    conf.get("mask_layer", _maskLayerName);
    conf.get("lod", _lod);
    conf.get("cast_shadows", _castShadows);
>>>>>>> f7a922ba

    const Config* zones = conf.child_ptr("zones");
    if (zones) {
        const ConfigSet& children = zones->children();
        for (ConfigSet::const_iterator i = children.begin(); i != children.end(); ++i) {
            _zones.push_back(ZoneOptions(*i));
        }
    }
}

//........................................................................

bool
GroundCoverLayer::LayerAcceptor::acceptLayer(osg::NodeVisitor& nv, const osg::Camera* camera) const
{
    // if this is a shadow camera and the layer is configured to cast shadows, accept it.
    if (osgEarth::Shadowing::isShadowCamera(camera))
    {
        bool use = (_layer->options().castShadows() == true);
        return use;
    }

    // if this is a depth-pass camera (and not a shadow cam), reject it.
    bool isDepthCamera = ClampableNode::isDepthCamera(camera);
    if (isDepthCamera)
        return false;

    // otherwise accept the layer.
    return true;
}

bool
GroundCoverLayer::LayerAcceptor::acceptKey(const TileKey& key) const
{
    return _layer->getLOD() == key.getLOD();
}

//........................................................................

void
GroundCoverLayer::ZoneSelector::operator()(osg::Node* node, osg::NodeVisitor* nv) const
{
    if (nv->getVisitorType() == nv->CULL_VISITOR)
    {
        osgUtil::CullVisitor* cv = dynamic_cast<osgUtil::CullVisitor*>(nv);

        // If we have zones, select the current one and apply its state set.
        if (_layer->_zones.size() > 0)
        {
            int zoneIndex = 0;
            osg::Vec3d vp = cv->getViewPoint();

            for(int z=_layer->_zones.size()-1; z > 0 && zoneIndex == 0; --z)
            {
                if ( _layer->_zones[z]->contains(vp) )
                {
                    zoneIndex = z;
                }
            }

            osg::StateSet* zoneStateSet = 0L;
            GroundCover* gc = _layer->_zones[zoneIndex]->getGroundCover();
            if (gc)
            {
                zoneStateSet = gc->getStateSet();
            }

            if (zoneStateSet == 0L)
            {
                OE_FATAL << LC << "ASSERTION FAILURE - zoneStateSet is null\n";
            }
            else
            {            
                cv->pushStateSet(zoneStateSet);
                traverse(node, nv);
                cv->popStateSet();
            }
        }
    }
    else
    {
        traverse(node, nv);
    }
}

//........................................................................

GroundCoverLayer::GroundCoverLayer() :
PatchLayer(&_optionsConcrete),
_options(&_optionsConcrete)
{
    init();
}

GroundCoverLayer::GroundCoverLayer(const GroundCoverLayerOptions& options) :
PatchLayer(&_optionsConcrete),
_options(&_optionsConcrete),
_optionsConcrete(options)
{
    init();
}

void
GroundCoverLayer::init()
{
    PatchLayer::init();

    _zonesConfigured = false;

    // deserialize zone data
    for (std::vector<ZoneOptions>::const_iterator i = options().zones().begin();
        i != options().zones().end();
        ++i)
    {
        osg::ref_ptr<Zone> zone = new Zone(*i);
        _zones.push_back(zone.get());
    }

    setAcceptCallback(new LayerAcceptor(this));

    setCullCallback(new ZoneSelector(this));
}

const Status&
GroundCoverLayer::open()
{
    return PatchLayer::open();
}

void
GroundCoverLayer::setLandCoverDictionary(LandCoverDictionary* layer)
{
    _landCoverDict = layer;
    if (layer)
        buildStateSets();
}

void
GroundCoverLayer::setLandCoverLayer(LandCoverLayer* layer)
{
    _landCoverLayer = layer;
    if (layer) {
        OE_INFO << LC << "Land cover layer is \"" << layer->getName() << "\"\n";
        buildStateSets();
    }
}

void
GroundCoverLayer::setMaskLayer(ImageLayer* layer)
{
    _maskLayer = layer;
    if (layer)
    {
        OE_INFO << LC << "Mask layer is \"" << layer->getName() << "\"\n";
        buildStateSets();
    }
}

unsigned
GroundCoverLayer::getLOD() const
{
    return options().lod().get();
}

void
GroundCoverLayer::addedToMap(const Map* map)
{
    if (!_landCoverDict.valid())
    {
        _landCoverDictListener.listen(map, this, &GroundCoverLayer::setLandCoverDictionary);
    }

    if (!_landCoverLayer.valid() && options().landCoverLayer().isSet())
    {
        _landCoverListener.listen(map, options().landCoverLayer().get(), this, &GroundCoverLayer::setLandCoverLayer);
    }

    if (options().maskLayer().isSet())
    {
        _maskLayerListener.listen(map, options().maskLayer().get(), this, &GroundCoverLayer::setMaskLayer);
    }

    for (Zones::iterator zone = _zones.begin(); zone != _zones.end(); ++zone)
    {
        zone->get()->configure(map, getReadOptions());
    }

    _zonesConfigured = true;
    
    buildStateSets();
}

void
GroundCoverLayer::removedFromMap(const Map* map)
{
    //NOP
}

void
GroundCoverLayer::setTerrainResources(TerrainResources* res)
{
    PatchLayer::setTerrainResources(res);

    if (res)
    {
        if (_groundCoverTexBinding.valid() == false)
        {
            if (res->reserveTextureImageUnitForLayer(_groundCoverTexBinding, this, "Ground cover texture catalog") == false)
            {
                OE_WARN << LC << "No texture unit available for ground cover texture catalog\n";
            }
        }

        if (_noiseBinding.valid() == false)
        {
            if (res->reserveTextureImageUnitForLayer(_noiseBinding, this, "Ground cover noise sampler") == false)
            {
                OE_WARN << LC << "No texture unit available for Ground cover Noise function\n";
            }
        }

        if (_groundCoverTexBinding.valid())
        {
            buildStateSets();
        }
    }
}

<<<<<<< HEAD
bool
GroundCoverLayer::cull(const osgUtil::CullVisitor* cv, osg::State::StateSetStack& stateSetStack) const
{
    if (Layer::cull(cv, stateSetStack) == false)
        return false;

    // If we have zones, select the current one and apply its state set.
    if (_zones.size() > 0)
    {
        int zoneIndex = 0;
        osg::Vec3d vp = cv->getViewPoint();

        for(int z=_zones.size()-1; z > 0 && zoneIndex == 0; --z)
        {
            if ( _zones[z]->contains(vp) )
            {
                zoneIndex = z;
            }
        }

        osg::StateSet* zoneStateSet = 0L;
        GroundCover* gc = _zones[zoneIndex]->getGroundCover();
        if (gc)
        {
            zoneStateSet = gc->getStateSet();
        }

        //osg::StateSet* zoneStateSet = _zones[zoneIndex]->getGroundCover()getStateSet();

        if (zoneStateSet == 0L)
        {
            OE_FATAL << LC << "ASSERTION FAILURE - zoneStateSet is null\n";
            exit(-1);
        }
        
        stateSetStack.push_back(zoneStateSet);
    }
    return true;
}
=======
>>>>>>> f7a922ba
void
GroundCoverLayer::buildStateSets()
{
    // assert we have the necessary TIUs:
    if (_groundCoverTexBinding.valid() == false) {
        OE_DEBUG << LC << "buildStateSets deferred.. bindings not reserved\n";
        return;
    }

    if (!_zonesConfigured) {
        OE_DEBUG << LC << "buildStateSets deferred.. zones not yet configured\n";
        return;
    }
    
    osg::ref_ptr<LandCoverDictionary> landCoverDict;
    if (_landCoverDict.lock(landCoverDict) == false) {
        OE_DEBUG << LC << "buildStateSets deferred.. land cover dictionary not available\n";
        return;
    }
    
    osg::ref_ptr<LandCoverLayer> landCoverLayer;
    if (_landCoverLayer.lock(landCoverLayer) == false) {
        OE_DEBUG << LC << "buildStateSets deferred.. land cover layer not available\n";
        return;
    }

    NoiseTextureFactory noise;
    osg::ref_ptr<osg::Texture> noiseTexture = noise.create(256u, 4u);

    GroundCoverShaders shaders;

    // Layer-wide stateset:
    osg::StateSet* stateset = getOrCreateStateSet();

    // bind the noise sampler.
    stateset->setTextureAttribute(_noiseBinding.unit(), noiseTexture.get());
    stateset->addUniform(new osg::Uniform(NOISE_SAMPLER, _noiseBinding.unit()));

    if (_maskLayer.valid())
    {
        stateset->setDefine("OE_GROUNDCOVER_MASK_SAMPLER", _maskLayer->shareTexUniformName().get());
        stateset->setDefine("OE_GROUNDCOVER_MASK_MATRIX", _maskLayer->shareTexMatUniformName().get());
    }

    // disable backface culling to support shadow/depth cameras,
    // for which the geometry shader renders cross hatches instead of billboards.
    stateset->setMode(GL_CULL_FACE, osg::StateAttribute::PROTECTED);

    // enable alpha-to-coverage multisampling for vegetation.
    stateset->setMode(GL_SAMPLE_ALPHA_TO_COVERAGE_ARB, 1);

    // uniform that communicates the availability of multisampling.
    if (osg::DisplaySettings::instance()->getMultiSamples())
    {
        stateset->setDefine("OE_GROUNDCOVER_HAS_MULTISAMPLES");
    }

    stateset->setAttributeAndModes(
        new osg::BlendFunc(GL_ONE, GL_ZERO, GL_ONE, GL_ZERO),
        osg::StateAttribute::OVERRIDE);

    float maxRange = 0.0f;

    for (Zones::iterator z = _zones.begin(); z != _zones.end(); ++z)
    {
        Zone* zone = z->get();
        GroundCover* groundCover = zone->getGroundCover();
        if (groundCover)
        {
            if (!groundCover->getBiomes().empty() || groundCover->getTotalNumObjects() > 0)
            {
                osg::StateSet* zoneStateSet = groundCover->getOrCreateStateSet();
                            
                // Install the land cover shaders on the state set
                VirtualProgram* vp = VirtualProgram::getOrCreate(zoneStateSet);
                vp->setName("Ground cover (" + groundCover->getName() + ")");
                shaders.loadAll(vp, getReadOptions());

                // Generate the coverage acceptor shader
                osg::Shader* covTest = groundCover->createPredicateShader(_landCoverDict.get(), _landCoverLayer.get());
                covTest->setName(covTest->getName() + "_GEOMETRY");
                covTest->setType(osg::Shader::GEOMETRY);
                vp->setShader(covTest);

                osg::Shader* covTest2 = groundCover->createPredicateShader(_landCoverDict.get(), _landCoverLayer.get());
                covTest->setName(covTest->getName() + "_TESSCONTROL");
                covTest2->setType(osg::Shader::TESSCONTROL);
                vp->setShader(covTest2);

                osg::ref_ptr<osg::Shader> layerShader = groundCover->createShader();
                layerShader->setType(osg::Shader::GEOMETRY);
                vp->setShader(layerShader.get());

                OE_INFO << LC << "Established zone \"" << zone->getName() << "\" at LOD " << getLOD() << "\n";

                osg::Texture* tex = groundCover->createTexture();

                zoneStateSet->setTextureAttribute(_groundCoverTexBinding.unit(), tex);
                zoneStateSet->addUniform(new osg::Uniform(GCTEX_SAMPLER, _groundCoverTexBinding.unit()));

                if (groundCover->getMaxDistance() > maxRange)
                {
                    maxRange = groundCover->getMaxDistance();
                }
            }
            else
            {
                OE_WARN << LC << "ILLEGAL: ground cover layer with no biomes or no billboards defined\n";
            }
        }
        else
        {
            // not an error.
            OE_DEBUG << LC << "zone contains no ground cover information\n";
        }
    }
<<<<<<< HEAD
=======

    if (maxRange > 0.0f && !options().maxVisibleRange().isSet())
    {
        setMaxVisibleRange(maxRange);
        OE_INFO << LC << "Max visible range set to " << maxRange << std::endl;
    }
>>>>>>> f7a922ba
}

void
GroundCoverLayer::resizeGLObjectBuffers(unsigned maxSize)
{
    for (Zones::const_iterator z = _zones.begin(); z != _zones.end(); ++z)
    {
        z->get()->resizeGLObjectBuffers(maxSize);
    }

    PatchLayer::resizeGLObjectBuffers(maxSize);
}

void
GroundCoverLayer::releaseGLObjects(osg::State* state) const
{
    for (Zones::const_iterator z = _zones.begin(); z != _zones.end(); ++z)
    {
        z->get()->releaseGLObjects(state);
    }

    PatchLayer::releaseGLObjects(state);

    // For some unknown reason, release doesn't work on the zone 
    // texture def data (SplatTextureDef). So we have to recreate
    // it here.
    const_cast<GroundCoverLayer*>(this)->buildStateSets();
}<|MERGE_RESOLUTION|>--- conflicted
+++ resolved
@@ -70,18 +70,11 @@
 void
 GroundCoverLayerOptions::fromConfig(const Config& conf)
 {
-<<<<<<< HEAD
-    conf.getIfSet("land_cover_layer", _landCoverLayerName);
-    conf.getIfSet("mask_layer", _maskLayerName);
-    conf.getIfSet("lod", _lod);
-    conf.getIfSet("cast_shadows", _castShadows);
-    conf.getIfSet("node_caching", _nodeCaching);
-=======
     conf.get("land_cover_layer", _landCoverLayerName);
     conf.get("mask_layer", _maskLayerName);
     conf.get("lod", _lod);
     conf.get("cast_shadows", _castShadows);
->>>>>>> f7a922ba
+    conf.get("node_caching", _nodeCaching);
 
     const Config* zones = conf.child_ptr("zones");
     if (zones) {
@@ -310,48 +303,6 @@
     }
 }
 
-<<<<<<< HEAD
-bool
-GroundCoverLayer::cull(const osgUtil::CullVisitor* cv, osg::State::StateSetStack& stateSetStack) const
-{
-    if (Layer::cull(cv, stateSetStack) == false)
-        return false;
-
-    // If we have zones, select the current one and apply its state set.
-    if (_zones.size() > 0)
-    {
-        int zoneIndex = 0;
-        osg::Vec3d vp = cv->getViewPoint();
-
-        for(int z=_zones.size()-1; z > 0 && zoneIndex == 0; --z)
-        {
-            if ( _zones[z]->contains(vp) )
-            {
-                zoneIndex = z;
-            }
-        }
-
-        osg::StateSet* zoneStateSet = 0L;
-        GroundCover* gc = _zones[zoneIndex]->getGroundCover();
-        if (gc)
-        {
-            zoneStateSet = gc->getStateSet();
-        }
-
-        //osg::StateSet* zoneStateSet = _zones[zoneIndex]->getGroundCover()getStateSet();
-
-        if (zoneStateSet == 0L)
-        {
-            OE_FATAL << LC << "ASSERTION FAILURE - zoneStateSet is null\n";
-            exit(-1);
-        }
-        
-        stateSetStack.push_back(zoneStateSet);
-    }
-    return true;
-}
-=======
->>>>>>> f7a922ba
 void
 GroundCoverLayer::buildStateSets()
 {
@@ -468,15 +419,12 @@
             OE_DEBUG << LC << "zone contains no ground cover information\n";
         }
     }
-<<<<<<< HEAD
-=======
 
     if (maxRange > 0.0f && !options().maxVisibleRange().isSet())
     {
         setMaxVisibleRange(maxRange);
         OE_INFO << LC << "Max visible range set to " << maxRange << std::endl;
     }
->>>>>>> f7a922ba
 }
 
 void
