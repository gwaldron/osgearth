/* -*-c++-*- */
/* osgEarth - Dynamic map generation toolkit for OpenSceneGraph
* Copyright 2008-2013 Pelican Mapping
* http://osgearth.org
*
* osgEarth is free software; you can redistribute it and/or modify
* it under the terms of the GNU Lesser General Public License as published by
* the Free Software Foundation; either version 2 of the License, or
* (at your option) any later version.
*
* This program is distributed in the hope that it will be useful,
* but WITHOUT ANY WARRANTY; without even the implied warranty of
* MERCHANTABILITY or FITNESS FOR A PARTICULAR PURPOSE.  See the
* GNU Lesser General Public License for more details.
*
* You should have received a copy of the GNU Lesser General Public License
* along with this program.  If not, see <http://www.gnu.org/licenses/>
*/
#ifndef OSGEARTH_STATE_SET_CACHE_H
#define OSGEARTH_STATE_SET_CACHE_H 1

#include <osgEarth/Common>
#include <osgEarth/ThreadingUtils>
#include <osg/StateSet>
#include <set>

namespace osgEarth
{
    /**
     * Cache for optimizing state set sharing.
     */
    class OSGEARTH_EXPORT StateSetCache : public osg::Referenced
    {
    public:
        /**
         * Constructs a new cache.
         */
        StateSetCache();

<<<<<<< HEAD
=======
        /**
         * Caps the size of the cache.
         */
        void setMaxSize(unsigned maxSize);
>>>>>>> c9426661

        /**
         * Check whether a StateSet is eligible for sharing.
         */
        bool eligible( osg::StateSet* stateSet ) const;

        /**
         * Check whether a StateAttribute is eligible for sharing.
         */
        bool eligible( osg::StateAttribute* attr ) const;

        /** 
         * Scans a graph and combines equivalents state attributes into
         * single shared attribute. Skips any attribute (or stateset)
         * with dynamic data variance
         */
        void consolidateStateAttributes(osg::Node* node);

        /**
         * Scans a graph and combines equivalent statesets into a single
         * shared stateset. Skips any stateset with dynamic data variance.
         */
        void consolidateStateSets(osg::Node* node);

        /**
         * Calls consolidateStateAttributes followed by consolidateStateSets.
         */
        void optimize(osg::Node* node);

        /**
         * Looks in the cache for a stateset matching the input. If found,
         * returns the cached one in output. If not found, stores the input 
         * in the cache and returns the same one in output.
         *
         * Must use ref_ptrs for thread safely
         */
        bool share( 
            osg::ref_ptr<osg::StateSet>& input, 
            osg::ref_ptr<osg::StateSet>& output,
            bool                         checkEligible =true );

        /**
         * Looks in the attribute cache for an attribute matching the input.
         * If found, returns the cached one in output. If not found, stores
         * the input in the cache and returns the same one in output.
         *
         * Must use ref_ptrs for thread safely
         */
        bool share(
            osg::ref_ptr<osg::StateAttribute>& input,
            osg::ref_ptr<osg::StateAttribute>& output,
            bool                               checkEligible =true );

        /**
         * Number of statesets in the cache.
         */
        unsigned size() const { return _stateSetCache.size(); }

        /**
         * Clears out the cache.
         */
        void clear();

        void dumpStats();

    protected: 

        virtual ~StateSetCache();

        struct CompareStateSets {
            bool operator()(
                const osg::ref_ptr<osg::StateSet>& lhs,
                const osg::ref_ptr<osg::StateSet>& rhs) const {
                    return lhs->compare(*(rhs.get()), true) < 0;
            }
        };
        typedef std::set< osg::ref_ptr<osg::StateSet>, CompareStateSets> StateSetSet;
        StateSetSet _stateSetCache;

        struct CompareStateAttributes {
            bool operator()(
                const osg::ref_ptr<osg::StateAttribute>& lhs,
                const osg::ref_ptr<osg::StateAttribute>& rhs) const {
                    return lhs->compare(*rhs.get()) < 0;
            }
        };
        typedef std::set< osg::ref_ptr<osg::StateAttribute>, CompareStateAttributes> StateAttributeSet;
        StateAttributeSet _stateAttributeCache;

        mutable Threading::Mutex _mutex;

        void prune();
        void pruneIfNecessary();
<<<<<<< HEAD
        unsigned _pruneCount;
=======
        unsigned _maxSize;
        unsigned _pruneCount;

        //stats
        unsigned _attrShareAttempts;
        unsigned _attrsIneligible;
        unsigned _attrShareHits;
        unsigned _attrShareMisses;
>>>>>>> c9426661
    };
}

#endif // OSGEARTH_STATE_SET_CACHE_H<|MERGE_RESOLUTION|>--- conflicted
+++ resolved
@@ -37,13 +37,10 @@
          */
         StateSetCache();
 
-<<<<<<< HEAD
-=======
         /**
          * Caps the size of the cache.
          */
         void setMaxSize(unsigned maxSize);
->>>>>>> c9426661
 
         /**
          * Check whether a StateSet is eligible for sharing.
@@ -137,9 +134,6 @@
 
         void prune();
         void pruneIfNecessary();
-<<<<<<< HEAD
-        unsigned _pruneCount;
-=======
         unsigned _maxSize;
         unsigned _pruneCount;
 
@@ -148,7 +142,6 @@
         unsigned _attrsIneligible;
         unsigned _attrShareHits;
         unsigned _attrShareMisses;
->>>>>>> c9426661
     };
 }
 
