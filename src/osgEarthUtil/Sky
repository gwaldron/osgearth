/* -*-c++-*- */
/* osgEarth - Dynamic map generation toolkit for OpenSceneGraph
* Copyright 2016 Pelican Mapping
* http://osgearth.org
*
* osgEarth is free software; you can redistribute it and/or modify
* it under the terms of the GNU Lesser General Public License as published by
* the Free Software Foundation; either version 2 of the License, or
* (at your option) any later version.
*
* THE SOFTWARE IS PROVIDED "AS IS", WITHOUT WARRANTY OF ANY KIND, EXPRESS OR
* IMPLIED, INCLUDING BUT NOT LIMITED TO THE WARRANTIES OF MERCHANTABILITY,
* FITNESS FOR A PARTICULAR PURPOSE AND NONINFRINGEMENT. IN NO EVENT SHALL THE
* AUTHORS OR COPYRIGHT HOLDERS BE LIABLE FOR ANY CLAIM, DAMAGES OR OTHER
* LIABILITY, WHETHER IN AN ACTION OF CONTRACT, TORT OR OTHERWISE, ARISING
* FROM, OUT OF OR IN CONNECTION WITH THE SOFTWARE OR THE USE OR OTHER DEALINGS
* IN THE SOFTWARE.
*
* You should have received a copy of the GNU Lesser General Public License
* along with this program.  If not, see <http://www.gnu.org/licenses/>
*/
#ifndef OSGEARTHUTIL_SKY
#define OSGEARTHUTIL_SKY

#include <osgEarthUtil/Common>
#include <osgEarthUtil/Ephemeris>
#include <osgEarth/DateTime>
#include <osgEarth/GeoData>
#include <osgEarth/Config>
#include <osgEarth/Profile>
#include <osg/Group>
#include <osg/Uniform>
#include <osg/View>
#include <osgDB/ReaderWriter>

namespace osgEarth {
    class MapNode;
}
namespace osgDB {
    class Options;
}

namespace osgEarth { namespace Util
{
    using namespace osgEarth;


    /**
     * Base Options structure for loading an environment node from
     * a plugin.
     */
    class SkyOptions : public DriverConfigOptions
    {
    public:

        /** Time of day - Hours [0..24] component of DateTime */
        optional<float>& hours() { return _hours; }
        const optional<float>& hours() const { return _hours; }

        /** Ambient light level [0..1] */
        optional<float>& ambient() { return _ambient; }
        const optional<float>& ambient() const { return _ambient; }

    public:
        SkyOptions( const ConfigOptions& options =ConfigOptions() ) : DriverConfigOptions(options) {
            fromConfig(_conf);
        }
        virtual ~SkyOptions() { }
        virtual Config getConfig() const {
            Config conf = DriverConfigOptions::getConfig();
            conf.addIfSet("hours", _hours);
            conf.addIfSet("ambient", _ambient);
            return conf;
        }

    protected:
        virtual void mergeConfig( const Config& conf ) {
            DriverConfigOptions::mergeConfig( conf );
            fromConfig( conf );
        }

    private:
        void fromConfig( const Config& conf ) {
            conf.getIfSet("hours", _hours);
            conf.getIfSet("ambient", _ambient);
        }

        optional<float> _hours;
        optional<float> _ambient;
    };


    /**
    * Interface for classes that provide sky, lighting, and other
    * environmental effect.
    */
    class OSGEARTHUTIL_EXPORT SkyNode : public osg::Group
    {
    public:
        /**
         * Creates a new SkyNode with the default built-in sky driver
         * and default options.
         */
        static SkyNode* create(
            osgEarth::MapNode* mapNode );

        /**
         * Creates a new SkyNode with custom options.
         */
        static SkyNode* create(
            const SkyOptions&  options,
            osgEarth::MapNode* mapNode );

        /**
         * Creates a new SkyNode with a named driver.
         */
        static SkyNode* create(
            const std::string& driver,
            osgEarth::MapNode* mapNode );

    protected:
        // CTOR (abstract base class)
        SkyNode();
        SkyNode(const SkyOptions& options);

        // protected DTOR (heap-only)
        virtual ~SkyNode();

    public:
        /**
         * Gets/Sets the Ephemeris used to position the sun and the moon
         * based on date/time.
         */
        void setEphemeris(Ephemeris* ephemeris);
        const Ephemeris* getEphemeris() const;

        /**
         * The ephemeris reference point for projected maps. Not applicable
         * for geocentric maps.
         */
        void setReferencePoint(const GeoPoint& point);
        const GeoPoint& getReferencePoint() const { return *_refpoint; }

        /**
         * Whether the sky lights its subgraph.
         */
        void setLighting(osg::StateAttribute::OverrideValue value);
        osg::StateAttribute::OverrideValue getLighting() const { return _lightingValue; }

        /**
         * Gets the date/time for which the enviroment is configured.
         * Pass in an optional View to get the date/time specific to
         * that View.
         */
        void setDateTime(const DateTime& dt);
        const DateTime& getDateTime() const { return _dateTime; }

        /** Whether the sun is visible */
        void setSunVisible(bool value);
        bool getSunVisible() const { return _sunVisible; }

        /** Whether the moon is visible */
        void setMoonVisible(bool value);
        bool getMoonVisible() const { return _moonVisible; }

        /** Whether the stars are visible */
        void setStarsVisible(bool value);
        bool getStarsVisible() const { return _starsVisible; }

        /** Whether the atmosphere is visible */
        void setAtmosphereVisible(bool value);
        bool getAtmosphereVisible() const { return _atmosphereVisible; }

        /** Access the osg::Light representing the sun */
        virtual osg::Light* getSunLight() const = 0;
        //virtual const osg::Light* getSunLight() const = 0;

        /** @deprecated. use getSunLight()->setAmbient instead */
        void setMinimumAmbient(const osg::Vec4f& ambient) { if (getSunLight()) getSunLight()->setAmbient(ambient); }
        /** @deprecated; use getSunLight()->getAmbient instead */
<<<<<<< HEAD
        const osg::Vec4& getMinimumAmbient() const { if (!getSunLight()) return _minimumAmbient; return getSunLight()->getAmbient(); }
=======
        const osg::Vec4 getMinimumAmbient() const { if (!getSunLight()) return osg::Vec4(0,0,0,0); return getSunLight()->getAmbient(); }
>>>>>>> dc10202f

    public:

        /** Attaches this sky node to a view (placing a sky light). Optional */
        virtual void attach(osg::View* view, int lightNum) { }
        void attach(osg::View* view) { attach(view, 0); }

    protected:

        // impl class can override these events.
        virtual void onSetEphemeris() { }
        virtual void onSetDateTime() { }
        virtual void onSetReferencePoint() { }
        virtual void onSetMoonVisible() { }
        virtual void onSetStarsVisible() { }
        virtual void onSetSunVisible() { }
        virtual void onSetAtmosphereVisible() { }

    private:

        osg::ref_ptr<Ephemeris> _ephemeris;
        DateTime                _dateTime;
        bool                    _sunVisible;
        bool                    _moonVisible;
        bool                    _starsVisible;
        bool                    _atmosphereVisible;
        osg::Vec4f              _minimumAmbient;
        optional<GeoPoint>      _refpoint;

        osg::StateAttribute::OverrideValue _lightingValue;
        osg::ref_ptr<osg::Uniform>         _lightingUniform;

        void baseInit(const SkyOptions&);
    };


    /**
     * Base class for an sky driver plugin implementation.
     */
    class OSGEARTHUTIL_EXPORT SkyDriver : public osgDB::ReaderWriter
    {
    protected:
        MapNode* getMapNode(const osgDB::Options* opt) const;
        const SkyOptions& getSkyOptions(const osgDB::Options* opt) const;
    };

    /**
     * Factory interface that sky extensions need to implement. Someday we will
     * convert the sky extensions into proper NodeKits, at which point this method
     * will probably be no longer necessary since you can just link with the library
     * and create the SkyNode normally.
     */
    class /*header-only*/ SkyNodeFactory
    {
    public:
        virtual SkyNode* createSkyNode(const Profile* profile) =0;
    };

} } // namespace osgEarth::Util

#endif // OSGEARTHUTIL_SKY<|MERGE_RESOLUTION|>--- conflicted
+++ resolved
@@ -178,11 +178,7 @@
         /** @deprecated. use getSunLight()->setAmbient instead */
         void setMinimumAmbient(const osg::Vec4f& ambient) { if (getSunLight()) getSunLight()->setAmbient(ambient); }
         /** @deprecated; use getSunLight()->getAmbient instead */
-<<<<<<< HEAD
-        const osg::Vec4& getMinimumAmbient() const { if (!getSunLight()) return _minimumAmbient; return getSunLight()->getAmbient(); }
-=======
         const osg::Vec4 getMinimumAmbient() const { if (!getSunLight()) return osg::Vec4(0,0,0,0); return getSunLight()->getAmbient(); }
->>>>>>> dc10202f
 
     public:
 
