/* -*-c++-*- */
/* osgEarth - Geospatial SDK for OpenSceneGraph
* Copyright 2008-2014 Pelican Mapping
* http://osgearth.org
*
* osgEarth is free software; you can redistribute it and/or modify
* it under the terms of the GNU Lesser General Public License as published by
* the Free Software Foundation; either version 2 of the License, or
* (at your option) any later version.
*
* This program is distributed in the hope that it will be useful,
* but WITHOUT ANY WARRANTY; without even the implied warranty of
* MERCHANTABILITY or FITNESS FOR A PARTICULAR PURPOSE.  See the
* GNU Lesser General Public License for more details.
*
* You should have received a copy of the GNU Lesser General Public License
* along with this program.  If not, see <http://www.gnu.org/licenses/>
*/
#include "LoadTileData"
#include "SurfaceNode"
#include <osgEarth/TerrainEngineNode>
#include <osgEarth/Terrain>
#include <osgEarth/Metrics>
#include <osg/NodeVisitor>

#include <osg/ConcurrencyViewerMacros>

using namespace osgEarth::REX;
using namespace osgEarth;

#define LC "[LoadTileData] "


LoadTileData::LoadTileData(TileNode* tilenode, EngineContext* context) :
_tilenode(tilenode),
_context(context),
_enableCancel(true)
{
    this->setTileKey(tilenode->getKey());
    setName(tilenode->getKey().str());
    _map = context->getMap();
    _engine = context->getEngine();
}

LoadTileData::LoadTileData(const CreateTileManifest& manifest, TileNode* tilenode, EngineContext* context) :
    _manifest(manifest),
    _tilenode(tilenode),
    _context(context),
    _enableCancel(true)
{
    this->setTileKey(tilenode->getKey());
    _map = context->getMap();
    _engine = context->getEngine();
}

// invoke runs in the background pager thread.
void
LoadTileData::invoke(ProgressCallback* progress)
{
    osg::ref_ptr<TileNode> tilenode;
    if (!_tilenode.lock(tilenode))
        return;

    osg::ref_ptr<TerrainEngineNode> engine;
    if (!_engine.lock(engine))
        return;

    osg::ref_ptr<const Map> map;
    if (!_map.lock(map))
        return;

    // Assemble all the components necessary to display this tile
    _dataModel = engine->createTileModel(
        map.get(),
        tilenode->getKey(),
        _manifest,
        _enableCancel? progress : 0L);

    // if the operation was canceled, set the request to idle and delete the tile model.
    if (progress && progress->isCanceled())
    {
        _dataModel = 0L;
        setState(Request::IDLE);
    }

    // In the terrain engine, we have to keep our elevation rasters in 
    // memory since we use them to build intersection graphs.
    if (_dataModel.valid() && _dataModel->getElevationTexture())
    {
        _dataModel->getElevationTexture()->setUnRefImageDataAfterApply(false);
    }
}


// apply() runs in the update traversal and can safely alter the scene graph
bool
LoadTileData::apply(const osg::FrameStamp* stamp)
{
<<<<<<< HEAD
   osg::CVMarkerSeries series("Main Thread");
   osg::CVSpan UpdateTick(series, 4, "LoadTileData::apply");
=======
    // context went out of scope - bail
>>>>>>> feba38b3
    osg::ref_ptr<EngineContext> context;
    if (!_context.lock(context))
        return true;

    // map went out of scope - bail
    osg::ref_ptr<const Map> map;
    if (!_map.lock(map))
        return true;

    // tilenode went out of scope - bail
    osg::ref_ptr<TileNode> tilenode;
    if (!_tilenode.lock(tilenode))
        return true;

    // no data model at all - done
    if (!_dataModel.valid())
        return true;

    OE_PROFILING_ZONE;

    // Check the map data revision and scan the manifest and see if any
    // revisions don't match the revisions in the original manifest.
    // If there are mismatches, that means the map has changed since we
    // submitted this request, and the results are now invalid.
    if (_dataModel->getRevision() != map->getDataModelRevision() ||
        _manifest.inSyncWith(map.get()) == false)
    {
        // wipe the data model, update the revisions, and try again.
        _manifest.updateRevisions(map.get());
        _dataModel = 0L;
        OE_DEBUG << LC << "Request for tile " << _key.str() << " out of date and will be requeued" << std::endl;
        return false;
    }

    // Merge the new data into the tile.
    tilenode->merge(_dataModel.get(), this);

    OE_DEBUG << LC << "apply " << _dataModel->getKey().str() << "\n";

    // Delete the model immediately
    _dataModel = 0L;
    return true;
}

namespace
{
    // Fake attribute that compiles everything in the TerrainTileModel
    // when the ICO is active.
    struct TileICO : public osg::Texture2D
    {
        osg::observer_ptr<TerrainTileModel> _dataModel;
        
        // the ICO calls apply() directly instead of compileGLObjects
        void apply(osg::State& state) const
        {
            osg::ref_ptr<TerrainTileModel> dataModel;
            if (_dataModel.lock(dataModel))
            {
                OE_PROFILING_ZONE;
                OE_PROFILING_ZONE_TEXT(_dataModel->getKey().str());
                OE_DEBUG << "MCA: compiling " << dataModel->getKey().str() << std::endl;
                dataModel->compileGLObjects(state);
            }
        }

        // no need to override release or resize since this is a temporary object
        // that exists only to service the ICO.

        META_StateAttribute(osgEarth, TileICO, osg::StateAttribute::TEXTURE);
        int compare(const StateAttribute& sa) const { return 0; }
        TileICO() { }
        TileICO(const TileICO& rhs, const osg::CopyOp& copy) { }
    };
}

osg::StateSet*
LoadTileData::createStateSet() const
{
    osg::ref_ptr<osg::StateSet> out;

    osg::ref_ptr<EngineContext> context;
    if (!_context.lock(context))
        return NULL;

    osg::ref_ptr<const Map> map;
    if (!_map.lock(map))
        return NULL;

    if (_dataModel.valid() && map.valid() &&
        _dataModel->getRevision() == map->getDataModelRevision())
    {
        // This stateset contains a "fake" attribute that the ICO will
        // try to GL-compile, thereby GL-compiling everything in the TerrainTileModel.
        out = new osg::StateSet();
        TileICO* mca = new TileICO();
        mca->_dataModel = _dataModel.get();
        out->setTextureAttribute(0, mca, 1);
    }

    return out.release();
}<|MERGE_RESOLUTION|>--- conflicted
+++ resolved
@@ -23,8 +23,6 @@
 #include <osgEarth/Metrics>
 #include <osg/NodeVisitor>
 
-#include <osg/ConcurrencyViewerMacros>
-
 using namespace osgEarth::REX;
 using namespace osgEarth;
 
@@ -37,7 +35,6 @@
 _enableCancel(true)
 {
     this->setTileKey(tilenode->getKey());
-    setName(tilenode->getKey().str());
     _map = context->getMap();
     _engine = context->getEngine();
 }
@@ -96,12 +93,7 @@
 bool
 LoadTileData::apply(const osg::FrameStamp* stamp)
 {
-<<<<<<< HEAD
-   osg::CVMarkerSeries series("Main Thread");
-   osg::CVSpan UpdateTick(series, 4, "LoadTileData::apply");
-=======
     // context went out of scope - bail
->>>>>>> feba38b3
     osg::ref_ptr<EngineContext> context;
     if (!_context.lock(context))
         return true;
