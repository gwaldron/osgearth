/* -*-c++-*- */
/* osgEarth - Geospatial SDK for OpenSceneGraph
<<<<<<< HEAD
* Copyright 2018 Pelican Mapping
* http://osgearth.org
*
* osgEarth is free software; you can redistribute it and/or modify
* it under the terms of the GNU Lesser General Public License as published by
* the Free Software Foundation; either version 2 of the License, or
* (at your option) any later version.
*
* This program is distributed in the hope that it will be useful,
* but WITHOUT ANY WARRANTY; without even the implied warranty of
* MERCHANTABILITY or FITNESS FOR A PARTICULAR PURPOSE.  See the
* GNU Lesser General Public License for more details.
*
* You should have received a copy of the GNU Lesser General Public License
* along with this program.  If not, see <http://www.gnu.org/licenses/>
*/
=======
 * Copyright 2020 Pelican Mapping
 * http://osgearth.org
 *
 * osgEarth is free software; you can redistribute it and/or modify
 * it under the terms of the GNU Lesser General Public License as published by
 * the Free Software Foundation; either version 2 of the License, or
 * (at your option) any later version.
 *
 * This program is distributed in the hope that it will be useful,
 * but WITHOUT ANY WARRANTY; without even the implied warranty of
 * MERCHANTABILITY or FITNESS FOR A PARTICULAR PURPOSE.  See the
 * GNU Lesser General Public License for more details.
 *
 * You should have received a copy of the GNU Lesser General Public License
 * along with this program.  If not, see <http://www.gnu.org/licenses/>
 */
>>>>>>> bbf28457
#include <osgEarth/Registry>
#include <osgEarth/Capabilities>
#include <osgEarth/Cube>
#include <osgEarth/ShaderFactory>
#include <osgEarth/TaskService>
#include <osgEarth/TerrainEngineNode>
#include <osgEarth/ObjectIndex>
#include <osgEarth/Async>

#include <osgText/Font>

#include <gdal_priv.h>

#include <ogr_api.h>
#include <cstdlib>

using namespace osgEarth;
using namespace OpenThreads;

#define STR_GLOBAL_GEODETIC    "global-geodetic"
#define STR_GLOBAL_MERCATOR    "global-mercator"
#define STR_SPHERICAL_MERCATOR "spherical-mercator"
#define STR_CUBE               "cube"
#define STR_LOCAL              "local"

#define LC "[Registry] "

void osgEarth::initialize()
{
    osgEarth::Registry::instance()->getCapabilities();
}

namespace
{
    void CPL_STDCALL myCPLErrorHandler(CPLErr errClass, int errNum, const char* msg)
    {
        OE_DEBUG << "[GDAL] " << msg << " (error " << errNum << ")" << std::endl;
    }
}

Registry::Registry() :
osg::Referenced     ( true ),
_gdal_registered    ( false ),
_numGdalMutexGets   ( 0 ),
_uidGen             ( 0 ),
_caps               ( 0L ),
_defaultFont        ( 0L ),
_terrainEngineDriver( "rex" ),
_cacheDriver        ( "filesystem" ),
_overrideCachePolicyInitialized( false ),
_threadPoolSize(2u),
_devicePixelRatio(1.0f),
_maxVertsPerDrawable(USHRT_MAX)
{
    // set up GDAL and OGR.
    OGRRegisterAll();
    GDALAllRegister();

    // support Chinese character in the file name and attributes in ESRI's shapefile
    CPLSetConfigOption("GDAL_FILENAME_IS_UTF8","NO");
    CPLSetConfigOption("SHAPE_ENCODING","");

    // Redirect GDAL/OGR console errors to our own handler
    CPLPushErrorHandler(myCPLErrorHandler);

    // global initialization for CURL (not thread safe)
    HTTPClient::globalInit();

    // warn if GDAL_DATA is not set
    if (::getenv("GDAL_DATA") == NULL)
        OE_INFO << LC << "Note: GDAL_DATA environment variable is not set" << std::endl;

    // generates the basic shader code for the terrain engine and model layers.
    _shaderLib = new ShaderFactory();

    // shader generator used internally by osgEarth. Can be replaced.
    _shaderGen = new ShaderGenerator();

    // thread pool for general use
    _taskServiceManager = new TaskServiceManager();

    // optimizes sharing of state attributes and state sets for
    // performance boost
    _stateSetCache = new StateSetCache();

    // Default unref-after apply policy:
    _unRefImageDataAfterApply = true;

    // Default object index for tracking scene object by UID.
    _objectIndex = new ObjectIndex();

    // activate KMZ support
    osgDB::Registry::instance()->addArchiveExtension  ( "kmz" );
    //osgDB::Registry::instance()->addFileExtensionAlias( "kmz", "kml" );

    osgDB::Registry::instance()->addMimeTypeExtensionMapping( "application/vnd.google-earth.kml+xml", "kml" );
    osgDB::Registry::instance()->addMimeTypeExtensionMapping( "application/vnd.google-earth.kml+xml; charset=utf8", "kml");
    osgDB::Registry::instance()->addMimeTypeExtensionMapping( "application/vnd.google-earth.kmz",     "kmz" );
    osgDB::Registry::instance()->addMimeTypeExtensionMapping( "text/plain",                           "osgb" );
    osgDB::Registry::instance()->addMimeTypeExtensionMapping( "text/xml",                             "osgb" );
    osgDB::Registry::instance()->addMimeTypeExtensionMapping( "application/json",                     "osgb" );
    osgDB::Registry::instance()->addMimeTypeExtensionMapping( "text/json",                            "osgb" );
    osgDB::Registry::instance()->addMimeTypeExtensionMapping( "text/x-json",                          "osgb" );
    osgDB::Registry::instance()->addMimeTypeExtensionMapping( "image/jpg",                            "jpg" );
    osgDB::Registry::instance()->addMimeTypeExtensionMapping( "image/dds",                            "dds" );
    // This is not correct, but some versions of readymap can return tif with one f instead of two.
    osgDB::Registry::instance()->addMimeTypeExtensionMapping( "image/tif",                            "tif" );

    // pre-load OSG's ZIP plugin so that we can use it in URIs
    std::string zipLib = osgDB::Registry::instance()->createLibraryNameForExtension( "zip" );
    if ( !zipLib.empty() )
        osgDB::Registry::instance()->loadLibrary( zipLib );

    // set up our default r/w options to NOT cache archives!
    _defaultOptions = new osgDB::Options();
    _defaultOptions->setObjectCacheHint( osgDB::Options::CACHE_NONE );

    const char* teStr = ::getenv(OSGEARTH_ENV_TERRAIN_ENGINE_DRIVER);
    if ( teStr )
    {
        _terrainEngineDriver = std::string(teStr);
        _overrideTerrainEngineDriverName = std::string(teStr);
        OE_INFO << LC << "Terrain engine set from environment: " << _terrainEngineDriver << std::endl;
    }

    // load a default font
    const char* envFont = ::getenv("OSGEARTH_DEFAULT_FONT");
    if ( envFont )
    {
        _defaultFont = osgText::readRefFontFile( std::string(envFont) );
        OE_INFO << LC << "Default font set from environment: " << envFont << std::endl;
    }
    if ( !_defaultFont.valid() )
    {
#ifdef WIN32
        _defaultFont = osgText::readRefFontFile("arial.ttf");
#else
        _defaultFont = osgText::Font::getDefaultFont();
#endif
    }

#if OSG_VERSION_LESS_THAN(3,5,8)
    if ( _defaultFont.valid() )
    {
        // mitigates mipmapping issues that cause rendering artifacts
        // for some fonts/placement
        _defaultFont->setGlyphImageMargin( 2 );
    }
#endif

    const char* maxVerts = getenv("OSGEARTH_MAX_VERTS_PER_DRAWABLE");
    if (maxVerts)
    {
        sscanf(maxVerts, "%u", &_maxVertsPerDrawable);
        if (_maxVertsPerDrawable < 1024)
            _maxVertsPerDrawable = 65536;
    }

    // register the system stock Units.
    Units::registerAll( this );
}

Registry::~Registry()
{
    OE_DEBUG << LC << "Registry shutting down...\n";
    _srsCache.lock();
    _srsCache.clear();
    _srsCache.unlock();
    _global_geodetic_profile = 0L;
    _spherical_mercator_profile = 0L;
    _cube_profile = 0L;
    OE_DEBUG << LC << "Registry shutdown complete.\n";

    // pop the custom error handler
    CPLPopErrorHandler();
}

Registry*
Registry::instance(bool reset)
{
    // Make sure the gdal mutex is created before the Registry so it will still be around when the registry is destroyed statically.
    // This is to prevent crash on exit where the gdal mutex is deleted before the registry is.
    osgEarth::getGDALMutex();

    static osg::ref_ptr<Registry> s_registry = new Registry;

    if (reset)
    {
        s_registry->release();
        s_registry = new Registry();
    }

    return s_registry.get(); // will return NULL on erase
}

void
Registry::releaseGLObjects(osg::State* state) const
{
    // Clear out the state set cache
    if (_stateSetCache.valid())
    {
        _stateSetCache->releaseGLObjects(state);
    }

    // Clear out the VirtualProgram shared program repository
    _programRepo.lock();
    _programRepo.releaseGLObjects(state);
    _programRepo.unlock();
}

void
Registry::release()
{
    // GL resources (all GCs):
    releaseGLObjects(NULL);

    // Clear out the state set cache
    if (_stateSetCache.valid())
    {
        _stateSetCache->clear();
    }

    // SpatialReference cache
    _srsCache.lock();
    _srsCache.clear();
    _srsCache.unlock();

    // Shared object index
    if (_objectIndex.valid())
        _objectIndex = new ObjectIndex();
}

OpenThreads::ReentrantMutex& osgEarth::getGDALMutex()
{
    static OpenThreads::ReentrantMutex _gdal_mutex;
    return _gdal_mutex;
}

const Profile*
Registry::getGlobalGeodeticProfile() const
{
    if ( !_global_geodetic_profile.valid() )
    {
        GDAL_SCOPED_LOCK;

        if ( !_global_geodetic_profile.valid() ) // double-check pattern
        {
            const_cast<Registry*>(this)->_global_geodetic_profile = Profile::create(
                "epsg:4326",
                -180.0, -90.0, 180.0, 90.0,
                "",
                2, 1 );
        }
    }
    return _global_geodetic_profile.get();
}


const Profile*
Registry::getGlobalMercatorProfile() const
{
    return getSphericalMercatorProfile();
}


const Profile*
Registry::getSphericalMercatorProfile() const
{
    if ( !_spherical_mercator_profile.valid() )
    {
        GDAL_SCOPED_LOCK;

        if ( !_spherical_mercator_profile.valid() ) // double-check pattern
        {
            // automatically figure out proper mercator extents:
            const SpatialReference* srs = SpatialReference::create( "spherical-mercator" );

            //double e, dummy;
            //srs->getGeographicSRS()->transform2D( 180.0, 0.0, srs, e, dummy );
            //const_cast<Registry*>(this)->_global_mercator_profile = Profile::create(
            //    srs, -e, -e, e, e, 1, 1 );
            const_cast<Registry*>(this)->_spherical_mercator_profile = Profile::create(
                srs, MERC_MINX, MERC_MINY, MERC_MAXX, MERC_MAXY, 1, 1 );
        }
    }
    return _spherical_mercator_profile.get();
}

const Profile*
Registry::getNamedProfile( const std::string& name ) const
{
    if ( name == STR_GLOBAL_GEODETIC )
        return getGlobalGeodeticProfile();
    else if ( name == STR_GLOBAL_MERCATOR )
        return getGlobalMercatorProfile();
    else if ( name == STR_SPHERICAL_MERCATOR )
        return getSphericalMercatorProfile();
    else
        return NULL;
}

osg::ref_ptr<SpatialReference>
Registry::getOrCreateSRS(const SpatialReference::Key& key)
{
<<<<<<< HEAD
    Threading::ScopedMutexLock exclusiveLock(_srsMutex);

    SpatialReference* srs;
=======
    _srsCache.lock();
>>>>>>> bbf28457

    osg::ref_ptr<SpatialReference>& srs = _srsCache[key];
    if (!srs.valid())
    {
        srs = SpatialReference::create(key);
    }
    osg::ref_ptr<SpatialReference> result = srs.get();

    _srsCache.unlock();

    return result;
}

void
Registry::setDefaultCachePolicy( const CachePolicy& value )
{
    _defaultCachePolicy = value;
}

void
Registry::setOverrideCachePolicy( const CachePolicy& value )
{
    _overrideCachePolicy = value;
}

bool
Registry::resolveCachePolicy(optional<CachePolicy>& cp) const
{
    optional<CachePolicy> new_cp;

    // start with the defaults
    if ( defaultCachePolicy().isSet() )
        new_cp = defaultCachePolicy();

    // merge in any set properties from the caller's CP, since they override
    // the defaults:
    if ( cp.isSet() )
        new_cp->mergeAndOverride( cp );

    // finally, merge in any set props from the OVERRIDE CP, which take
    // priority over everything else.
    if ( overrideCachePolicy().isSet() )
        new_cp->mergeAndOverride( overrideCachePolicy() );

    // return the new composited cache policy.
    cp = new_cp;
    return cp.isSet();
}

const std::string&
Registry::getDefaultCacheDriverName() const
{
    if (!_cacheDriver.isSet())
    {
        Threading::ScopedMutexLock lock(_regMutex);

        if (!_cacheDriver.isSet())
        {
            // see if the environment specifies a default caching driver.
            const char* value = ::getenv(OSGEARTH_ENV_CACHE_DRIVER);
            if ( value )
            {
                _cacheDriver = value;
                OE_DEBUG << LC << "Cache driver set from environment: " << value << std::endl;
            }
        }
    }
    return _cacheDriver.get();
}

const optional<CachePolicy>&
Registry::defaultCachePolicy() const
{
    return _defaultCachePolicy;
}

const optional<CachePolicy>&
Registry::overrideCachePolicy() const
{
    if ( !_overrideCachePolicyInitialized )
    {
        Threading::ScopedMutexLock lock(_regMutex);

        if ( !_overrideCachePolicyInitialized )
        {
            // activate no-cache mode from the environment
            if ( ::getenv(OSGEARTH_ENV_NO_CACHE) )
            {
                _overrideCachePolicy = CachePolicy::NO_CACHE;
                OE_INFO << LC << "NO-CACHE MODE set from environment" << std::endl;
            }
            else
            {
                // activate cache-only mode from the environment
                if ( ::getenv(OSGEARTH_ENV_CACHE_ONLY) )
                {
                    _overrideCachePolicy->usage() = CachePolicy::USAGE_CACHE_ONLY;
                    OE_INFO << LC << "CACHE-ONLY MODE set from environment" << std::endl;
                }

                // cache max age?
                const char* cacheMaxAge = ::getenv(OSGEARTH_ENV_CACHE_MAX_AGE);
                if ( cacheMaxAge )
                {
                    TimeSpan maxAge = osgEarth::Strings::as<long>( std::string(cacheMaxAge), INT_MAX );
                    _overrideCachePolicy->maxAge() = maxAge;
                    OE_INFO << LC << "Cache max age set from environment: " << cacheMaxAge << std::endl;
                }
            }

            _overrideCachePolicyInitialized = true;
        }
    }
    return _overrideCachePolicy;
}

osgEarth::Cache*
Registry::getDefaultCache() const
{
    if (!_defaultCache.valid())
    {
        std::string driverName = getDefaultCacheDriverName();

        Threading::ScopedMutexLock lock(_regMutex);
        if (!_defaultCache.valid())
        {
            const char* noCache = ::getenv(OSGEARTH_ENV_NO_CACHE);
            if (noCache == 0L)
            {
                // see if there's a cache in the envvar; if so, create a cache.
                // Note: the value of the OSGEARTH_CACHE_PATH is not used here; rather
                // it's used in the driver(s) itself.
                const char* cachePath = ::getenv(OSGEARTH_ENV_CACHE_PATH);
                if (cachePath && !driverName.empty())
                {
                    CacheOptions cacheOptions;
                    cacheOptions.setDriver(driverName);
                    _defaultCache = CacheFactory::create(cacheOptions);
                }
            }
        }
    }
    return _defaultCache.get();
}

void
Registry::setDefaultCache(Cache* cache)
{
    _defaultCache = cache;
}

bool
Registry::isBlacklisted(const std::string& filename)
{
    Threading::ScopedReadLock sharedLock(_blacklistMutex);
    return (_blacklistedFilenames.count(filename)==1);
}

void
Registry::blacklist(const std::string& filename)
{
    {
        Threading::ScopedWriteLock exclusiveLock(_blacklistMutex);
        _blacklistedFilenames.insert( filename );
    }
    OE_DEBUG << "Blacklist size = " << _blacklistedFilenames.size() << std::endl;
}

void
Registry::clearBlacklist()
{
    Threading::ScopedWriteLock exclusiveLock(_blacklistMutex);
    _blacklistedFilenames.clear();
}

unsigned int
Registry::getNumBlacklistedFilenames()
{
    Threading::ScopedReadLock sharedLock(_blacklistMutex);
    return _blacklistedFilenames.size();
}

bool
Registry::hasCapabilities() const
{
    return _caps.valid();
}

const Capabilities&
Registry::getCapabilities() const
{
    if ( !_caps.valid() )
        const_cast<Registry*>(this)->initCapabilities();

    return *_caps;
}

void
Registry::setCapabilities( Capabilities* caps )
{
    _caps = caps;
}

void
Registry::initCapabilities()
{
    ScopedLock<Mutex> lock( _capsMutex ); // double-check pattern (see getCapabilities)
    if ( !_caps.valid() )
        _caps = new Capabilities();
}

ShaderFactory*
Registry::getShaderFactory() const
{
    return _shaderLib.get();
}

void
Registry::setShaderFactory( ShaderFactory* lib )
{
    if ( lib != 0L && lib != _shaderLib.get() )
        _shaderLib = lib;
}

ShaderGeneratorProxy
Registry::getShaderGenerator() const
{
    return ShaderGeneratorProxy(_shaderGen.get());
}

void
Registry::setShaderGenerator(ShaderGenerator* shaderGen)
{
    if ( shaderGen != 0L && shaderGen != _shaderGen.get() )
        _shaderGen = shaderGen;
}

void
Registry::setURIReadCallback( URIReadCallback* callback )
{
    _uriReadCallback = callback;
}

URIReadCallback*
Registry::getURIReadCallback() const
{
    return _uriReadCallback.get();
}

void
Registry::setDefaultFont( osgText::Font* font )
{
    Threading::ScopedMutexLock exclusive(_regMutex);
    _defaultFont = font;
}

osgText::Font*
Registry::getDefaultFont()
{
    Threading::ScopedMutexLock shared(_regMutex);
    return _defaultFont.get();
}

UID
Registry::createUID()
{
    //todo: use OpenThreads::Atomic for this
    ScopedLock<Mutex> exclusive( _uidGenMutex );
    return (UID)( _uidGen++ );
}

const osgDB::Options*
Registry::getDefaultOptions() const
{
    return _defaultOptions.get();
}

osgDB::Options*
Registry::cloneOrCreateOptions(const osgDB::Options* input)
{
    osgDB::Options* newOptions =
        input ? static_cast<osgDB::Options*>(input->clone(osg::CopyOp::DEEP_COPY_USERDATA)) :
        new osgDB::Options();

    // clear the CACHE_ARCHIVES flag because it is evil
    if ( ((int)newOptions->getObjectCacheHint() & osgDB::Options::CACHE_ARCHIVES) != 0 )
    {
        newOptions->setObjectCacheHint( (osgDB::Options::CacheHintOptions)
            ((int)newOptions->getObjectCacheHint() & ~osgDB::Options::CACHE_ARCHIVES) );
    }

    return newOptions;
}

void
Registry::registerUnits( const Units* units )
{
    Threading::ScopedWriteLock exclusive( _unitsVectorMutex );
    _unitsVector.push_back(units);
}

const Units*
Registry::getUnits(const std::string& name) const
{
    Threading::ScopedReadLock shared( _unitsVectorMutex );

    std::string lower = toLower(name);
    for( UnitsVector::const_iterator i = _unitsVector.begin(); i != _unitsVector.end(); ++i )
    {
        if (toLower((*i)->getName()) == lower ||
            toLower((*i)->getAbbr()) == lower)
        {
            return *i;
        }
    }
    return 0L;
}

//void
//Registry::setDefaultTerrainEngineDriverName(const std::string& name)
//{
//    _terrainEngineDriver = name;
//}

void
Registry::setDefaultCacheDriverName(const std::string& name)
{
    _cacheDriver = name;
}

void
Registry::setStateSetCache( StateSetCache* cache )
{
    _stateSetCache = cache;
}

StateSetCache*
Registry::getStateSetCache() const
{
    return _stateSetCache.get();
}

ProgramRepo&
Registry::getProgramRepo()
{
    return _programRepo;
}

ObjectIndex*
Registry::getObjectIndex() const
{
    return _objectIndex.get();
}

void
Registry::startActivity(const std::string& activity)
{
    Threading::ScopedMutexLock lock(_activityMutex);
    _activities.insert(Activity(activity,std::string()));
}

void
Registry::startActivity(const std::string& activity,
    const std::string& value)
{
    Threading::ScopedMutexLock lock(_activityMutex);
    _activities.erase(Activity(activity,std::string()));
    _activities.insert(Activity(activity,value));
}

void
Registry::endActivity(const std::string& activity)
{
    Threading::ScopedMutexLock lock(_activityMutex);
    _activities.erase(Activity(activity,std::string()));
}

void
Registry::getActivities(std::set<std::string>& output)
{
    Threading::ScopedMutexLock lock(_activityMutex);
    for(std::set<Activity,ActivityLess>::const_iterator i = _activities.begin();
        i != _activities.end();
        ++i)
    {
        if ( ! i->second.empty() )
            output.insert( i->first + ": " + i->second );
        else
            output.insert( i->first );
    }
}

std::string
Registry::getExtensionForMimeType(const std::string& mt)
{
    std::string mt_lower = osgEarth::toLower(mt);

    const osgDB::Registry::MimeTypeExtensionMap& exmap = osgDB::Registry::instance()->getMimeTypeExtensionMap();
    for( osgDB::Registry::MimeTypeExtensionMap::const_iterator i = exmap.begin(); i != exmap.end(); ++i )
    {
        if ( i->first == mt_lower )
        {
            return i->first;
        }
    }
    return std::string();
}

std::string
Registry::getMimeTypeForExtension(const std::string& ext)
{
    std::string ext_lower = osgEarth::toLower(ext);

    const osgDB::Registry::MimeTypeExtensionMap& exmap = osgDB::Registry::instance()->getMimeTypeExtensionMap();
    for( osgDB::Registry::MimeTypeExtensionMap::const_iterator i = exmap.begin(); i != exmap.end(); ++i )
    {
        if ( i->second == ext_lower )
        {
            return i->first;
        }
    }
    return std::string();
}

void
Registry::setTextureImageUnitOffLimits(int unit)
{
    Threading::ScopedMutexLock exclusive(_regMutex);
    _offLimitsTextureImageUnits.insert(unit);
}

const std::set<int>
Registry::getOffLimitsTextureImageUnits() const
{
    Threading::ScopedMutexLock exclusive(_regMutex);
    return _offLimitsTextureImageUnits;
}

float
Registry::getDevicePixelRatio() const
{
    return _devicePixelRatio;
}

void
Registry::setDevicePixelRatio(float devicePixelRatio)
{
    _devicePixelRatio = devicePixelRatio;
}

void
Registry::setMaxNumberOfVertsPerDrawable(unsigned value)
{
    _maxVertsPerDrawable = value;
}

unsigned
Registry::getMaxNumberOfVertsPerDrawable() const
{
    return _maxVertsPerDrawable;
}

AsyncMemoryManager*
Registry::getAsyncMemoryManager() const
{
    return _asyncMemoryManager.get();
}

namespace
{
    //Simple class used to add a file extension alias for the earth_tile to the earth plugin
    class RegisterEarthTileExtension
    {
    public:
        RegisterEarthTileExtension()
        {
#if OSG_VERSION_LESS_THAN(3,5,4)
            // Method deprecated beyone 3.5.4 since all ref counting is thread-safe by default
            osg::Referenced::setThreadSafeReferenceCounting( true );
#endif
            osgDB::Registry::instance()->addFileExtensionAlias("earth_tile", "earth");
        }
    };
}
static RegisterEarthTileExtension s_registerEarthTileExtension;<|MERGE_RESOLUTION|>--- conflicted
+++ resolved
@@ -1,23 +1,5 @@
 /* -*-c++-*- */
 /* osgEarth - Geospatial SDK for OpenSceneGraph
-<<<<<<< HEAD
-* Copyright 2018 Pelican Mapping
-* http://osgearth.org
-*
-* osgEarth is free software; you can redistribute it and/or modify
-* it under the terms of the GNU Lesser General Public License as published by
-* the Free Software Foundation; either version 2 of the License, or
-* (at your option) any later version.
-*
-* This program is distributed in the hope that it will be useful,
-* but WITHOUT ANY WARRANTY; without even the implied warranty of
-* MERCHANTABILITY or FITNESS FOR A PARTICULAR PURPOSE.  See the
-* GNU Lesser General Public License for more details.
-*
-* You should have received a copy of the GNU Lesser General Public License
-* along with this program.  If not, see <http://www.gnu.org/licenses/>
-*/
-=======
  * Copyright 2020 Pelican Mapping
  * http://osgearth.org
  *
@@ -34,7 +16,6 @@
  * You should have received a copy of the GNU Lesser General Public License
  * along with this program.  If not, see <http://www.gnu.org/licenses/>
  */
->>>>>>> bbf28457
 #include <osgEarth/Registry>
 #include <osgEarth/Capabilities>
 #include <osgEarth/Cube>
@@ -339,13 +320,7 @@
 osg::ref_ptr<SpatialReference>
 Registry::getOrCreateSRS(const SpatialReference::Key& key)
 {
-<<<<<<< HEAD
-    Threading::ScopedMutexLock exclusiveLock(_srsMutex);
-
-    SpatialReference* srs;
-=======
     _srsCache.lock();
->>>>>>> bbf28457
 
     osg::ref_ptr<SpatialReference>& srs = _srsCache[key];
     if (!srs.valid())
