--- conflicted
+++ resolved
@@ -73,9 +73,6 @@
             c.set( vr, vg, vb, c.a() );
         }
     }
-<<<<<<< HEAD
-#endif
-=======
 
     float hue2rgb(float v1, float v2, float vH)
     {
@@ -118,7 +115,6 @@
         c.g() = G;
         c.b() = B;
     }
->>>>>>> 4cefa48c
 }
 
 Color Color::White    ( 0xffffffff, Color::RGBA );
