/* -*-c++-*- */
/* osgEarth - Geospatial SDK for OpenSceneGraph
* Copyright 2019 Pelican Mapping
* http://osgearth.org
*
* osgEarth is free software; you can redistribute it and/or modify
* it under the terms of the GNU Lesser General Public License as published by
* the Free Software Foundation; either version 2 of the License, or
* (at your option) any later version.
*
* This program is distributed in the hope that it will be useful,
* but WITHOUT ANY WARRANTY; without even the implied warranty of
* MERCHANTABILITY or FITNESS FOR A PARTICULAR PURPOSE.  See the
* GNU Lesser General Public License for more details.
*
* You should have received a copy of the GNU Lesser General Public License
* along with this program.  If not, see <http://www.gnu.org/licenses/>
*/
#include <osgEarth/VirtualProgram>

#include <osgEarth/Registry>
#include <osgEarth/Capabilities>
#include <osgEarth/ShaderFactory>
#include <osgEarth/ShaderUtils>
#include <osgEarth/ShaderMerger>
#include <osgEarth/StringUtils>
#include <osgEarth/Containers>
#include <osg/Shader>
#include <osg/Program>
#include <osg/State>
#include <osg/Notify>
#include <osg/Version>
#include <osg/GL2Extensions>
#include <osg/GLExtensions>
#include <fstream>
#include <sstream>
#include <OpenThreads/Thread>

using namespace osgEarth;
using namespace osgEarth::ShaderComp;
#define OE_TEST OE_NULL
//#define OE_TEST OE_NOTICE
//#define USE_ATTRIB_ALIASES
//#define DEBUG_APPLY_COUNTS
//#define DEBUG_ACCUMULATION

#define MAX_CONTEXTS 16

#define MAX_PROGRAM_CACHE_SIZE 128

//#define USE_STACK_MEMORY

#define PREALLOCATE_APPLY_VARS

#define USE_PROGRAM_REPO

// Without a program repo, we need to store a refptr to the actual Program somewhere.
#ifndef USE_PROGRAM_REPO
#define USE_LAST_USED_PROGRAM
#endif

// Don't use this until we make it safe (combine with ProgramRepo or something) -gw
// MERGE: We can use this, right?
#define USE_POLYSHADER_CACHE

#define MAKE_SHADER_ID(X) osgEarth::hashString( X )


#ifdef USE_POLYSHADER_CACHE
Threading::Mutex PolyShader::_cacheMutex;
PolyShader::PolyShaderCache PolyShader::_polyShaderCache;
#endif

//------------------------------------------------------------------------

namespace
{
    /** Locate a function by name in the location map. */
    bool findFunction(const std::string&               name,
        ShaderComp::FunctionLocationMap& flm,
        ShaderComp::Function**           output)
    {
        for (ShaderComp::FunctionLocationMap::iterator i = flm.begin(); i != flm.end(); ++i)
        {
            ShaderComp::OrderedFunctionMap& ofm = i->second;
            for (ShaderComp::OrderedFunctionMap::iterator j = ofm.begin(); j != ofm.end(); ++j)
            {
                if (j->second._name.compare(name) == 0)
                {
                    (*output) = &j->second;
                    return true;
                }
            }
        }
        return false;
    }
}

//------------------------------------------------------------------------

#undef  LC
#define LC "[ProgramRepo] "

ProgramRepo::~ProgramRepo()
{
    releaseGLObjects(NULL);
}

void
ProgramRepo::lock()
{
    _m.lock();
}

void ProgramRepo::unlock()
{
    _m.unlock();
}

osg::ref_ptr<osg::Program>
ProgramRepo::use(const ProgramKey& key, unsigned frameNumber, UID user)
{
    ProgramMap::iterator i = _db.find(key);
    if (i != _db.end())
    {
        Entry* e = i->second.get();
        e->_frameLastUsed = frameNumber;
        e->_users.insert(user);

        //OE_TEST << LC << "PR USE prog=" << e->_program.get() << " user=" << (user) << " total=" << e->_users.size() << std::endl;

        return e->_program;
    }
    return 0L;
}

void
ProgramRepo::release(UID user, osg::State* state)
{
    if (!user)
        return;

    for (ProgramMap::iterator i = _db.begin(); i != _db.end(); )
    {
        Entry* e = i->second.get();
        bool increment = true;

        if (e->_users.find(user) != e->_users.end())
        {
            // remove "user" from the users list:
            e->_users.erase(user);

            //OE_TEST << LC << "PR REL prog=" << (e->_program.get()) << " user=" << (user) << " total=" << e->_users.size() << std::endl;

            if (e->_users.empty())
            {
                // release the GL memory
                e->_program->releaseGLObjects(state);

                OE_TEST << LC << "Released program " << e->_program->getName() << "; dbsize=" << _db.size() - 1 << std::endl;

                // remove from the repo
                _db.erase(i++);
                increment = false;
            }
        }

        if (increment)
            ++i;
    }
}

void
ProgramRepo::add(const ProgramKey& key, osg::ref_ptr<osg::Program>& in_out, unsigned frameNumber, UID user)
{
    // First try to find an entry with an equivalent program:
    for (ProgramMap::iterator i = _db.begin(); i != _db.end(); ++i)
    {
        osg::ref_ptr<Entry>& e = i->second;

        // same pointer? do nothing but update the user
        if (e->_program.get() == in_out.get())
        {
            osg::ref_ptr<Entry>& newEntry = _db[key];
            newEntry = e.get();
            in_out = e->_program.get();
            e->_users.insert(user);

            OE_TEST << LC << "PR SHR1 prog=" << e->_program.get() << " user=" << (user) << " total=" << e->_users.size() << std::endl;

            return;
        }

        // different pointer but equivalent? replace input with output
        // and let input go out of scope
        else if (e->_program->compare(*in_out.get()) == 0)
        {
            osg::ref_ptr<Entry>& newEntry = _db[key];
            newEntry = e.get();
            in_out = e->_program.get();
            e->_users.insert(user);

            OE_TEST << LC << "PR SHR2 prog=" << e->_program.get() << " user=" << (user) << " total=" << e->_users.size() << std::endl;

            return;
        }
    }

    osg::ref_ptr<Entry>& newEntry = _db[key];
    newEntry = new Entry();
    newEntry->_program = in_out.get();
    newEntry->_frameLastUsed = frameNumber;
    newEntry->_users.insert(user);
}

void
ProgramRepo::prune(unsigned frameNumber, osg::State* state)
{
    //todo
}

void
ProgramRepo::resizeGLObjectBuffers(unsigned maxSize)
{
    for (ProgramMap::iterator i = _db.begin(); i != _db.end(); ++i)
    {
        i->second->_program->resizeGLObjectBuffers(maxSize);
    }
}

void
ProgramRepo::releaseGLObjects(osg::State* state) const
{
    OE_TEST << LC << "Main release, size=" << _db.size() << std::endl;
    // First try to find an entry with an equivalent program:
    for (ProgramMap::iterator i = _db.begin(); i != _db.end(); ++i)
    {
        osg::ref_ptr<Entry>& e = i->second;
        e->_program->releaseGLObjects(state);
        OE_TEST << LC << "...released program " << e->_program->getName() << std::endl;
    }
    _db.clear();
}

//------------------------------------------------------------------------

#undef  LC
#define LC "[VirtualProgram] "

// environment variable control
#define OSGEARTH_DUMP_SHADERS  "OSGEARTH_DUMP_SHADERS"
#define OSGEARTH_MERGE_SHADERS "OSGEARTH_MERGE_SHADERS"

#define OSGEARTH_DISABLE_GLRELEASE "OSGEARTH_VP_DISABLE_GL_RELEASE"
static bool s_disableVPRelease = false;

namespace
{
#if defined(OSG_GLES2_AVAILABLE) || defined(OSG_GLES3_AVAILABLE)
    // GLES requires all shader code be merged into a since source
    bool s_mergeShaders = true;
#else
    bool s_mergeShaders = false;
#endif

    bool s_dumpShaders = false;        // debugging

                                       /** A device that lets us do a const search on the State's attribute map. OSG does not yet
                                       have a const way to do this. It has getAttributeVec() but that is non-const (it creates
                                       the vector if it doesn't exist); Newer versions have getAttributeMap(), but that does not
                                       go back to OSG 3.0. */
    struct StateEx : public osg::State
    {
        static const VirtualProgram::AttrStack* getProgramStack(const osg::State& state)
        {
            static osg::StateAttribute::TypeMemberPair pair(VirtualProgram::SA_TYPE, 0);
            const StateEx* sh = reinterpret_cast<const StateEx*>(&state);
            AttributeMap::const_iterator i = sh->_attributeMap.find(pair);
            return i != sh->_attributeMap.end() ? &(i->second.attributeVec) : 0L;
        }
    };

    typedef std::map<std::string, std::string> HeaderMap;

    // removes leading and trailing whitespace, and replaces all other
    // whitespace with single spaces
    std::string trimAndCompress(const std::string& in)
    {
        bool inwhite = true;
        std::stringstream buf;
        for (unsigned i = 0; i<in.length(); ++i)
        {
            char c = in[i];
            if (::isspace(c))
            {
                if (!inwhite)
                {
                    buf << ' ';
                    inwhite = true;
                }
            }
            else
            {
                inwhite = false;
                buf << c;
            }
        }
        std::string r;
        r = buf.str();
        trim2(r);
        return r;
    }

    bool s_attribAliasSortFunc(const std::pair<std::string, std::string>& a, const std::pair<std::string, std::string>& b) {
        return a.first.size() > b.first.size();
    }


    /**
    * Replaces a shader's attribute values with their aliases
    */
    void applyAttributeAliases(
        osg::Shader*                             shader,
        const VirtualProgram::AttribAliasVector& sortedAliases)
    {
        std::string src = shader->getShaderSource();
        for (VirtualProgram::AttribAliasVector::const_iterator i = sortedAliases.begin(); i != sortedAliases.end(); ++i)
        {
            //OE_DEBUG << LC << "Replacing " << i->first << " with " << i->second << std::endl;
            osgEarth::replaceIn(src, i->first, i->second);
        }
        shader->setShaderSource(src);
    }


    /**
    * Adds a new shader entry to the accumulated shader map, respecting the
    * override policy of both the existing entry (if there is one) and the
    * new entry.
    */
    void addToAccumulatedMap(VirtualProgram::ShaderMap&         accumShaderMap,
        const VirtualProgram::ShaderID&    shaderID,
        const VirtualProgram::ShaderEntry& newEntry)
    {

        // see if we're trying to disable a previous entry:
        if ((newEntry._overrideValue & osg::StateAttribute::ON) == 0) //TODO: check for higher override
        {
            // yes? remove it!
            accumShaderMap.erase(shaderID);
        }

        else
        {
            // see if there's a higher-up entry with the same ID:
            VirtualProgram::ShaderEntry& accumEntry = accumShaderMap[shaderID];

            // make sure we can add the new one:
            if ((accumEntry._shader.get() == 0L) ||                                   // empty slot, fill it
                ((accumEntry._overrideValue & osg::StateAttribute::PROTECTED) != 0) || // new entry is protected
                ((accumEntry._overrideValue & osg::StateAttribute::OVERRIDE) == 0))   // old entry does NOT override
            {
                accumEntry = newEntry;
            }
        }
    }

    /**
    * Apply the data binding information from a template program to the
    * target program.
    */
    void addTemplateDataToProgram(const osg::Program* templateProgram, osg::Program* program)
    {
        const osg::Program::FragDataBindingList& fbl = templateProgram->getFragDataBindingList();
        for (osg::Program::FragDataBindingList::const_iterator i = fbl.begin(); i != fbl.end(); ++i)
            program->addBindFragDataLocation(i->first, i->second);

        const osg::Program::UniformBlockBindingList& ubl = templateProgram->getUniformBlockBindingList();
        for (osg::Program::UniformBlockBindingList::const_iterator i = ubl.begin(); i != ubl.end(); ++i)
            program->addBindUniformBlock(i->first, i->second);

        // dont' need unless we're using shader4 ext??
        program->setParameter(GL_GEOMETRY_VERTICES_OUT_EXT, templateProgram->getParameter(GL_GEOMETRY_VERTICES_OUT_EXT));
        program->setParameter(GL_GEOMETRY_INPUT_TYPE_EXT, templateProgram->getParameter(GL_GEOMETRY_INPUT_TYPE_EXT));
        program->setParameter(GL_GEOMETRY_OUTPUT_TYPE_EXT, templateProgram->getParameter(GL_GEOMETRY_OUTPUT_TYPE_EXT));
    }

    struct SortByType {
        bool operator()(const osg::ref_ptr<osg::Shader>& lhs, const osg::ref_ptr<osg::Shader>& rhs) {
            return (int)lhs->getType() < (int)rhs->getType();
        }
    };

    bool shaderInStageMask(osg::Shader* shader, const ShaderComp::StageMask& mask)
    {
        if (shader->getType() == shader->VERTEX && (mask & STAGE_VERTEX)) return true;
        if (shader->getType() == shader->GEOMETRY && (mask & STAGE_GEOMETRY)) return true;
        if (shader->getType() == shader->TESSCONTROL && (mask & STAGE_TESSCONTROL)) return true;
        if (shader->getType() == shader->TESSEVALUATION && (mask & STAGE_TESSEVALUATION)) return true;
        if (shader->getType() == shader->FRAGMENT && (mask & STAGE_FRAGMENT)) return true;
        if (shader->getType() == shader->COMPUTE && (mask & STAGE_COMPUTE)) return true;
        return false;
    }

    std::string getNameForType(osg::Shader::Type type)
    {
        return
            type == osg::Shader::VERTEX ? "VERTEX" :
            type == osg::Shader::FRAGMENT ? "FRAGMENT" :
            type == osg::Shader::GEOMETRY ? "GEOMETRY" :
            type == osg::Shader::TESSCONTROL ? "TESSCONTROL" :
            "TESSEVAL";
    }

    /**
    * Populates the specified Program with passed-in shaders.
    */
    void addShadersToProgram(const VirtualProgram::ShaderVector&      shaders,
        const VirtualProgram::AttribBindingList& attribBindings,
        const VirtualProgram::AttribAliasMap&    attribAliases,
        osg::Program*                            program,
        ShaderComp::StageMask                    stages)
    {
#ifdef USE_ATTRIB_ALIASES
        // apply any vertex attribute aliases. But first, sort them from longest to shortest 
        // so we don't get any overlap and bad replacements.
        VirtualProgram::AttribAliasVector sortedAliases;
        sortedAliases.reserve(attribAliases.size());
        sortedAliases.insert(sortedAliases.begin(), attribAliases.begin(), attribAliases.end());
        std::sort(sortedAliases.begin(), sortedAliases.end(), s_attribAliasSortFunc);

        for (VirtualProgram::ShaderVector::const_iterator i = shaders.begin(); i != shaders.end(); ++i)
        {
            osg::Shader* shader = i->get();
            applyAttributeAliases(shader, sortedAliases);
        }
#endif

        if (s_mergeShaders)
        {
            ShaderMerger merger;

            for (VirtualProgram::ShaderVector::const_iterator i = shaders.begin();
                i != shaders.end();
                ++i)
            {
                if (shaderInStageMask(i->get(), stages))
                {
                    merger.add(i->get());
                }
            }

            merger.merge(program);

            if (s_dumpShaders)
            {
                for (unsigned i = 0; i<program->getNumShaders(); ++i)
                {
                    osg::Shader* shader = program->getShader(i);
                    OE_NOTICE << "\n---------MERGED "
                        << getNameForType(shader->getType())
                        << " SHADER------------\n"
                        << shader->getShaderSource()
                        << std::endl;
                }
            }
        }
        else
        {
            if (!s_dumpShaders)
            {
                for (VirtualProgram::ShaderVector::const_iterator i = shaders.begin(); i != shaders.end(); ++i)
                {
                    if (shaderInStageMask(i->get(), stages))
                    {
                        program->addShader(i->get());
                    }
                }
            }

            else
            {
                VirtualProgram::ShaderVector copy(shaders);
                std::sort(copy.begin(), copy.end(), SortByType());

                int c = 1;

                for (VirtualProgram::ShaderVector::const_iterator i = copy.begin(); i != copy.end(); ++i)
                {
                    if (shaderInStageMask(i->get(), stages))
                    {
                        program->addShader(i->get());

                        OE_NOTIFY(osg::NOTICE, "")
                            << "--- [ " << (c++) << "/" << shaders.size() << " " << i->get()->getTypename() << " ] ------------------\n\n"
                            << i->get()->getShaderSource() << std::endl;
                    }
                }
            }
        }

        // add the attribute bindings
        for (VirtualProgram::AttribBindingList::const_iterator abl = attribBindings.begin(); abl != attribBindings.end(); ++abl)
        {
            program->addBindAttribLocation(abl->first, abl->second);
        }
    }


    /**
    * Assemble a new OSG shader Program from the provided components.
    * Outputs the uniquely-identifying "key vector" and returns the new program.
    */
    osg::Program* buildProgram(const std::string&                  programName,
        osg::State&                         state,
        ShaderComp::FunctionLocationMap&    accumFunctions,
        VirtualProgram::ShaderMap&          accumShaderMap,
        const VirtualProgram::ExtensionsSet& extensionsSet,
        VirtualProgram::AttribBindingList&  accumAttribBindings,
        VirtualProgram::AttribAliasMap&     accumAttribAliases,
        osg::Program*                       templateProgram,
        ProgramKey&                         outputKey)
    {

#ifdef DEBUG_ACCUMULATION

        // test dump .. function map and shader map should always include identical data.
        OE_INFO << LC << "===PROGRAM: " << programName << "\n";

        // debug:
        OE_INFO << LC << "====FUNCTIONS:\n";

        for (ShaderComp::FunctionLocationMap::iterator i = accumFunctions.begin();
            i != accumFunctions.end();
            ++i)
        {
            ShaderComp::OrderedFunctionMap& ofm = i->second;
            for (ShaderComp::OrderedFunctionMap::iterator j = ofm.begin(); j != ofm.end(); ++j)
            {
                OE_INFO << LC
                    << j->second._name << ", " << (j->second.accept(state) ? "accepted" : "rejected")
                    << std::endl;
            }
        }

        OE_INFO << LC << "====SHADERS:\n";
        for (VirtualProgram::ShaderMap::iterator i = accumShaderMap.begin();
            i != accumShaderMap.end();
            ++i)
        {
            OE_INFO << LC
                << i->first << ", "
                << (i->second.accept(state) ? "accepted" : "rejected") << ", "
                << i->second._overrideValue
                << std::endl;
        }
        OE_INFO << LC << "\n\n";
#endif

        // create new MAINs for this function stack.
        VirtualProgram::ShaderVector mains;
        ShaderComp::StageMask stages = Registry::shaderFactory()->createMains(accumFunctions, accumShaderMap, extensionsSet, mains);

        // build a new "key vector" now that we've changed the shader map.
        // we call is a key vector because it uniquely identifies this shader program
        // based on its accumlated function set.
        for (VirtualProgram::ShaderMap::iterator i = accumShaderMap.begin(); i != accumShaderMap.end(); ++i)
        {
            outputKey.push_back(i->data()._shader.get());
        }

        // finally, add the mains (AFTER building the key vector .. we don't want or
        // need to mains in the key vector since they are completely derived from the
        // other elements of the key vector.)

        VirtualProgram::ShaderVector buildVector;
        buildVector.reserve(accumShaderMap.size() + mains.size());

        for (ProgramKey::iterator i = outputKey.begin(); i != outputKey.end(); ++i)
            buildVector.push_back((*i)->getShader(stages));

        buildVector.insert(buildVector.end(), mains.begin(), mains.end());

        if (s_dumpShaders)
        {
            if (!programName.empty())
            {
                OE_NOTICE << LC << "\n\n=== [ Program \"" << programName << "\" ] =============================\n\n" << std::endl;
            }
            else
            {
                OE_NOTICE << LC << "\n\n=== [ Program (unnamed) ] =============================\n\n" << std::endl;
            }
        }

        // Create the new program.
        osg::Program* program = new osg::Program();
        program->setName(programName);
        addShadersToProgram(buildVector, accumAttribBindings, accumAttribAliases, program, stages);
        addTemplateDataToProgram(templateProgram, program);

        return program;
    }
}

//------------------------------------------------------------------------

void
VirtualProgram::AttrStackMemory::remember(const osg::State&                 state,
    const VirtualProgram::AttrStack&  rhs,
    osg::Program*                     program)
{
    if (state.getFrameStamp())
    {
        unsigned contextID = state.getContextID();
        Item& item = _item[contextID];
        item.frameNumber = state.getFrameStamp()->getFrameNumber();
        item.attrStack = rhs;
        item.program = program;
    }
}

osg::Program*
VirtualProgram::AttrStackMemory::recall(const osg::State&                 state,
    const VirtualProgram::AttrStack&  rhs)
{
    osg::Program* program = 0L;

    const osg::FrameStamp* fs = state.getFrameStamp();
    if (fs)
    {
        unsigned contextID = state.getContextID();
        Item& item = _item[contextID];

        // check frame number:
        if (item.program.valid() && item.frameNumber == fs->getFrameNumber())
        {
            // same, how compare the attribute stacks:
            if (item.attrStack.size() == rhs.size())
            {
                bool arraysMatch = true;
                for (int i = 0; i<item.attrStack.size() && arraysMatch; ++i)
                {
                    if (item.attrStack[i] != rhs[i])
                    {
                        arraysMatch = false;
                    }
                }

                if (arraysMatch)
                {
                    program = item.program.get();
                }
            }
        }

        if (!program)
        {
            item.frameNumber = fs->getFrameNumber();
            item.attrStack = rhs;
            item.program = 0L;
        }
    }

    return program;
}

//------------------------------------------------------------------------

VirtualProgram::ShaderEntry::ShaderEntry() :
    _overrideValue(0)
{
    //nop
}

bool
VirtualProgram::ShaderEntry::accept(const osg::State& state) const
{
    return (!_accept.valid()) || (_accept->operator()(state) == true);
}

bool
VirtualProgram::ShaderEntry::operator < (const VirtualProgram::ShaderEntry& rhs) const
{
    if (_shader->getShaderSource().compare(rhs._shader->getShaderSource()) < 0) return true;
    //if ( _shader->compare(*rhs._shader.get()) < 0 ) return true;
    if (_overrideValue < rhs._overrideValue) return true;
    if (_accept.valid() && !rhs._accept.valid()) return true;
    return false;
}

//------------------------------------------------------------------------

// same type as PROGRAM (for proper state sorting)
const osg::StateAttribute::Type VirtualProgram::SA_TYPE = osg::StateAttribute::PROGRAM;

VirtualProgram*
VirtualProgram::getOrCreate(osg::StateSet* stateset)
{
    if (!stateset)
        return 0L;

    VirtualProgram* vp = dynamic_cast<VirtualProgram*>(stateset->getAttribute(SA_TYPE));
    if (!vp)
    {
        vp = new VirtualProgram();
        vp->setInheritShaders(true);
        stateset->setAttributeAndModes(vp, osg::StateAttribute::ON);
    }
    return vp;
}

VirtualProgram*
VirtualProgram::get(osg::StateSet* stateset)
{
    if (!stateset)
        return 0L;

    return dynamic_cast<VirtualProgram*>(stateset->getAttribute(SA_TYPE));
}

const VirtualProgram*
VirtualProgram::get(const osg::StateSet* stateset)
{
    if (!stateset)
        return 0L;

    return dynamic_cast<const VirtualProgram*>(stateset->getAttribute(SA_TYPE));
}

VirtualProgram*
VirtualProgram::cloneOrCreate(const osg::StateSet* src, osg::StateSet* dest)
{
    if (!dest)
        return 0L;

    const VirtualProgram* vp = 0L;

    if (src)
    {
        vp = get(src);
    }

    if (!vp)
    {
        return getOrCreate(dest);
    }

    else
    {
        VirtualProgram* cloneVP = osg::clone(vp, osg::CopyOp::DEEP_COPY_ALL);
        cloneVP->setInheritShaders(true);
        dest->setAttributeAndModes(cloneVP, osg::StateAttribute::ON);
        return cloneVP;
    }
}

VirtualProgram*
VirtualProgram::cloneOrCreate(osg::StateSet* stateset)
{
    return cloneOrCreate(stateset, stateset);
}

//------------------------------------------------------------------------

VirtualProgram::VirtualProgram(unsigned mask) :
    _mask(mask),
    _active(true),
    _inherit(true),
    _inheritSet(false),
    _logShaders(false),
    _logPath(""),
    _acceptCallbacksVaryPerFrame(false),
    _isAbstract(false)
{
    // Note: we cannot set _active here. Wait until apply().
    // It will cause a conflict in the Registry.

    _id = osgEarth::Registry::instance()->createUID();

    // check the the dump env var
    if (::getenv(OSGEARTH_DUMP_SHADERS) != 0L)
    {
        s_dumpShaders = true;
    }

    // check the merge env var
    if (::getenv(OSGEARTH_MERGE_SHADERS) != 0L)
    {
        s_mergeShaders = true;
    }

    if (::getenv(OSGEARTH_DISABLE_GLRELEASE) != 0L)
    {
        s_disableVPRelease = true;
    }

    // a template object to hold program data (so we don't have to dupliate all the 
    // osg::Program methods..)
    _template = new osg::Program();


#ifdef USE_LAST_USED_PROGRAM
    _lastUsedProgram.resize(MAX_CONTEXTS);
#endif

#ifdef PREALLOCATE_APPLY_VARS
    _apply.resize(MAX_CONTEXTS);
#endif

#ifdef USE_STACK_MEMORY
    _vpStackMemory._item.resize(MAX_CONTEXTS);
#endif
}


VirtualProgram::VirtualProgram(const VirtualProgram& rhs, const osg::CopyOp& copyop) :
    osg::StateAttribute(rhs, copyop),
    _shaderMap(rhs._shaderMap),
    _mask(rhs._mask),
    _functions(rhs._functions),
    _inherit(rhs._inherit),
    _inheritSet(rhs._inheritSet),
    _logShaders(rhs._logShaders),
    _logPath(rhs._logPath),
    _template(osg::clone(rhs._template.get())),
    _acceptCallbacksVaryPerFrame(rhs._acceptCallbacksVaryPerFrame),
    _isAbstract(rhs._isAbstract)
{
    _id = osgEarth::Registry::instance()->createUID();

    // Attribute bindings.
    const osg::Program::AttribBindingList &abl = rhs.getAttribBindingList();
    for (osg::Program::AttribBindingList::const_iterator attribute = abl.begin(); attribute != abl.end(); ++attribute)
    {
        addBindAttribLocation(attribute->first, attribute->second);
    }


#ifdef USE_LAST_USED_PROGRAM
    _lastUsedProgram.resize(MAX_CONTEXTS);
#endif

#ifdef PREALLOCATE_APPLY_VARS
    _apply.resize(MAX_CONTEXTS);
#endif

#ifdef USE_STACK_MEMORY
    _vpStackMemory._item.resize(MAX_CONTEXTS);
#endif
}

VirtualProgram::~VirtualProgram()
{
#ifdef USE_PROGRAM_REPO
    if (Registry::instance())
    {
        Registry::programRepo().lock();
        Registry::programRepo().release(_id, 0L);
        Registry::programRepo().unlock();
    }
#endif

    OE_TEST << LC << "~VP (" << _id << ") " << getName() << std::endl;
}

int
VirtualProgram::compare(const osg::StateAttribute& sa) const
{
    // check the types are equal and then create the rhs variable
    // used by the COMPARE_StateAttribute_Parameter macros below.
    COMPARE_StateAttribute_Types(VirtualProgram, sa);

    // compare each parameter in turn against the rhs.
    COMPARE_StateAttribute_Parameter(_mask);
    COMPARE_StateAttribute_Parameter(_inherit);
    COMPARE_StateAttribute_Parameter(_isAbstract);

    // compare the shader maps. Need to lock them while comparing.
    {
        //Threading::ScopedReadLock shared( _dataModelMutex );
        Threading::ScopedMutexLock lock(_dataModelMutex);

        if (_shaderMap.size() < rhs._shaderMap.size()) return -1;
        if (_shaderMap.size() > rhs._shaderMap.size()) return 1;

        ShaderMap::const_iterator lhsIter = _shaderMap.begin();
        ShaderMap::const_iterator rhsIter = rhs._shaderMap.begin();

        while (lhsIter != _shaderMap.end())
        {
            //int keyCompare = lhsIter->key().compare( rhsIter->key() );
            //if ( keyCompare != 0 ) return keyCompare;

            if (lhsIter->key() < rhsIter->key()) return -1;
            if (lhsIter->key() > rhsIter->key()) return  1;

            const ShaderEntry& lhsEntry = lhsIter->data(); //lhsIter->second;
            const ShaderEntry& rhsEntry = rhsIter->data(); //rhsIter->second;

            if (lhsEntry < rhsEntry) return -1;
            if (rhsEntry < lhsEntry) return  1;

            lhsIter++;
            rhsIter++;
        }

        // compare the template settings.
        int templateCompare = _template->compare(*(rhs.getTemplate()));
        if (templateCompare != 0) return templateCompare;
    }

    return 0; // passed all the above comparison macros, must be equal.
}

void
VirtualProgram::addBindAttribLocation(const std::string& name, GLuint index)
{
    //Threading::ScopedWriteLock exclusive( _dataModelMutex );
    _dataModelMutex.lock();

#ifdef USE_ATTRIB_ALIASES
    _attribAliases[name] = Stringify() << "oe_attrib_" << index;
    _attribBindingList[_attribAliases[name]] = index;
#else
    _attribBindingList[name] = index;
#endif

    _dataModelMutex.unlock();
}

void
VirtualProgram::removeBindAttribLocation(const std::string& name)
{
    //Threading::ScopedWriteLock exclusive( _dataModelMutex );
    _dataModelMutex.lock();

#ifdef USE_ATTRIB_ALIASES
    std::map<std::string, std::string>::iterator i = _attribAliases.find(name);
    if (i != _attribAliases.end())
        _attribBindingList.erase(i->second);
#else
    _attribBindingList.erase(name);
#endif

    _dataModelMutex.unlock();
}

void
VirtualProgram::compileGLObjects(osg::State& state) const
{
    //OE_INFO << LC << "VirtualProgram::compileGLObjects (" << (this) << ")" << std::endl;

    // Don't do this here. compileGLObjects() runs from a pre-compilation visitor,
    // and the state is not complete enough to create fully formed programs; so
    // this is not only pointless but can result in shader linkage errors 
    // (albeit harmless)
    //this->apply(state);
}

void
VirtualProgram::resizeGLObjectBuffers(unsigned maxSize)
{
#ifdef USE_PROGRAM_REPO
    Registry::programRepo().lock();
    Registry::programRepo().resizeGLObjectBuffers(maxSize);
    Registry::programRepo().unlock();
#endif

    // Resize shaders in the PolyShader
    for (ShaderMap::iterator i = _shaderMap.begin(); i != _shaderMap.end(); ++i)
    {
        if (i->data()._shader.valid())
        {
            i->data()._shader->resizeGLObjectBuffers(maxSize);
        }
    }
}

void
VirtualProgram::releaseGLObjects(osg::State* state) const
{
    if (s_disableVPRelease)
        return;

    OE_TEST << LC << "VP::RGLO (" << _id << ") " << getName() << " (" << (_lastUsedProgram[0].get()) << ") state=" << (uintptr_t)state << std::endl;

#ifdef USE_PROGRAM_REPO
    Registry::programRepo().lock();
    Registry::programRepo().release(_id, state);
    Registry::programRepo().unlock();
#endif

#ifdef USE_LAST_USED_PROGRAM
    if (state)
    {
        const osg::Program* p = _lastUsedProgram[state->getContextID()].get();
        if (p)
            p->releaseGLObjects(state);
    }
    else
    {
        for (unsigned i = 0; i<_lastUsedProgram.size(); ++i)
        {
            const osg::Program* p = _lastUsedProgram[i].get();
            if (p)
                p->releaseGLObjects(state);
        }
    }
    _lastUsedProgram.setAllElementsTo(NULL);
#endif
}

PolyShader*
VirtualProgram::getPolyShader(const std::string& shaderID) const
{
    Threading::ScopedMutexLock readonly(_dataModelMutex);
    const ShaderEntry* entry = _shaderMap.find(MAKE_SHADER_ID(shaderID));
    return entry ? entry->_shader.get() : 0L;
}


osg::Shader*
VirtualProgram::setShader(const std::string&                 shaderID,
    osg::Shader*                       shader,
    osg::StateAttribute::OverrideValue ov)
{
    if (!shader || shader->getType() == osg::Shader::UNDEFINED)
        return NULL;

    // set the inherit flag if it's not initialized
    if (!_inheritSet)
    {
        setInheritShaders(true);
    }

    checkSharing();

    // set the name to the ID:
    shader->setName(shaderID);

    PolyShader* pshader = new PolyShader(shader);
    pshader->prepare();

    // lock the data model and insert the new shader.
    {
        _dataModelMutex.lock();
        //Threading::ScopedWriteLock exclusive( _dataModelMutex );

        ShaderEntry& entry = _shaderMap[MAKE_SHADER_ID(shaderID)];
        entry._shader = pshader;
        entry._overrideValue = ov;
        entry._accept = 0L;

        _dataModelMutex.unlock();
    }

    return shader;
}


osg::Shader*
VirtualProgram::setShader(osg::Shader*                       shader,
    osg::StateAttribute::OverrideValue ov)
{
    if (!shader || shader->getType() == osg::Shader::UNDEFINED)
        return NULL;

    if (shader->getName().empty())
    {
        OE_WARN << LC << "setShader called but the shader name is not set" << std::endl;
        return 0L;
    }

    // set the inherit flag if it's not initialized
    if (!_inheritSet)
    {
        setInheritShaders(true);
    }

    PolyShader* pshader = new PolyShader(shader);
    pshader->prepare();

    // lock the data model while changing it.
    {
        _dataModelMutex.lock();

        checkSharing();

        ShaderEntry& entry = _shaderMap[MAKE_SHADER_ID(shader->getName())];
        entry._shader = pshader;
        entry._overrideValue = ov;
        entry._accept = 0L;

        _dataModelMutex.unlock();
    }

    return shader;
}


void
VirtualProgram::setFunction(const std::string&           functionName,
    const std::string&           shaderSource,
    ShaderComp::FunctionLocation location,
    float                        ordering)
{
    setFunction(functionName, shaderSource, location, 0L, ordering);
}

void
VirtualProgram::setFunction(const std::string&           functionName,
    const std::string&           shaderSource,
    ShaderComp::FunctionLocation location,
    ShaderComp::AcceptCallback*  accept,
    float                        ordering)
{
    // set the inherit flag if it's not initialized
    if (!_inheritSet)
    {
        setInheritShaders(true);
    }

    // lock the functions map while iterating and then modifying it:
    {
        _dataModelMutex.lock();

        checkSharing();

        OrderedFunctionMap& ofm = _functions[location];

        // if there's already a function by this name, remove it
        for (OrderedFunctionMap::iterator i = ofm.begin(); i != ofm.end(); )
        {
            ShaderComp::Function& f = i->second;
            if (f._name.compare(functionName) == 0)
            {
                OrderedFunctionMap::iterator j = i;
                ++j;
                ofm.erase(i);
                i = j;
            }
            else
            {
                ++i;
            }
        }

        ShaderComp::Function function;
        function._name = functionName;
        function._accept = accept;
        ofm.insert(OrderedFunction(ordering, function));

        // assemble the poly shader. but check a map first for existing shaders.
        PolyShader* shader = PolyShader::lookUpShader(functionName, shaderSource, location);

        ShaderEntry& entry = _shaderMap[MAKE_SHADER_ID(functionName)];
        entry._shader = shader;
        entry._overrideValue = osg::StateAttribute::ON;
        entry._accept = accept;

        _dataModelMutex.unlock();

    } // release lock
}

<<<<<<< HEAD
void
VirtualProgram::setFunctionMinRange(const std::string& name, float minRange)
{
    OE_DEPRECATED(VirtualProgram::setFunctionMinRange, shaders) << std::endl;
}

void
VirtualProgram::setFunctionMaxRange(const std::string& name, float maxRange)
{
    OE_DEPRECATED(VirtualProgram::setFunctionMaxRange, shaders) << std::endl;
}

=======
>>>>>>> 5db22666
bool
VirtualProgram::addGLSLExtension(const std::string& extension)
{
    _dataModelMutex.lock();
    std::pair<std::set<std::string>::const_iterator, bool> insertPair = _globalExtensions.insert(extension);
    _dataModelMutex.unlock();
    return insertPair.second;
}

bool
VirtualProgram::hasGLSLExtension(const std::string& extension) const
{
    _dataModelMutex.lock();
    bool doesHave = _globalExtensions.find(extension) != _globalExtensions.end();
    _dataModelMutex.unlock();
    return doesHave;
}

bool
VirtualProgram::removeGLSLExtension(const std::string& extension)
{
    _dataModelMutex.lock();
    int erased = _globalExtensions.erase(extension);
    _dataModelMutex.unlock();
    return erased > 0;
}

void
VirtualProgram::removeShader(const std::string& shaderID)
{
    // lock the functions map while making changes:
    Threading::ScopedMutexLock exclusive(_dataModelMutex);

    _shaderMap.erase(MAKE_SHADER_ID(shaderID));

    for (FunctionLocationMap::iterator i = _functions.begin(); i != _functions.end(); ++i)
    {
        OrderedFunctionMap& ofm = i->second;
        for (OrderedFunctionMap::iterator j = ofm.begin(); j != ofm.end(); ++j)
        {
            if (j->second._name.compare(shaderID) == 0)
            {
                ofm.erase(j);

                // if the function map for this location is now empty,
                // remove the location map altogether.
                if (ofm.size() == 0)
                {
                    _functions.erase(i);
                }
                return;
            }
        }
    }
}


void
VirtualProgram::setInheritShaders(bool value)
{
    if (_inherit != value || !_inheritSet)
    {
        _inherit = value;

#ifdef USE_PROGRAM_REPO
        // clear the program cache please
        {
            Registry::programRepo().lock();
            Registry::programRepo().release(_id, 0L);
            Registry::programRepo().unlock();
        }
#endif

        _inheritSet = true;
    }
}


void
VirtualProgram::apply(osg::State& state) const
{
    OE_TEST << LC << "Applying (" << this << ") " << getName() << std::endl;

    if (_active.isSetTo(false))
    {
        return;
    }
    else if (!_active.isSet())
    {
        // cannot use capabilities here; it breaks serialization.
        _active = true; //Registry::capabilities().supportsGLSL();
    }

    // An abstract (pure virtual) program cannot be applied.
    if (_isAbstract)
    {
        return;
    }

    const unsigned contextID = state.getContextID();

    if (_shaderMap.empty() && !_inheritSet)
    {
        // If there's no data in the VP, and never has been, unload any existing program.
        // NOTE: OSG's State processor creates a "global default attribute" for each type.
        // Sine we have no way of knowing whether the user created the VP or OSG created it
        // as the default fallback, we use the "_inheritSet" flag to differeniate. This
        // prevents any shader leakage from a VP-enabled node.

        // The following "if" helps performance a bit (based on profiler results) but a user
        // reported state corruption in the OSG stats display. The underlying cause is likely
        // in external code, but leave it commented out for now -gw 20150721

        //if ( state.getLastAppliedProgramObject() != 0L )
        {
            const osg::GL2Extensions* extensions = osg::GL2Extensions::Get(contextID, true);
            extensions->glUseProgram(0);
            state.setLastAppliedProgramObject(0);
        }
        return;
    }

    osg::ref_ptr<osg::Program> program;

    // Negate osg::State's last-attribute-applied tracking for 
    // VirtualProgram, since it cannot detect a VP that is reached from
    // different node/attribute paths. We replace this with the 
    // stack-memory construct below which will "remember" whether 
    // the VP has already been applied during the current frame using
    // the same an identical attribute stack.
    state.haveAppliedAttribute(this->SA_TYPE);

#ifdef USE_STACK_MEMORY
    bool programRecalled = false;
    const AttrStack* stack = StateEx::getProgramStack(state);
    if (stack)
    {
        program = _vpStackMemory.recall(state, *stack);
        programRecalled = program.valid();
    }
#endif // USE_STACK_MEMORY

    // We need to tracks whether there are any accept callbacks, because if so
    // we cannot store the program in stack memory -- the accept callback can
    // exclude shaders based on any condition.
    bool acceptCallbacksVary = _acceptCallbacksVaryPerFrame;

    if (!program.valid())
    {
#ifdef PREALLOCATE_APPLY_VARS
        // Access the resuable shader map for this context. Bypasses reallocation overhead.
        ApplyVars& local = _apply[contextID];

        local.accumShaderMap.clear();
        local.accumAttribBindings.clear();
        local.accumAttribAliases.clear();
        local.programKey.clear();
#else
        ApplyVars local;
#endif

        // If we are inheriting, build the active shader map up to this point
        // (but not including this VP).
        if (_inherit)
        {
            accumulateShaders(
                state,
                _mask,
                local.accumShaderMap,
                local.accumAttribBindings,
                local.accumAttribAliases,
                acceptCallbacksVary);
        }

        // Next, add the shaders from this VP.
        {
            _dataModelMutex.lock();

            for (ShaderMap::const_iterator i = _shaderMap.begin(); i != _shaderMap.end(); ++i)
            {
                if (i->data().accept(state))
                {
                    addToAccumulatedMap(local.accumShaderMap, i->key(), i->data());
                }
            }

            const AttribBindingList& abl = this->getAttribBindingList();
            local.accumAttribBindings.insert(abl.begin(), abl.end());

#ifdef USE_ATTRIB_ALIASES
            const AttribAliasMap& aliases = this->getAttribAliases();
            local.accumAttribAliases.insert(aliases.begin(), aliases.end());
#endif

            _dataModelMutex.unlock();
        }

        // next, assemble a list of the shaders in the map so we can use it as our
        // program cache key.
        // (Note: at present, the "cache key" does not include any information on the vertex
        // attribute bindings. Technically it should, but in practice this might not be an
        // issue; it is unlikely one would have two identical shader programs with different
        // bindings.)
        for (ShaderMap::iterator i = local.accumShaderMap.begin(); i != local.accumShaderMap.end(); ++i)
        {
            local.programKey.push_back(i->data()._shader.get());
        }

        // current frame number, for shader program expiry.
        unsigned frameNumber = state.getFrameStamp() ? state.getFrameStamp()->getFrameNumber() : 0;

#ifdef USE_PROGRAM_REPO
        // LOCK the program repo to look up the program.
        Registry::programRepo().lock();

        program = Registry::programRepo().use(local.programKey, frameNumber, _id);
#endif

        if (!program.valid())
        {
            // build a new set of accumulated functions, to support the creation of main()
            ShaderComp::FunctionLocationMap accumFunctions;
            accumulateFunctions(state, accumFunctions);

            local.programKey.clear();

            //OE_NOTICE << LC << "Building new Program for VP " << getName() << std::endl;

            program = buildProgram(
                getName(),
                state,
                accumFunctions,
                local.accumShaderMap,
                _globalExtensions,
                local.accumAttribBindings,
                local.accumAttribAliases,
                _template.get(),
                local.programKey);

            if (_logShaders && program.valid())
            {
                std::stringstream buf;
                for (unsigned i = 0; i < program->getNumShaders(); i++)
                {
                    buf << program->getShader(i)->getShaderSource() << std::endl << std::endl;
                }

                if (_logPath.length() > 0)
                {
                    std::fstream outStream;
                    outStream.open(_logPath.c_str(), std::ios::out);
                    if (outStream.fail())
                    {
                        OE_WARN << LC << "Unable to open " << _logPath << " for logging shaders." << std::endl;
                    }
                    else
                    {
                        outStream << buf.str();
                        outStream.close();
                    }
                }
                else
                {
                    OE_NOTICE << LC << "Shader source: " << getName() << std::endl << "===============" << std::endl << buf.str() << std::endl << "===============" << std::endl;
                }
            }

#ifdef USE_PROGRAM_REPO
            // Adds this program to the repo, or finds an equivalent pre-existing program
            // in the repo and associates this program key with it.
            Registry::programRepo().add(local.programKey, program, frameNumber, _id);

            // purge expired programs.
            Registry::programRepo().prune(frameNumber, &state);
#endif
        }
        Registry::programRepo().unlock();
    }

    // finally, apply the program attribute.
    if (program.valid())
    {
#ifdef USE_STACK_MEMORY
        // remember this program selection in case this VP is applied again
        // during the same frame.
        if (programRecalled == false &&   // recalled a program? not necessary
            getDataVariance() != DYNAMIC &&   // DYNAMIC variance? might change during ST cull; no memory
            !acceptCallbacksVary            &&   // accept callbacks vary per frame? cannot use memory
            stack != 0L)
        {
            _vpStackMemory.remember(state, *stack, program.get());
        }
#endif // USE_STACK_MEMORY

        osg::Program::PerContextProgram* pcp;

        pcp = program->getPCP(state);

        bool useProgram = state.getLastAppliedProgramObject() != pcp;

#ifdef DEBUG_APPLY_COUNTS
        if (state.getFrameStamp() && state.getFrameStamp()->getFrameNumber() % 60 == 0)
        {
            // debugging            
            static int s_framenum = 0;
            static Threading::Mutex s_mutex;
            static std::map< const VirtualProgram*, std::pair<int, int> > s_counts;

            Threading::ScopedMutexLock lock(s_mutex);

            int framenum = state.getFrameStamp()->getFrameNumber();
            if (framenum > s_framenum)
            {
                OE_NOTICE << LC << "Use program in last frame: " << std::endl;
                for (std::map<const VirtualProgram*, std::pair<int, int> >::iterator i = s_counts.begin(); i != s_counts.end(); ++i)
                {
                    std::pair<int, int>& counts = i->second;
                    OE_NOTICE << LC << "  "
                        << i->first->getName() << " : attemped=" << counts.first << ", applied=" << counts.second << "\n";
                }
                s_framenum = framenum;
                s_counts.clear();
            }
            s_counts[this].first++;
            if (useProgram)
                s_counts[this].second++;
        }
#endif

        if (useProgram)
        {
            if (pcp->needsLink())
                program->compileGLObjects(state);

            if (pcp->isLinked())
            {
                if (osg::isNotifyEnabled(osg::INFO))
                    pcp->validateProgram();

                pcp->useProgram();
                state.setLastAppliedProgramObject(pcp);
            }
            else
            {
                // program not usable, fallback to fixed function.
                const osg::GL2Extensions* extensions = osg::GL2Extensions::Get(contextID, true);
                extensions->glUseProgram(0);
                state.setLastAppliedProgramObject(0);
                OE_DEBUG << LC << "Program link failure!" << std::endl;
            }
        }

#if 0 // test code for detecting race conditions
        for (int i = 0; i<10000; ++i) {
            state.setLastAppliedProgramObject(0L);
            program->apply(state);
        }
#endif

#ifdef USE_LAST_USED_PROGRAM
        _lastUsedProgram[contextID] = program.get();
#endif

#if 0 // breakpoint for testing
        if (state.checkGLErrors(this))
        {
            int x = 0;
        }
#endif
    }
}

bool
VirtualProgram::checkSharing()
{
    if (::getenv("OSGEARTH_SHARED_VP_WARNING") && getNumParents() > 1)
    {
        OE_WARN << LC << "Modified VirtualProgram may be shared." << std::endl;
        return true;
    }

    return false;
}

void
VirtualProgram::getFunctions(FunctionLocationMap& out) const
{
    // make a safe copy of the functions map.
    _dataModelMutex.lock();
    out = _functions;
    _dataModelMutex.unlock();
}

void
VirtualProgram::getShaderMap(ShaderMap& out) const
{
    // make a safe copy of the functions map.
    _dataModelMutex.lock();
    out = _shaderMap;
    _dataModelMutex.unlock();
}

void
VirtualProgram::accumulateFunctions(const osg::State&                state,
    ShaderComp::FunctionLocationMap& result) const
{
    // This method searches the state's attribute stack and accumulates all 
    // the user functions (including those in this program).
    if (_inherit)
    {
        const AttrStack* av = StateEx::getProgramStack(state);
        if (av && av->size() > 0)
        {
            // find the closest VP that doesn't inherit:
            unsigned start;
            for (start = (int)av->size() - 1; start > 0; --start)
            {
                const VirtualProgram* vp = dynamic_cast<const VirtualProgram*>((*av)[start].first);
                if (vp && (vp->_mask & _mask) && vp->_inherit == false)
                    break;
            }

            // collect functions from there on down.
            for (unsigned i = start; i<av->size(); ++i)
            {
                const VirtualProgram* vp = dynamic_cast<const VirtualProgram*>((*av)[i].first);
                if (vp && (vp->_mask && _mask) && (vp != this))
                {
                    FunctionLocationMap rhs;
                    vp->getFunctions(rhs);

                    for (FunctionLocationMap::const_iterator j = rhs.begin(); j != rhs.end(); ++j)
                    {
                        const OrderedFunctionMap& source = j->second;
                        OrderedFunctionMap&       dest = result[j->first];

                        for (OrderedFunctionMap::const_iterator k = source.begin(); k != source.end(); ++k)
                        {
                            if (k->second.accept(state))
                            {
                                // remove/override an existing function with the same name
                                for (OrderedFunctionMap::iterator exists = dest.begin(); exists != dest.end(); ++exists)
                                {
                                    if (exists->second._name.compare(k->second._name) == 0)
                                    {
                                        dest.erase(exists);
                                        break;
                                    }
                                }
                                dest.insert(*k);
                            }
                        }
                    }
                }
            }
        }
    }

    // add the local ones too:
    {
        //Threading::ScopedReadLock readonly( _dataModelMutex );
        _dataModelMutex.lock();

        for (FunctionLocationMap::const_iterator j = _functions.begin(); j != _functions.end(); ++j)
        {
            const OrderedFunctionMap& source = j->second;
            OrderedFunctionMap&       dest = result[j->first];

            for (OrderedFunctionMap::const_iterator k = source.begin(); k != source.end(); ++k)
            {
                if (k->second.accept(state))
                {
                    // remove/override an existing function with the same name
                    for (OrderedFunctionMap::iterator exists = dest.begin(); exists != dest.end(); ++exists)
                    {
                        if (exists->second._name.compare(k->second._name) == 0)
                        {
                            dest.erase(exists);
                            break;
                        }
                    }
                    dest.insert(*k);
                }
            }
        }

        _dataModelMutex.unlock();
    }
}



void
VirtualProgram::accumulateShaders(const osg::State&  state,
    unsigned           mask,
    ShaderMap&         accumShaderMap,
    AttribBindingList& accumAttribBindings,
    AttribAliasMap&    accumAttribAliases,
    bool&              acceptCallbacksVary)
{
    acceptCallbacksVary = false;

    const AttrStack* av = StateEx::getProgramStack(state);
    if (av && av->size() > 0)
    {
        // find the deepest VP that doesn't inherit:
        unsigned start = 0;
        for (start = (int)av->size() - 1; start > 0; --start)
        {
            const VirtualProgram* vp = dynamic_cast<const VirtualProgram*>((*av)[start].first);
            if (vp && (vp->_mask & mask) && vp->_inherit == false)
                break;
        }

        // collect shaders from there to here:
        for (unsigned i = start; i<av->size(); ++i)
        {
            const VirtualProgram* vp = dynamic_cast<const VirtualProgram*>((*av)[i].first);
            if (vp && (vp->_mask && mask))
            {
                if (vp->getAcceptCallbacksVaryPerFrame())
                {
                    acceptCallbacksVary = true;
                }

                // thread-safely adds the other vp's shaders to our accumulation map
                vp->addShadersToAccumulationMap(accumShaderMap, state);

                const AttribBindingList& abl = vp->getAttribBindingList();
                accumAttribBindings.insert(abl.begin(), abl.end());

#ifdef USE_ATTRIB_ALIASES
                const AttribAliasMap& aliases = vp->getAttribAliases();
                accumAttribAliases.insert(aliases.begin(), aliases.end());
#endif
            }
        }
    }
}

void
VirtualProgram::addShadersToAccumulationMap(VirtualProgram::ShaderMap& accumMap,
    const osg::State&          state) const
{
    //Threading::ScopedReadLock shared( _dataModelMutex );
    _dataModelMutex.lock();

    for (ShaderMap::const_iterator i = _shaderMap.begin(); i != _shaderMap.end(); ++i)
    {
        if (i->data().accept(state))
        {
            addToAccumulatedMap(accumMap, i->key(), i->data());
        }
    }

    _dataModelMutex.unlock();
}

int
VirtualProgram::getShaders(const osg::State&                        state,
    std::vector<osg::ref_ptr<osg::Shader> >& output)
{
    ShaderMap         shaders;
    AttribBindingList bindings;
    AttribAliasMap    aliases;
    bool              acceptCallbacksVary;

    // build the collection:
    accumulateShaders(state, ~0, shaders, bindings, aliases, acceptCallbacksVary);

    // pre-allocate space:
    output.reserve(shaders.size());
    output.clear();

    // copy to output.
    for (ShaderMap::iterator i = shaders.begin(); i != shaders.end(); ++i)
    {
        output.push_back(i->data()._shader->getNominalShader());
    }

    return output.size();
}

int
VirtualProgram::getPolyShaders(const osg::State&                       state,
    std::vector<osg::ref_ptr<PolyShader> >& output)
{
    ShaderMap         shaders;
    AttribBindingList bindings;
    AttribAliasMap    aliases;
    bool              acceptCallbacksVary;

    // build the collection:
    accumulateShaders(state, ~0, shaders, bindings, aliases, acceptCallbacksVary);

    // pre-allocate space:
    output.reserve(shaders.size());
    output.clear();

    // copy to output.
    for (ShaderMap::iterator i = shaders.begin(); i != shaders.end(); ++i)
    {
        output.push_back(i->data()._shader.get());
    }

    return output.size();
}

void VirtualProgram::setShaderLogging(bool log)
{
    setShaderLogging(log, "");
}

void VirtualProgram::setShaderLogging(bool log, const std::string& filepath)
{
    _logShaders = log;
    _logPath = filepath;
}

bool VirtualProgram::getAcceptCallbacksVaryPerFrame() const
{
    return _acceptCallbacksVaryPerFrame;
}

void VirtualProgram::setAcceptCallbacksVaryPerFrame(bool acceptCallbacksVaryPerFrame)
{
    _acceptCallbacksVaryPerFrame = acceptCallbacksVaryPerFrame;
}

//.........................................................................

PolyShader::PolyShader() :
    _dirty(true),
    _location(ShaderComp::LOCATION_UNDEFINED),
    _nominalType(osg::Shader::VERTEX)
{
    //nop
}

PolyShader::PolyShader(osg::Shader* shader) :
    _location(ShaderComp::LOCATION_UNDEFINED),
    _nominalShader(shader),
    _nominalType(osg::Shader::VERTEX)
{
    _dirty = shader != 0L;
    if (shader)
    {
        _name = shader->getName();

        // extract the source before preprocessing:
        _source = shader->getShaderSource();
    }
}

void
PolyShader::setShaderSource(const std::string& source)
{
    _source = source;
    _dirty = true;
}

void
PolyShader::setLocation(ShaderComp::FunctionLocation location)
{
    _location = location;
    _dirty = true;
}

osg::Shader*
PolyShader::getShader(ShaderComp::StageMask mask) const
{
    if (_location == ShaderComp::LOCATION_VERTEX_VIEW || _location == ShaderComp::LOCATION_VERTEX_CLIP)
    {
        OE_DEBUG << "getShader, mask = " << std::hex << mask << ", location = " << _location << "\n";

        // geometry stage has priority (runs last)
        if (mask & ShaderComp::STAGE_GEOMETRY)
        {
            OE_DEBUG << "Installing GS for VIEW/CLIP shader!\n";
            return _geomShader.get();
        }

        else if (mask & ShaderComp::STAGE_TESSEVALUATION)
        {
            OE_DEBUG << "Installing TES for VIEW/CLIP shader!\n";
            return _tessevalShader.get();
        }
    }

    return _nominalShader.get();
}

void
PolyShader::prepare()
{
    if (_dirty)
    {
        osg::Shader::Type nominalType;
        switch (_location)
        {
        case ShaderComp::LOCATION_VERTEX_MODEL:
        case ShaderComp::LOCATION_VERTEX_VIEW:
        case ShaderComp::LOCATION_VERTEX_CLIP:
            nominalType = osg::Shader::VERTEX;
            break;
        case ShaderComp::LOCATION_TESS_CONTROL:
            nominalType = osg::Shader::TESSCONTROL;
            break;
        case ShaderComp::LOCATION_TESS_EVALUATION:
            nominalType = osg::Shader::TESSEVALUATION;
            break;
        case ShaderComp::LOCATION_GEOMETRY:
            nominalType = osg::Shader::GEOMETRY;
            break;
        case ShaderComp::LOCATION_FRAGMENT_COLORING:
        case ShaderComp::LOCATION_FRAGMENT_LIGHTING:
        case ShaderComp::LOCATION_FRAGMENT_OUTPUT:
            nominalType = osg::Shader::FRAGMENT;
            break;
        default:
            nominalType = osg::Shader::UNDEFINED;
        }

        if (nominalType != osg::Shader::UNDEFINED)
        {
            _nominalShader = new osg::Shader(nominalType, _source);
            if (!_name.empty())
                _nominalShader->setName(_name);
        }

        ShaderPreProcessor::run(_nominalShader.get());

        // for a VERTEX_VIEW or VERTEX_CLIP shader, these might get moved to another stage.
        if (_location == ShaderComp::LOCATION_VERTEX_VIEW || _location == ShaderComp::LOCATION_VERTEX_CLIP)
        {
            _geomShader = new osg::Shader(osg::Shader::GEOMETRY, _source);
            if (!_name.empty())
                _geomShader->setName(_name);
            ShaderPreProcessor::run(_geomShader.get());

            _tessevalShader = new osg::Shader(osg::Shader::TESSEVALUATION, _source);
            if (!_name.empty())
                _tessevalShader->setName(_name);
            ShaderPreProcessor::run(_tessevalShader.get());
        }
    }
    _dirty = false;
}

void PolyShader::resizeGLObjectBuffers(unsigned maxSize)
{
    if (_nominalShader.valid())
    {
        _nominalShader->resizeGLObjectBuffers(maxSize);
    }

    if (_geomShader.valid())
    {
        _geomShader->resizeGLObjectBuffers(maxSize);
    }

    if (_tessevalShader.valid())
    {
        _tessevalShader->resizeGLObjectBuffers(maxSize);
    }
}

void PolyShader::releaseGLObjects(osg::State* state) const
{
    if (_nominalShader.valid())
    {
        _nominalShader->releaseGLObjects(state);
    }

    if (_geomShader.valid())
    {
        _geomShader->releaseGLObjects(state);
    }

    if (_tessevalShader.valid())
    {
        _tessevalShader->releaseGLObjects(state);
    }
}

PolyShader*
PolyShader::lookUpShader(const std::string& functionName, const std::string& shaderSource, ShaderComp::FunctionLocation location)
{
    PolyShader* shader = NULL;

#ifdef USE_POLYSHADER_CACHE

    Threading::ScopedMutexLock lock(_cacheMutex);

    std::pair<std::string, std::string> hashKey = std::pair<std::string, std::string>(functionName, shaderSource);

    PolyShaderCache::iterator iter = _polyShaderCache.find(hashKey);

    if (iter != _polyShaderCache.end())
    {
        shader = iter->second.get();
    }
#endif

    if (!shader)
    {

        // Remove any quotes in the shader source (illegal)
        std::string source(shaderSource);
        osgEarth::replaceIn(source, "\"", " ");

        shader = new PolyShader();
        shader->setName(functionName);
        shader->setLocation(location);
        shader->setShaderSource(source);
        shader->prepare();

#ifdef USE_POLYSHADER_CACHE
        _polyShaderCache[hashKey] = shader;
#endif
    }

    return shader;
}


void PolyShader::clearShaderCache()
{
    /* MERGE: does this compile? hm, we need to redo this for glen's changes */
    _cacheMutex.lock();
    // Erase our PolyShaders from the static
    // _shaderCache
    PolyShaderCache::iterator shadeEnd = _polyShaderCache.end();
    PolyShaderCache::iterator shadeItr = _polyShaderCache.begin();

    for (; shadeItr != shadeEnd; ++shadeItr)
    {
        shadeItr->second = NULL;
    }
    _cacheMutex.unlock();
}

//.......................................................................
// SERIALIZERS for VIRTUALPROGRAM

#include <osgDB/ObjectWrapper>
#include <osgDB/InputStream>
#include <osgDB/OutputStream>

namespace
{
#define PROGRAM_LIST_FUNC( PROP, TYPE, DATA ) \
    static bool check##PROP(const osgEarth::VirtualProgram& attr) \
    { return attr.get##TYPE().size()>0; } \
    static bool read##PROP(osgDB::InputStream& is, osgEarth::VirtualProgram& attr) { \
        unsigned int size = is.readSize(); is >> is.BEGIN_BRACKET; \
        for ( unsigned int i=0; i<size; ++i ) { \
            std::string key; unsigned int value; \
            is >> key >> value; attr.add##DATA(key, value); \
        } \
        is >> is.END_BRACKET; \
        return true; \
    } \
    static bool write##PROP( osgDB::OutputStream& os, const osgEarth::VirtualProgram& attr ) \
    { \
        const osg::Program::TYPE& plist = attr.get##TYPE(); \
        os.writeSize(plist.size()); os << os.BEGIN_BRACKET << std::endl; \
        for ( osg::Program::TYPE::const_iterator itr=plist.begin(); \
              itr!=plist.end(); ++itr ) { \
            os << itr->first << itr->second << std::endl; \
        } \
        os << os.END_BRACKET << std::endl; \
        return true; \
    }

<<<<<<< HEAD
PROGRAM_LIST_FUNC(AttribBinding, AttribBindingList, BindAttribLocation);
//PROGRAM_LIST_FUNC( FragDataBinding, FragDataBindingList, BindFragDataLocation );

// functions
static bool checkFunctions(const osgEarth::VirtualProgram& attr)
{
    osgEarth::ShaderComp::FunctionLocationMap functions;
    attr.getFunctions(functions);
=======
    PROGRAM_LIST_FUNC( AttribBinding, AttribBindingList, BindAttribLocation );
>>>>>>> 5db22666

    // functions
    static bool checkFunctions( const osgEarth::VirtualProgram& attr )
    {
        osgEarth::ShaderComp::FunctionLocationMap functions;
        attr.getFunctions(functions);

<<<<<<< HEAD
static bool readFunctions(osgDB::InputStream& is, osgEarth::VirtualProgram& attr)
{
    unsigned int size = is.readSize();
    is >> is.BEGIN_BRACKET;

    for (unsigned int i = 0; i<size; ++i)
=======
        unsigned count = 0;
        for (osgEarth::ShaderComp::FunctionLocationMap::const_iterator loc = functions.begin(); loc != functions.end(); ++loc)
            count += loc->second.size();
        return count > 0;
    }

    static bool readFunctions( osgDB::InputStream& is, osgEarth::VirtualProgram& attr )
>>>>>>> 5db22666
    {
        unsigned int size = is.readSize();
        is >> is.BEGIN_BRACKET;

        for ( unsigned int i=0; i<size; ++i )
        {
            std::string name;
            is >> name >> is.BEGIN_BRACKET;
            OE_DEBUG << "Name = " << name << std::endl;
            {
<<<<<<< HEAD
                for (unsigned j = 0; j<lines; ++j)
=======
                unsigned location;
                is >> is.PROPERTY("Location") >> location;
                OE_DEBUG << "Location = " << location << std::endl;

                float order;
                is >> is.PROPERTY("Order") >> order;
                OE_DEBUG << "Order = " << order << std::endl;

                std::string source;
                is >> is.PROPERTY("Source");
                unsigned lines = is.readSize();
                is >> is.BEGIN_BRACKET;
>>>>>>> 5db22666
                {
                    for (unsigned j=0; j<lines; ++j)
                    {
                        std::string line;
                        is.readWrappedString(line);
                        source.append(line); source.append(1, '\n');
                    }
                }
                OE_DEBUG << "Source = " << source << std::endl;
                is >> is.END_BRACKET;

                attr.setFunction(name, source, (osgEarth::ShaderComp::FunctionLocation)location, order);
            }
            is >> is.END_BRACKET;
        }
        is >> is.END_BRACKET;
        return true;
    }

<<<<<<< HEAD
static bool writeFunctions(osgDB::OutputStream& os, const osgEarth::VirtualProgram& attr)
{
    osgEarth::ShaderComp::FunctionLocationMap functions;
    attr.getFunctions(functions);

    osgEarth::VirtualProgram::ShaderMap shaders;
    attr.getShaderMap(shaders);

    unsigned count = 0;
    for (osgEarth::ShaderComp::FunctionLocationMap::const_iterator loc = functions.begin(); loc != functions.end(); ++loc)
        count += loc->second.size();

    os.writeSize(count);
    os << os.BEGIN_BRACKET << std::endl;
    {
=======
    static bool writeFunctions( osgDB::OutputStream& os, const osgEarth::VirtualProgram& attr )
    {
        osgEarth::ShaderComp::FunctionLocationMap functions;
        attr.getFunctions(functions);

        osgEarth::VirtualProgram::ShaderMap shaders;
        attr.getShaderMap(shaders);
    
        unsigned count = 0;
>>>>>>> 5db22666
        for (osgEarth::ShaderComp::FunctionLocationMap::const_iterator loc = functions.begin(); loc != functions.end(); ++loc)
            count += loc->second.size();       

        os.writeSize(count);
        os << os.BEGIN_BRACKET << std::endl;
        {
            for (osgEarth::ShaderComp::FunctionLocationMap::const_iterator loc = functions.begin(); loc != functions.end(); ++loc)
            {
                const osgEarth::ShaderComp::OrderedFunctionMap& ofm = loc->second;
                for (osgEarth::ShaderComp::OrderedFunctionMap::const_iterator k = ofm.begin(); k != ofm.end(); ++k)
                {
<<<<<<< HEAD
                    os << os.PROPERTY("Location") << (unsigned)loc->first << std::endl;
                    os << os.PROPERTY("Order") << k->first << std::endl;
                    // todo: min/max range?

                    osgEarth::VirtualProgram::ShaderID shaderId = MAKE_SHADER_ID(k->second._name);
                    const osgEarth::VirtualProgram::ShaderEntry* m = shaders.find(shaderId);
                    if (m)
                    {
                        std::vector<std::string> lines;
                        std::istringstream iss(m->_shader->getShaderSource());
                        std::string line;
                        while (std::getline(iss, line))
                            lines.push_back(line);

                        os << os.PROPERTY("Source");
                        os.writeSize(lines.size());
                        os << os.BEGIN_BRACKET << std::endl;
                        {
                            for (std::vector<std::string>::const_iterator itr = lines.begin(); itr != lines.end(); ++itr)
=======
                    os << k->second._name << os.BEGIN_BRACKET << std::endl;
                    {
                        os << os.PROPERTY("Location") << (unsigned)loc->first << std::endl;
                        os << os.PROPERTY("Order") << k->first << std::endl;
                        // todo: min/max range?

                        osgEarth::VirtualProgram::ShaderID shaderId = MAKE_SHADER_ID(k->second._name);
                        const osgEarth::VirtualProgram::ShaderEntry* m = shaders.find(shaderId);
                        if (m)
                        {                    
                            std::vector<std::string> lines;
                            std::istringstream iss(m->_shader->getShaderSource());
                            std::string line;
                            while ( std::getline(iss, line) )
                                lines.push_back( line );

                            os << os.PROPERTY("Source");
                            os.writeSize(lines.size());
                            os << os.BEGIN_BRACKET << std::endl;
>>>>>>> 5db22666
                            {
                                for (std::vector<std::string>::const_iterator itr = lines.begin(); itr != lines.end(); ++itr)
                                {
                                    os.writeWrappedString(*itr);
                                    os << std::endl;
                                }
                            }
                            os << os.END_BRACKET << std::endl;
                        }
                    }
                    os << os.END_BRACKET << std::endl;
                }
            }
        }
        os << os.END_BRACKET << std::endl;

        return true;
    }

    REGISTER_OBJECT_WRAPPER(
        VirtualProgram,
        new osgEarth::VirtualProgram,
        osgEarth::VirtualProgram,
        "osg::Object osg::StateAttribute osgEarth::VirtualProgram")
    {
        ADD_BOOL_SERIALIZER(InheritShaders, true);
        ADD_UINT_SERIALIZER(Mask, ~0);

        ADD_USER_SERIALIZER(AttribBinding);
        ADD_USER_SERIALIZER(Functions);

        ADD_BOOL_SERIALIZER(IsAbstract, false);
    }
}<|MERGE_RESOLUTION|>--- conflicted
+++ resolved
@@ -1164,21 +1164,6 @@
     } // release lock
 }
 
-<<<<<<< HEAD
-void
-VirtualProgram::setFunctionMinRange(const std::string& name, float minRange)
-{
-    OE_DEPRECATED(VirtualProgram::setFunctionMinRange, shaders) << std::endl;
-}
-
-void
-VirtualProgram::setFunctionMaxRange(const std::string& name, float maxRange)
-{
-    OE_DEPRECATED(VirtualProgram::setFunctionMaxRange, shaders) << std::endl;
-}
-
-=======
->>>>>>> 5db22666
 bool
 VirtualProgram::addGLSLExtension(const std::string& extension)
 {
@@ -2054,125 +2039,84 @@
         return true; \
     }
 
-<<<<<<< HEAD
-PROGRAM_LIST_FUNC(AttribBinding, AttribBindingList, BindAttribLocation);
-//PROGRAM_LIST_FUNC( FragDataBinding, FragDataBindingList, BindFragDataLocation );
-
-// functions
-static bool checkFunctions(const osgEarth::VirtualProgram& attr)
-{
+    PROGRAM_LIST_FUNC( AttribBinding, AttribBindingList, BindAttribLocation );
+
+    // functions
+    static bool checkFunctions( const osgEarth::VirtualProgram& attr )
+    {
     osgEarth::ShaderComp::FunctionLocationMap functions;
     attr.getFunctions(functions);
-=======
-    PROGRAM_LIST_FUNC( AttribBinding, AttribBindingList, BindAttribLocation );
->>>>>>> 5db22666
-
-    // functions
-    static bool checkFunctions( const osgEarth::VirtualProgram& attr )
-    {
-        osgEarth::ShaderComp::FunctionLocationMap functions;
-        attr.getFunctions(functions);
-
-<<<<<<< HEAD
-static bool readFunctions(osgDB::InputStream& is, osgEarth::VirtualProgram& attr)
-{
-    unsigned int size = is.readSize();
-    is >> is.BEGIN_BRACKET;
-
-    for (unsigned int i = 0; i<size; ++i)
-=======
-        unsigned count = 0;
-        for (osgEarth::ShaderComp::FunctionLocationMap::const_iterator loc = functions.begin(); loc != functions.end(); ++loc)
-            count += loc->second.size();
-        return count > 0;
-    }
-
-    static bool readFunctions( osgDB::InputStream& is, osgEarth::VirtualProgram& attr )
->>>>>>> 5db22666
-    {
-        unsigned int size = is.readSize();
-        is >> is.BEGIN_BRACKET;
-
-        for ( unsigned int i=0; i<size; ++i )
-        {
-            std::string name;
-            is >> name >> is.BEGIN_BRACKET;
-            OE_DEBUG << "Name = " << name << std::endl;
-            {
-<<<<<<< HEAD
-                for (unsigned j = 0; j<lines; ++j)
-=======
-                unsigned location;
-                is >> is.PROPERTY("Location") >> location;
-                OE_DEBUG << "Location = " << location << std::endl;
-
-                float order;
-                is >> is.PROPERTY("Order") >> order;
-                OE_DEBUG << "Order = " << order << std::endl;
-
-                std::string source;
-                is >> is.PROPERTY("Source");
-                unsigned lines = is.readSize();
-                is >> is.BEGIN_BRACKET;
->>>>>>> 5db22666
-                {
-                    for (unsigned j=0; j<lines; ++j)
-                    {
-                        std::string line;
-                        is.readWrappedString(line);
-                        source.append(line); source.append(1, '\n');
-                    }
-                }
-                OE_DEBUG << "Source = " << source << std::endl;
-                is >> is.END_BRACKET;
-
-                attr.setFunction(name, source, (osgEarth::ShaderComp::FunctionLocation)location, order);
-            }
-            is >> is.END_BRACKET;
-        }
-        is >> is.END_BRACKET;
-        return true;
-    }
-
-<<<<<<< HEAD
-static bool writeFunctions(osgDB::OutputStream& os, const osgEarth::VirtualProgram& attr)
-{
-    osgEarth::ShaderComp::FunctionLocationMap functions;
-    attr.getFunctions(functions);
-
-    osgEarth::VirtualProgram::ShaderMap shaders;
-    attr.getShaderMap(shaders);
 
     unsigned count = 0;
     for (osgEarth::ShaderComp::FunctionLocationMap::const_iterator loc = functions.begin(); loc != functions.end(); ++loc)
         count += loc->second.size();
+    return count > 0;
+    }
+
+    static bool readFunctions( osgDB::InputStream& is, osgEarth::VirtualProgram& attr )
+    {
+    unsigned int size = is.readSize();
+    is >> is.BEGIN_BRACKET;
+
+    for (unsigned int i = 0; i<size; ++i)
+    {
+        std::string name;
+        is >> name >> is.BEGIN_BRACKET;
+        OE_DEBUG << "Name = " << name << std::endl;
+        {
+            unsigned location;
+            is >> is.PROPERTY("Location") >> location;
+            OE_DEBUG << "Location = " << location << std::endl;
+
+            float order;
+            is >> is.PROPERTY("Order") >> order;
+            OE_DEBUG << "Order = " << order << std::endl;
+
+            std::string source;
+            is >> is.PROPERTY("Source");
+            unsigned lines = is.readSize();
+            is >> is.BEGIN_BRACKET;
+            {
+                for (unsigned j = 0; j<lines; ++j)
+                {
+                    std::string line;
+                    is.readWrappedString(line);
+                    source.append(line); source.append(1, '\n');
+                }
+            }
+            OE_DEBUG << "Source = " << source << std::endl;
+            is >> is.END_BRACKET;
+
+            attr.setFunction(name, source, (osgEarth::ShaderComp::FunctionLocation)location, order);
+        }
+        is >> is.END_BRACKET;
+    }
+    is >> is.END_BRACKET;
+    return true;
+    }
+
+    static bool writeFunctions( osgDB::OutputStream& os, const osgEarth::VirtualProgram& attr )
+    {
+    osgEarth::ShaderComp::FunctionLocationMap functions;
+    attr.getFunctions(functions);
+
+    osgEarth::VirtualProgram::ShaderMap shaders;
+    attr.getShaderMap(shaders);
+
+    unsigned count = 0;
+    for (osgEarth::ShaderComp::FunctionLocationMap::const_iterator loc = functions.begin(); loc != functions.end(); ++loc)
+        count += loc->second.size();
 
     os.writeSize(count);
     os << os.BEGIN_BRACKET << std::endl;
     {
-=======
-    static bool writeFunctions( osgDB::OutputStream& os, const osgEarth::VirtualProgram& attr )
-    {
-        osgEarth::ShaderComp::FunctionLocationMap functions;
-        attr.getFunctions(functions);
-
-        osgEarth::VirtualProgram::ShaderMap shaders;
-        attr.getShaderMap(shaders);
-    
-        unsigned count = 0;
->>>>>>> 5db22666
         for (osgEarth::ShaderComp::FunctionLocationMap::const_iterator loc = functions.begin(); loc != functions.end(); ++loc)
-            count += loc->second.size();       
-
-        os.writeSize(count);
-        os << os.BEGIN_BRACKET << std::endl;
-        {
-            for (osgEarth::ShaderComp::FunctionLocationMap::const_iterator loc = functions.begin(); loc != functions.end(); ++loc)
-            {
-                const osgEarth::ShaderComp::OrderedFunctionMap& ofm = loc->second;
-                for (osgEarth::ShaderComp::OrderedFunctionMap::const_iterator k = ofm.begin(); k != ofm.end(); ++k)
+        {
+            const osgEarth::ShaderComp::OrderedFunctionMap& ofm = loc->second;
+            for (osgEarth::ShaderComp::OrderedFunctionMap::const_iterator k = ofm.begin(); k != ofm.end(); ++k)
+            {
+                os << k->second._name << os.BEGIN_BRACKET << std::endl;
                 {
-<<<<<<< HEAD
                     os << os.PROPERTY("Location") << (unsigned)loc->first << std::endl;
                     os << os.PROPERTY("Order") << k->first << std::endl;
                     // todo: min/max range?
@@ -2192,44 +2136,21 @@
                         os << os.BEGIN_BRACKET << std::endl;
                         {
                             for (std::vector<std::string>::const_iterator itr = lines.begin(); itr != lines.end(); ++itr)
-=======
-                    os << k->second._name << os.BEGIN_BRACKET << std::endl;
-                    {
-                        os << os.PROPERTY("Location") << (unsigned)loc->first << std::endl;
-                        os << os.PROPERTY("Order") << k->first << std::endl;
-                        // todo: min/max range?
-
-                        osgEarth::VirtualProgram::ShaderID shaderId = MAKE_SHADER_ID(k->second._name);
-                        const osgEarth::VirtualProgram::ShaderEntry* m = shaders.find(shaderId);
-                        if (m)
-                        {                    
-                            std::vector<std::string> lines;
-                            std::istringstream iss(m->_shader->getShaderSource());
-                            std::string line;
-                            while ( std::getline(iss, line) )
-                                lines.push_back( line );
-
-                            os << os.PROPERTY("Source");
-                            os.writeSize(lines.size());
-                            os << os.BEGIN_BRACKET << std::endl;
->>>>>>> 5db22666
                             {
-                                for (std::vector<std::string>::const_iterator itr = lines.begin(); itr != lines.end(); ++itr)
-                                {
-                                    os.writeWrappedString(*itr);
-                                    os << std::endl;
-                                }
+                                os.writeWrappedString(*itr);
+                                os << std::endl;
                             }
-                            os << os.END_BRACKET << std::endl;
                         }
+                        os << os.END_BRACKET << std::endl;
                     }
-                    os << os.END_BRACKET << std::endl;
                 }
-            }
-        }
-        os << os.END_BRACKET << std::endl;
-
-        return true;
+                os << os.END_BRACKET << std::endl;
+            }
+        }
+    }
+    os << os.END_BRACKET << std::endl;
+
+    return true;
     }
 
     REGISTER_OBJECT_WRAPPER(
