/* -*-c++-*- */
/* osgEarth - Dynamic map generation toolkit for OpenSceneGraph
 * Copyright 2019 Pelican Mapping
 * http://osgearth.org
 *
 * osgEarth is free software; you can redistribute it and/or modify
 * it under the terms of the GNU Lesser General Public License as published by
 * the Free Software Foundation; either version 2 of the License, or
 * (at your option) any later version.
 *
 * This program is distributed in the hope that it will be useful,
 * but WITHOUT ANY WARRANTY; without even the implied warranty of
 * MERCHANTABILITY or FITNESS FOR A PARTICULAR PURPOSE.  See the
 * GNU Lesser General Public License for more details.
 *
 * You should have received a copy of the GNU Lesser General Public License
 * along with this program.  If not, see <http://www.gnu.org/licenses/>
 */
#include "GeometryCompiler"

#include <osgEarthFeatures/BuildGeometryFilter>
#include <osgEarthFeatures/BuildTextFilter>
#include <osgEarthFeatures/AltitudeFilter>
#include <osgEarthFeatures/CentroidFilter>
#include <osgEarthFeatures/ExtrudeGeometryFilter>
#include <osgEarthFeatures/ExtrudeGeometryFilterNode>
#include <osgEarthFeatures/ScatterFilter>
#include <osgEarthFeatures/SubstituteModelFilter>
#include <osgEarthFeatures/TessellateOperator>
#include <osgEarthFeatures/Session>
<<<<<<< HEAD
#include <osgEarth/OEAssert>
=======

>>>>>>> f7a922ba
#include <osgEarth/Utils>
#include <osgEarth/CullingUtils>
#include <osgEarth/Registry>
#include <osgEarth/Capabilities>
#include <osgEarth/ShaderGenerator>
#include <osgEarth/ShaderUtils>
#include <osgEarth/Utils>

#include <osg/MatrixTransform>
#include <osg/Timer>
#include <osgDB/WriteFile>
#include <osgUtil/Optimizer>

#include <cstdlib>

#define LC "[GeometryCompiler] "

using namespace osgEarth;
using namespace osgEarth::Features;
using namespace osgEarth::Symbology;

//#define PROFILING 1

//-----------------------------------------------------------------------

GeometryCompilerOptions GeometryCompilerOptions::s_defaults(true);

void
GeometryCompilerOptions::setDefaults(const GeometryCompilerOptions& defaults)
{
   s_defaults = defaults;
}

// defaults.
GeometryCompilerOptions::GeometryCompilerOptions(bool stockDefaults) :
_maxGranularity_deg    ( 10.0 ),
_mergeGeometry         ( true ),
_clustering            ( false ),
<<<<<<< HEAD
_instancing            ( false ),
_filterUsage           (FILTER_USAGE_NORMAL),
=======
_instancing            ( true ),
>>>>>>> f7a922ba
_ignoreAlt             ( false ),
_shaderPolicy          ( SHADERPOLICY_GENERATE ),
_geoInterp             ( GEOINTERP_GREAT_CIRCLE ),
_optimizeStateSharing  ( true ),
_optimize              ( false ),
_optimizeVertexOrdering( true ),
_validate              ( false ),
_maxPolyTilingAngle    ( 45.0f ),
_useGPULines           ( false )
{
    if (::getenv("OSGEARTH_GPU_SCREEN_SPACE_LINES") != 0L)
    {
        _useGPULines.init(true);
    }
}

//-----------------------------------------------------------------------

GeometryCompilerOptions::GeometryCompilerOptions(const ConfigOptions& conf) :
_maxGranularity_deg    ( s_defaults.maxGranularity().value() ),
_mergeGeometry         ( s_defaults.mergeGeometry().value() ),
_clustering            ( s_defaults.clustering().value() ),
_instancing            ( s_defaults.instancing().value() ),
_filterUsage           ( s_defaults.filterUsage().value()),
_ignoreAlt             ( s_defaults.ignoreAltitudeSymbol().value() ),
_shaderPolicy          ( s_defaults.shaderPolicy().value() ),
_geoInterp             ( s_defaults.geoInterp().value() ),
_optimizeStateSharing  ( s_defaults.optimizeStateSharing().value() ),
_optimize              ( s_defaults.optimize().value() ),
_optimizeVertexOrdering( s_defaults.optimizeVertexOrdering().value() ),
_validate              ( s_defaults.validate().value() ),
_maxPolyTilingAngle    ( s_defaults.maxPolygonTilingAngle().value() ),
_useGPULines           ( s_defaults.useGPUScreenSpaceLines().value() )
{
    fromConfig(conf.getConfig());
}

void
GeometryCompilerOptions::fromConfig( const Config& conf )
{
<<<<<<< HEAD
    conf.getIfSet   ( "max_granularity",  _maxGranularity_deg );
    conf.getIfSet   ( "merge_geometry",   _mergeGeometry );
    conf.getIfSet   ( "clustering",       _clustering );
    conf.getIfSet   ( "instancing",       _instancing );
    conf.getObjIfSet( "feature_name",     _featureNameExpr );
    conf.getIfSet   ( "ignore_altitude",  _ignoreAlt );
    conf.getIfSet   ( "geo_interpolation", "great_circle", _geoInterp, GEOINTERP_GREAT_CIRCLE );
    conf.getIfSet   ( "geo_interpolation", "rhumb_line",   _geoInterp, GEOINTERP_RHUMB_LINE );
    conf.getIfSet   ( "use_vbo", _useVertexBufferObjects);
    conf.getIfSet   ( "optimize_state_sharing", _optimizeStateSharing );
    conf.getIfSet   ( "optimize", _optimize );
    conf.getIfSet   ("optimize_vertex_ordering", _optimizeVertexOrdering);
    conf.getIfSet   ( "validate", _validate );
    conf.getIfSet   ( "max_polygon_tiling_angle", _maxPolyTilingAngle );

    conf.getIfSet( "shader_policy", "disable",  _shaderPolicy, SHADERPOLICY_DISABLE );
    conf.getIfSet( "shader_policy", "inherit",  _shaderPolicy, SHADERPOLICY_INHERIT );
    conf.getIfSet( "shader_policy", "generate", _shaderPolicy, SHADERPOLICY_GENERATE );

    conf.getIfSet("filter_usage", "filter_usage_normal", _filterUsage, FILTER_USAGE_NORMAL);
    conf.getIfSet("filter_usage", "filter_usage_zero_work_callback_based", _filterUsage, FILTER_USAGE_ZERO_WORK_CALLBACK_BASED);
=======
    conf.get( "max_granularity",  _maxGranularity_deg );
    conf.get( "merge_geometry",   _mergeGeometry );
    conf.get( "clustering",       _clustering );
    conf.get( "instancing",       _instancing );
    conf.get( "feature_name",     _featureNameExpr );
    conf.get( "ignore_altitude",  _ignoreAlt );
    conf.get( "geo_interpolation", "great_circle", _geoInterp, GEOINTERP_GREAT_CIRCLE );
    conf.get( "geo_interpolation", "rhumb_line",   _geoInterp, GEOINTERP_RHUMB_LINE );
    conf.get( "optimize_state_sharing", _optimizeStateSharing );
    conf.get( "optimize", _optimize );
    conf.get( "optimize_vertex_ordering", _optimizeVertexOrdering);
    conf.get( "validate", _validate );
    conf.get( "max_polygon_tiling_angle", _maxPolyTilingAngle );
    conf.get( "use_gpu_screen_space_lines", _useGPULines );

    conf.get( "shader_policy", "disable",  _shaderPolicy, SHADERPOLICY_DISABLE );
    conf.get( "shader_policy", "inherit",  _shaderPolicy, SHADERPOLICY_INHERIT );
    conf.get( "shader_policy", "generate", _shaderPolicy, SHADERPOLICY_GENERATE );
>>>>>>> f7a922ba
}

Config
GeometryCompilerOptions::getConfig() const
{
    Config conf;
<<<<<<< HEAD
    conf.addIfSet   ( "max_granularity",  _maxGranularity_deg );
    conf.addIfSet   ( "merge_geometry",   _mergeGeometry );
    conf.addIfSet   ( "clustering",       _clustering );
    conf.addIfSet   ( "instancing",       _instancing );
    conf.addObjIfSet( "feature_name",     _featureNameExpr );
    conf.addIfSet   ( "ignore_altitude",  _ignoreAlt );
    conf.addIfSet   ( "geo_interpolation", "great_circle", _geoInterp, GEOINTERP_GREAT_CIRCLE );
    conf.addIfSet   ( "geo_interpolation", "rhumb_line",   _geoInterp, GEOINTERP_RHUMB_LINE );
    conf.addIfSet   ( "use_vbo", _useVertexBufferObjects);
    conf.addIfSet   ( "optimize_state_sharing", _optimizeStateSharing );
    conf.addIfSet   ( "optimize", _optimize );
    conf.addIfSet   ( "optimize_vertex_ordering", _optimizeVertexOrdering);
    conf.addIfSet   ( "validate", _validate );
    conf.addIfSet   ( "max_polygon_tiling_angle", _maxPolyTilingAngle );

    conf.addIfSet( "shader_policy", "disable",  _shaderPolicy, SHADERPOLICY_DISABLE );
    conf.addIfSet( "shader_policy", "inherit",  _shaderPolicy, SHADERPOLICY_INHERIT );
    conf.addIfSet( "shader_policy", "generate", _shaderPolicy, SHADERPOLICY_GENERATE );

    conf.addIfSet("filter_usage", "filter_usage_normal", _filterUsage, FILTER_USAGE_NORMAL);
    conf.addIfSet("filter_usage", "filter_usage_zero_work_callback_based", _filterUsage, FILTER_USAGE_ZERO_WORK_CALLBACK_BASED);

=======
    conf.set( "max_granularity",  _maxGranularity_deg );
    conf.set( "merge_geometry",   _mergeGeometry );
    conf.set( "clustering",       _clustering );
    conf.set( "instancing",       _instancing );
    conf.set( "feature_name",     _featureNameExpr );
    conf.set( "ignore_altitude",  _ignoreAlt );
    conf.set( "geo_interpolation", "great_circle", _geoInterp, GEOINTERP_GREAT_CIRCLE );
    conf.set( "geo_interpolation", "rhumb_line",   _geoInterp, GEOINTERP_RHUMB_LINE );
    conf.set( "optimize_state_sharing", _optimizeStateSharing );
    conf.set( "optimize", _optimize );
    conf.set( "optimize_vertex_ordering", _optimizeVertexOrdering);
    conf.set( "validate", _validate );
    conf.set( "max_polygon_tiling_angle", _maxPolyTilingAngle );
    conf.set( "use_gpu_screen_space_lines", _useGPULines );

    conf.set( "shader_policy", "disable",  _shaderPolicy, SHADERPOLICY_DISABLE );
    conf.set( "shader_policy", "inherit",  _shaderPolicy, SHADERPOLICY_INHERIT );
    conf.set( "shader_policy", "generate", _shaderPolicy, SHADERPOLICY_GENERATE );
>>>>>>> f7a922ba
    return conf;
}


//-----------------------------------------------------------------------

GeometryCompiler::GeometryCompiler()
{
    //nop
}

GeometryCompiler::GeometryCompiler( const GeometryCompilerOptions& options ) :
_options( options )
{
    //nop
}

osg::Node*
GeometryCompiler::compile(Geometry*             geometry,
                          const Style&          style,
                          const FilterContext&  context)
{
    osg::ref_ptr<Feature> f = new Feature(geometry, 0L); // no SRS!
    return compile(f.get(), style, context);
}

osg::Node*
GeometryCompiler::compile(Geometry*             geometry,
                          const Style&          style)
{
    osg::ref_ptr<Feature> f = new Feature(geometry, 0L); // no SRS!
    return compile(f.get(), style, FilterContext(0L) );
}

osg::Node*
GeometryCompiler::compile(Geometry*             geometry,
                          const FilterContext&  context)
{
    return compile( geometry, Style(), context );
}

osg::Node*
GeometryCompiler::compile(Feature*              feature,
                          const Style&          style,
                          const FilterContext&  context)
{
    FeatureList workingSet;
    workingSet.push_back(feature);
    return compile(workingSet, style, context);
}

osg::Node*
GeometryCompiler::compile(Feature*              feature,
                          const FilterContext&  context)
{
    return compile(feature, *feature->style(), context);
}

osg::Node*
GeometryCompiler::compile(FeatureCursor*        cursor,
                          const Style&          style,
                          const FilterContext&  context)

{
    // start by making a working copy of the feature set
    FeatureList workingSet;
    cursor->fill( workingSet );

    return compile(workingSet, style, context);
}

osg::Node*
GeometryCompiler::compile(FeatureList&          workingSet,
                          const Style&          style,
                          const FilterContext&  context)
{
#ifdef PROFILING
    osg::Timer_t p_start = osg::Timer::instance()->tick();
    unsigned p_features = workingSet.size();
#endif

    osg::ref_ptr<osg::Group> extrusionGroup;

    // for debugging/validation.
    std::vector<std::string> history;
    bool trackHistory = (_options.validate() == true);

    osg::ref_ptr<osg::Group> resultGroup = new osg::Group();

    // create a filter context that will track feature data through the process
    FilterContext sharedCX = context;

    if ( !sharedCX.extent().isSet() && sharedCX.profile() )
    {
        sharedCX.extent() = sharedCX.profile()->getExtent();
    }

    // ref_ptr's to hold defaults in case we need them.
    osg::ref_ptr<PointSymbol>   defaultPoint;
    osg::ref_ptr<LineSymbol>    defaultLine;
    osg::ref_ptr<PolygonSymbol> defaultPolygon;

    // go through the Style and figure out which filters to use.
    const PointSymbol*     point     = style.get<PointSymbol>();
    const LineSymbol*      line      = style.get<LineSymbol>();
    const PolygonSymbol*   polygon   = style.get<PolygonSymbol>();
    const ExtrusionSymbol* extrusion = style.get<ExtrusionSymbol>();
    const AltitudeSymbol*  altitude  = style.get<AltitudeSymbol>();
    const TextSymbol*      text      = style.get<TextSymbol>();
    const IconSymbol*      icon      = style.get<IconSymbol>();
    const ModelSymbol*     model     = style.get<ModelSymbol>();
    const RenderSymbol*    render    = style.get<RenderSymbol>();

    // Perform tessellation first.
    if ( line )
    {
        if ( line->tessellation().isSet() )
        {
            TessellateOperator filter;
            filter.setNumPartitions( *line->tessellation() );
            filter.setDefaultGeoInterp( _options.geoInterp().get() );
            sharedCX = filter.push( workingSet, sharedCX );
            if ( trackHistory ) history.push_back( "tessellation" );
        }
        else if ( line->tessellationSize().isSet() )
        {
            TessellateOperator filter;
            filter.setMaxPartitionSize( *line->tessellationSize() );
            filter.setDefaultGeoInterp( _options.geoInterp().get() );
            sharedCX = filter.push( workingSet, sharedCX );
            if ( trackHistory ) history.push_back( "tessellationSize" );
        }
    }

    // if the style was empty, use some defaults based on the geometry type of the
    // first feature.
    if ( !point && !line && !polygon && !extrusion && !text && !model && !icon && workingSet.size() > 0 )
    {
        Feature* first = workingSet.begin()->get();
        Geometry* geom = first->getGeometry();
        if ( geom )
        {
            switch( geom->getComponentType() )
            {
            case Geometry::TYPE_LINESTRING:
            case Geometry::TYPE_RING:
                defaultLine = new LineSymbol();
                line = defaultLine.get();
                break;
            case Geometry::TYPE_POINTSET:
                defaultPoint = new PointSymbol();
                point = defaultPoint.get();
                break;
            case Geometry::TYPE_POLYGON:
                defaultPolygon = new PolygonSymbol();
                polygon = defaultPolygon.get();
                break;
            case Geometry::TYPE_MULTI:
            case Geometry::TYPE_UNKNOWN:
                break;
            }
        }
    }

    // resample the geometry if necessary:
    if (_options.resampleMode().isSet())
    {
        ResampleFilter resample;
        resample.resampleMode() = *_options.resampleMode();        
        if (_options.resampleMaxLength().isSet())
        {
            resample.maxLength() = *_options.resampleMaxLength();
        }                   
        sharedCX = resample.push( workingSet, sharedCX ); 
        if ( trackHistory ) history.push_back( "resample" );
    }    
    
    // check whether we need to do elevation clamping:
    bool altRequired =
        _options.ignoreAltitudeSymbol() != true &&
        altitude && (
            altitude->clamping() != AltitudeSymbol::CLAMP_NONE ||
            altitude->verticalOffset().isSet() ||
            altitude->verticalScale().isSet() ||
<<<<<<< HEAD
            altitude->script().isSet() );

    // marker substitution -- to be deprecated in favor of model/icon
    if ( marker )
    {
        if ( trackHistory ) history.push_back( "marker" );

        // use a separate filter context since we'll be munging the data
        FilterContext markerCX = sharedCX;

        if ( marker->placement() == MarkerSymbol::PLACEMENT_RANDOM   ||
             marker->placement() == MarkerSymbol::PLACEMENT_INTERVAL )
        {
            ScatterFilter scatter;
            scatter.setDensity( *marker->density() );
            scatter.setRandom( marker->placement() == MarkerSymbol::PLACEMENT_RANDOM );
            scatter.setRandomSeed( *marker->randomSeed() );
            markerCX = scatter.push( workingSet, markerCX );
            if ( trackHistory ) history.push_back( "scatter" );
        }
        else if ( marker->placement() == MarkerSymbol::PLACEMENT_CENTROID )
        {
            CentroidFilter centroid;
            markerCX = centroid.push( workingSet, markerCX );  
            if ( trackHistory ) history.push_back( "centroid" );
        }

        if ( altRequired )
        {
            AltitudeFilter clamp;
            clamp.setPropertiesFromStyle( style );
            markerCX = clamp.push( workingSet, markerCX );
            if ( trackHistory ) history.push_back( "altitude" );

            // don't set this; we changed the input data.
            //altRequired = false;
        }

        SubstituteModelFilter sub( style );

        sub.setClustering( *_options.clustering() );

        sub.setUseDrawInstanced( *_options.instancing() );

        sub.setFilterUsage(*_options.filterUsage());

        if ( _options.featureName().isSet() )
            sub.setFeatureNameExpr( *_options.featureName() );

        osg::Node* node = sub.push( workingSet, markerCX );
        if ( node )
        {
            if ( trackHistory ) history.push_back( "substitute" );
            resultGroup->addChild( node );
        }
    }
=======
            altitude->script().isSet() );    
>>>>>>> f7a922ba

    // instance substitution (replaces marker)
    if ( model )
    {
        const InstanceSymbol* instance = (const InstanceSymbol*)model;

        // use a separate filter context since we'll be munging the data
        FilterContext localCX = sharedCX;
        
        if ( trackHistory ) history.push_back( "model");

        if ( instance->placement() == InstanceSymbol::PLACEMENT_RANDOM   ||
             instance->placement() == InstanceSymbol::PLACEMENT_INTERVAL )
        {
            ScatterFilter scatter;
            scatter.setDensity( *instance->density() );
            scatter.setRandom( instance->placement() == InstanceSymbol::PLACEMENT_RANDOM );
            scatter.setRandomSeed( *instance->randomSeed() );
            localCX = scatter.push( workingSet, localCX );
            if ( trackHistory ) history.push_back( "scatter" );
        }
        else if ( instance->placement() == InstanceSymbol::PLACEMENT_CENTROID )
        {
            CentroidFilter centroid;
            localCX = centroid.push( workingSet, localCX );
            if ( trackHistory ) history.push_back( "centroid" );
        }

        if ( altRequired )
        {
            AltitudeFilter clamp;
            clamp.setPropertiesFromStyle( style );
            localCX = clamp.push( workingSet, localCX );
            if ( trackHistory ) history.push_back( "altitude" );
        }

        SubstituteModelFilter sub( style );

        // activate clustering
        sub.setClustering( *_options.clustering() );

        // activate draw-instancing
        sub.setUseDrawInstanced( *_options.instancing() );

        sub.setFilterUsage(*_options.filterUsage());

        // activate feature naming
        if ( _options.featureName().isSet() )
            sub.setFeatureNameExpr( *_options.featureName() );
        

        osg::Node* node = sub.push( workingSet, localCX );
        if ( node )
        {
            if ( trackHistory ) history.push_back( "substitute" );

            resultGroup->addChild( node );
        }
    }

    // extruded geometry
    if ( extrusion )
    {
        if ( altRequired )
        {
            AltitudeFilter clamp;
            clamp.setPropertiesFromStyle( style );
            sharedCX = clamp.push( workingSet, sharedCX );
            if ( trackHistory ) history.push_back( "altitude" );
            altRequired = false;
        }

        ExtrudeGeometryFilter extrude;
        extrude.setStyle( style );

        // apply per-feature naming if requested.
        if ( _options.featureName().isSet() )
            extrude.setFeatureNameExpr( *_options.featureName() );

        if ( _options.mergeGeometry().isSet() )
            extrude.setMergeGeometry( *_options.mergeGeometry() );

        extrude.setFilterUsage(*_options.filterUsage());

        osg::Node* node = extrude.push( workingSet, sharedCX );
        if ( node )
        {
            if ( trackHistory ) history.push_back( "extrude" );
            resultGroup->addChild( node );

            extrusionGroup = dynamic_cast<osg::Group*>(node);
            ASSERT_PREDICATE(extrusionGroup.get());
        }
    }

    // simple geometry
    else if ( point || line || polygon )
    {
        if ( altRequired )
        {
            AltitudeFilter clamp;
            clamp.setPropertiesFromStyle( style );
            sharedCX = clamp.push( workingSet, sharedCX );
            if ( trackHistory ) history.push_back( "altitude" );
            altRequired = false;
        }

        BuildGeometryFilter filter( style );

        filter.maxGranularity() = *_options.maxGranularity();
        filter.geoInterp()      = *_options.geoInterp();
        filter.shaderPolicy()   = *_options.shaderPolicy();

        if (_options.maxPolygonTilingAngle().isSet())
            filter.maxPolygonTilingAngle() = *_options.maxPolygonTilingAngle();

        if ( _options.featureName().isSet() )
            filter.featureName() = *_options.featureName();

        if (_options.optimizeVertexOrdering().isSet())
            filter.optimizeVertexOrdering() = *_options.optimizeVertexOrdering();

        if (render && render->maxCreaseAngle().isSet())
            filter.maxCreaseAngle() = render->maxCreaseAngle().get();

        osg::Node* node = filter.push( workingSet, sharedCX );
        if ( node )
        {
            if ( trackHistory ) history.push_back( "geometry" );
            resultGroup->addChild( node );
        }
    }

    if ( text || icon )
    {
        // Only clamp annotation types when the technique is 
        // explicity set to MAP. Otherwise, the annotation subsystem
        // will automatically use SCENE clamping.
        bool altRequiredForAnnotations =
            altRequired &&
            altitude->technique().isSetTo(altitude->TECHNIQUE_MAP);

        if ( altRequiredForAnnotations )
        {
            AltitudeFilter clamp;
            clamp.setPropertiesFromStyle( style );
            sharedCX = clamp.push( workingSet, sharedCX );
            if ( trackHistory ) history.push_back( "altitude" );
            altRequired = false;
        }

        BuildTextFilter filter( style );
        osg::Node* node = filter.push( workingSet, sharedCX );
        if ( node )
        {
            if ( trackHistory ) history.push_back( "text" );
            resultGroup->addChild( node );
        }
    }

    if (Registry::capabilities().supportsGLSL())
    {
        if ( _options.shaderPolicy() == SHADERPOLICY_GENERATE )
        {
            // no ss cache because we will optimize later.
            Registry::shaderGenerator().run( 
                resultGroup.get(),
                "GeometryCompiler shadergen" );
        }
        else if ( _options.shaderPolicy() == SHADERPOLICY_DISABLE )
        {
            resultGroup->getOrCreateStateSet()->setAttributeAndModes(
                new osg::Program(),
                osg::StateAttribute::OFF | osg::StateAttribute::OVERRIDE );
        
            if ( trackHistory ) history.push_back( "no shaders" );
        }
    }

    // Optimize stateset sharing.
    if ( _options.optimizeStateSharing() == true )
    {
        // Common state set cache?
        osg::ref_ptr<StateSetCache> sscache;
        if ( sharedCX.getSession() )
        {
            // with a shared cache, don't combine statesets. They may be
            // in the live graph
            sscache = sharedCX.getSession()->getStateSetCache();
            sscache->consolidateStateAttributes( resultGroup.get() );
        }
        else 
        {
            // isolated: perform full optimization
            sscache = new StateSetCache();
            sscache->optimize( resultGroup.get() );
        }
        
        if ( trackHistory ) history.push_back( "share state" );
    }

    if ( _options.optimize() == true )
    {
        OE_DEBUG << LC << "optimize begin" << std::endl;

        // Run the optimizer on the resulting graph
        int optimizations =
            osgUtil::Optimizer::FLATTEN_STATIC_TRANSFORMS |
            osgUtil::Optimizer::REMOVE_REDUNDANT_NODES |
            osgUtil::Optimizer::COMBINE_ADJACENT_LODS |
            osgUtil::Optimizer::SHARE_DUPLICATE_STATE |
            //osgUtil::Optimizer::MERGE_GEOMETRY |
            osgUtil::Optimizer::CHECK_GEOMETRY |
            osgUtil::Optimizer::MERGE_GEODES |
            osgUtil::Optimizer::STATIC_OBJECT_DETECTION;

        osgUtil::Optimizer opt;
        opt.optimize(resultGroup.get(), optimizations);

        osgUtil::Optimizer::MergeGeometryVisitor mg;
        mg.setTargetMaximumNumberOfVertices(65536);
        resultGroup->accept(mg);

        OE_DEBUG << LC << "optimize complete" << std::endl;

        if ( trackHistory ) history.push_back( "optimize" );
    }
    

    //test: dump the tile to disk
    //OE_WARN << "Writing GC node file to out.osgt..." << std::endl;
    //osgDB::writeNodeFile( *(resultGroup.get()), "out.osgt" );

#ifdef PROFILING
    static double totalTime = 0.0;
    static Threading::Mutex totalTimeMutex;
    osg::Timer_t p_end = osg::Timer::instance()->tick();
    double t = osg::Timer::instance()->delta_s(p_start, p_end);
    totalTimeMutex.lock();
    totalTime += t;
    totalTimeMutex.unlock();
    OE_INFO << LC
        << "features = " << p_features
        << ", time = " << t << " s.  cummulative = " 
        << totalTime << " s."
        << std::endl;
#endif


    if ( _options.validate() == true )
    {
        OE_NOTICE << LC << "-- Start Debugging --\n";
        std::stringstream buf;
        buf << "HISTORY ";
        for(std::vector<std::string>::iterator h = history.begin(); h != history.end(); ++h)
            buf << ".. " << *h;
        OE_NOTICE << LC << buf.str() << "\n";
        osgEarth::GeometryValidator validator;
        resultGroup->accept(validator);
        OE_NOTICE << LC << "-- End Debugging --\n";
    }

    if(extrusion)
    {
       if (*_options.filterUsage() == FILTER_USAGE_ZERO_WORK_CALLBACK_BASED && extrusionGroup.get())
       {
          // remove the extrusion result from the result group
          resultGroup->removeChild(extrusionGroup);

          osg::Matrixd xform = osg::Matrixd::identity();
          osg::MatrixTransform* matixTransform = dynamic_cast<osg::MatrixTransform*>(extrusionGroup.get());
          if (matixTransform)
          {
             xform = matixTransform->getMatrix();
             matixTransform->setMatrix(osg::Matrixd::identity());
          }

          // make a new attach point so that the filter node is found along with it
          osg::Group* attachPoint = new osg::Group();
          attachPoint->setName("extrude_geometry_attach_point");
          // add the attach point to the result group, so that the attach point itself can be found
          resultGroup->addChild(attachPoint);

          // make a filter node with the extrusion group as the data
          ExtrudeGeometryFilterNode* extrudeGeometryFilterNode = new ExtrudeGeometryFilterNode(extrusionGroup, xform);

          attachPoint->setUserData(extrudeGeometryFilterNode);
       }
    }

    return resultGroup.release();
}<|MERGE_RESOLUTION|>--- conflicted
+++ resolved
@@ -28,11 +28,7 @@
 #include <osgEarthFeatures/SubstituteModelFilter>
 #include <osgEarthFeatures/TessellateOperator>
 #include <osgEarthFeatures/Session>
-<<<<<<< HEAD
-#include <osgEarth/OEAssert>
-=======
-
->>>>>>> f7a922ba
+
 #include <osgEarth/Utils>
 #include <osgEarth/CullingUtils>
 #include <osgEarth/Registry>
@@ -71,12 +67,7 @@
 _maxGranularity_deg    ( 10.0 ),
 _mergeGeometry         ( true ),
 _clustering            ( false ),
-<<<<<<< HEAD
-_instancing            ( false ),
-_filterUsage           (FILTER_USAGE_NORMAL),
-=======
 _instancing            ( true ),
->>>>>>> f7a922ba
 _ignoreAlt             ( false ),
 _shaderPolicy          ( SHADERPOLICY_GENERATE ),
 _geoInterp             ( GEOINTERP_GREAT_CIRCLE ),
@@ -117,29 +108,6 @@
 void
 GeometryCompilerOptions::fromConfig( const Config& conf )
 {
-<<<<<<< HEAD
-    conf.getIfSet   ( "max_granularity",  _maxGranularity_deg );
-    conf.getIfSet   ( "merge_geometry",   _mergeGeometry );
-    conf.getIfSet   ( "clustering",       _clustering );
-    conf.getIfSet   ( "instancing",       _instancing );
-    conf.getObjIfSet( "feature_name",     _featureNameExpr );
-    conf.getIfSet   ( "ignore_altitude",  _ignoreAlt );
-    conf.getIfSet   ( "geo_interpolation", "great_circle", _geoInterp, GEOINTERP_GREAT_CIRCLE );
-    conf.getIfSet   ( "geo_interpolation", "rhumb_line",   _geoInterp, GEOINTERP_RHUMB_LINE );
-    conf.getIfSet   ( "use_vbo", _useVertexBufferObjects);
-    conf.getIfSet   ( "optimize_state_sharing", _optimizeStateSharing );
-    conf.getIfSet   ( "optimize", _optimize );
-    conf.getIfSet   ("optimize_vertex_ordering", _optimizeVertexOrdering);
-    conf.getIfSet   ( "validate", _validate );
-    conf.getIfSet   ( "max_polygon_tiling_angle", _maxPolyTilingAngle );
-
-    conf.getIfSet( "shader_policy", "disable",  _shaderPolicy, SHADERPOLICY_DISABLE );
-    conf.getIfSet( "shader_policy", "inherit",  _shaderPolicy, SHADERPOLICY_INHERIT );
-    conf.getIfSet( "shader_policy", "generate", _shaderPolicy, SHADERPOLICY_GENERATE );
-
-    conf.getIfSet("filter_usage", "filter_usage_normal", _filterUsage, FILTER_USAGE_NORMAL);
-    conf.getIfSet("filter_usage", "filter_usage_zero_work_callback_based", _filterUsage, FILTER_USAGE_ZERO_WORK_CALLBACK_BASED);
-=======
     conf.get( "max_granularity",  _maxGranularity_deg );
     conf.get( "merge_geometry",   _mergeGeometry );
     conf.get( "clustering",       _clustering );
@@ -158,37 +126,12 @@
     conf.get( "shader_policy", "disable",  _shaderPolicy, SHADERPOLICY_DISABLE );
     conf.get( "shader_policy", "inherit",  _shaderPolicy, SHADERPOLICY_INHERIT );
     conf.get( "shader_policy", "generate", _shaderPolicy, SHADERPOLICY_GENERATE );
->>>>>>> f7a922ba
 }
 
 Config
 GeometryCompilerOptions::getConfig() const
 {
     Config conf;
-<<<<<<< HEAD
-    conf.addIfSet   ( "max_granularity",  _maxGranularity_deg );
-    conf.addIfSet   ( "merge_geometry",   _mergeGeometry );
-    conf.addIfSet   ( "clustering",       _clustering );
-    conf.addIfSet   ( "instancing",       _instancing );
-    conf.addObjIfSet( "feature_name",     _featureNameExpr );
-    conf.addIfSet   ( "ignore_altitude",  _ignoreAlt );
-    conf.addIfSet   ( "geo_interpolation", "great_circle", _geoInterp, GEOINTERP_GREAT_CIRCLE );
-    conf.addIfSet   ( "geo_interpolation", "rhumb_line",   _geoInterp, GEOINTERP_RHUMB_LINE );
-    conf.addIfSet   ( "use_vbo", _useVertexBufferObjects);
-    conf.addIfSet   ( "optimize_state_sharing", _optimizeStateSharing );
-    conf.addIfSet   ( "optimize", _optimize );
-    conf.addIfSet   ( "optimize_vertex_ordering", _optimizeVertexOrdering);
-    conf.addIfSet   ( "validate", _validate );
-    conf.addIfSet   ( "max_polygon_tiling_angle", _maxPolyTilingAngle );
-
-    conf.addIfSet( "shader_policy", "disable",  _shaderPolicy, SHADERPOLICY_DISABLE );
-    conf.addIfSet( "shader_policy", "inherit",  _shaderPolicy, SHADERPOLICY_INHERIT );
-    conf.addIfSet( "shader_policy", "generate", _shaderPolicy, SHADERPOLICY_GENERATE );
-
-    conf.addIfSet("filter_usage", "filter_usage_normal", _filterUsage, FILTER_USAGE_NORMAL);
-    conf.addIfSet("filter_usage", "filter_usage_zero_work_callback_based", _filterUsage, FILTER_USAGE_ZERO_WORK_CALLBACK_BASED);
-
-=======
     conf.set( "max_granularity",  _maxGranularity_deg );
     conf.set( "merge_geometry",   _mergeGeometry );
     conf.set( "clustering",       _clustering );
@@ -204,10 +147,9 @@
     conf.set( "max_polygon_tiling_angle", _maxPolyTilingAngle );
     conf.set( "use_gpu_screen_space_lines", _useGPULines );
 
-    conf.set( "shader_policy", "disable",  _shaderPolicy, SHADERPOLICY_DISABLE );
-    conf.set( "shader_policy", "inherit",  _shaderPolicy, SHADERPOLICY_INHERIT );
-    conf.set( "shader_policy", "generate", _shaderPolicy, SHADERPOLICY_GENERATE );
->>>>>>> f7a922ba
+    conf.addIfSet( "shader_policy", "disable",  _shaderPolicy, SHADERPOLICY_DISABLE );
+    conf.addIfSet( "shader_policy", "inherit",  _shaderPolicy, SHADERPOLICY_INHERIT );
+    conf.addIfSet( "shader_policy", "generate", _shaderPolicy, SHADERPOLICY_GENERATE );
     return conf;
 }
 
@@ -392,66 +334,7 @@
             altitude->clamping() != AltitudeSymbol::CLAMP_NONE ||
             altitude->verticalOffset().isSet() ||
             altitude->verticalScale().isSet() ||
-<<<<<<< HEAD
-            altitude->script().isSet() );
-
-    // marker substitution -- to be deprecated in favor of model/icon
-    if ( marker )
-    {
-        if ( trackHistory ) history.push_back( "marker" );
-
-        // use a separate filter context since we'll be munging the data
-        FilterContext markerCX = sharedCX;
-
-        if ( marker->placement() == MarkerSymbol::PLACEMENT_RANDOM   ||
-             marker->placement() == MarkerSymbol::PLACEMENT_INTERVAL )
-        {
-            ScatterFilter scatter;
-            scatter.setDensity( *marker->density() );
-            scatter.setRandom( marker->placement() == MarkerSymbol::PLACEMENT_RANDOM );
-            scatter.setRandomSeed( *marker->randomSeed() );
-            markerCX = scatter.push( workingSet, markerCX );
-            if ( trackHistory ) history.push_back( "scatter" );
-        }
-        else if ( marker->placement() == MarkerSymbol::PLACEMENT_CENTROID )
-        {
-            CentroidFilter centroid;
-            markerCX = centroid.push( workingSet, markerCX );  
-            if ( trackHistory ) history.push_back( "centroid" );
-        }
-
-        if ( altRequired )
-        {
-            AltitudeFilter clamp;
-            clamp.setPropertiesFromStyle( style );
-            markerCX = clamp.push( workingSet, markerCX );
-            if ( trackHistory ) history.push_back( "altitude" );
-
-            // don't set this; we changed the input data.
-            //altRequired = false;
-        }
-
-        SubstituteModelFilter sub( style );
-
-        sub.setClustering( *_options.clustering() );
-
-        sub.setUseDrawInstanced( *_options.instancing() );
-
-        sub.setFilterUsage(*_options.filterUsage());
-
-        if ( _options.featureName().isSet() )
-            sub.setFeatureNameExpr( *_options.featureName() );
-
-        osg::Node* node = sub.push( workingSet, markerCX );
-        if ( node )
-        {
-            if ( trackHistory ) history.push_back( "substitute" );
-            resultGroup->addChild( node );
-        }
-    }
-=======
             altitude->script().isSet() );    
->>>>>>> f7a922ba
 
     // instance substitution (replaces marker)
     if ( model )
