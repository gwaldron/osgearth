/* -*-c++-*- */
/* osgEarth - Geospatial SDK for OpenSceneGraph
 * Copyright 2020 Pelican Mapping
 * http://osgearth.org
 *
 * osgEarth is free software; you can redistribute it and/or modify
 * it under the terms of the GNU Lesser General Public License as published by
 * the Free Software Foundation; either version 2 of the License, or
 * (at your option) any later version.
 *
 * This program is distributed in the hope that it will be useful,
 * but WITHOUT ANY WARRANTY; without even the implied warranty of
 * MERCHANTABILITY or FITNESS FOR A PARTICULAR PURPOSE.  See the
 * GNU Lesser General Public License for more details.
 *
 * You should have received a copy of the GNU Lesser General Public License
 * along with this program.  If not, see <http://www.gnu.org/licenses/>
 */
#include <osgEarth/VirtualProgram>

#include <osgEarth/Registry>
#include <osgEarth/Capabilities>
#include <osgEarth/ShaderFactory>
#include <osgEarth/ShaderUtils>
#include <osgEarth/ShaderMerger>
#include <osgEarth/StringUtils>
#include <osgEarth/Containers>
#include <osgEarth/Metrics>
#include <osg/Shader>
#include <osg/Program>
#include <osg/State>
#include <osg/Notify>
#include <osg/Version>
#include <osg/GL2Extensions>
#include <osg/GLExtensions>
#include <fstream>
#include <sstream>
#include <OpenThreads/Thread>

using namespace osgEarth;
using namespace osgEarth::ShaderComp;
#define OE_TEST OE_NULL
//#define OE_TEST OE_NOTICE
//#define USE_ATTRIB_ALIASES
//#define DEBUG_APPLY_COUNTS
//#define DEBUG_ACCUMULATION

#define MAX_CONTEXTS 16

#define MAX_PROGRAM_CACHE_SIZE 128

//#define USE_STACK_MEMORY

#define PREALLOCATE_APPLY_VARS

#define USE_PROGRAM_REPO

// Without a program repo, we need to store a refptr to the actual Program somewhere.
#ifndef USE_PROGRAM_REPO
#define USE_LAST_USED_PROGRAM
#endif

// Don't use this until we make it safe (combine with ProgramRepo or something) -gw
// MERGE: We can use this, right?
#define USE_POLYSHADER_CACHE

// Use typeid in lieu of dynamic_cast on inner loops
// Pro: faster. Con: cannot derive from VirtualProgram.
#define USE_TYPEID

#define MAKE_SHADER_ID(X) osgEarth::hashString( X )


#ifdef USE_POLYSHADER_CACHE
Threading::Mutex PolyShader::_cacheMutex;
PolyShader::PolyShaderCache PolyShader::_polyShaderCache;
#endif

//------------------------------------------------------------------------

namespace
{
    /** Locate a function by name in the location map. */
    bool findFunction(const std::string&               name,
        ShaderComp::FunctionLocationMap& flm,
        ShaderComp::Function**           output)
    {
        for (ShaderComp::FunctionLocationMap::iterator i = flm.begin(); i != flm.end(); ++i)
        {
            ShaderComp::OrderedFunctionMap& ofm = i->second;
            for (ShaderComp::OrderedFunctionMap::iterator j = ofm.begin(); j != ofm.end(); ++j)
            {
                if (j->second._name.compare(name) == 0)
                {
                    (*output) = &j->second;
                    return true;
                }
            }
        }
        return false;
    }
}

//------------------------------------------------------------------------

#undef  LC
#define LC "[ProgramRepo] "

ProgramRepo::~ProgramRepo()
{
    releaseGLObjects(NULL);
}

osg::ref_ptr<osg::Program>
ProgramRepo::use(const ProgramKey& key, unsigned frameNumber, UID user)
{
    ProgramMap::iterator i = _db.find(key);
    if (i != _db.end())
    {
        Entry* e = i->second.get();
        e->_frameLastUsed = frameNumber;
        e->_users.insert(user);

        //OE_TEST << LC << "PR USE prog=" << e->_program.get() << " user=" << (user) << " total=" << e->_users.size() << std::endl;

        return e->_program;
    }
    return 0L;
}

void
ProgramRepo::release(UID user, osg::State* state)
{
    if (!user)
        return;

    for (ProgramMap::iterator i = _db.begin(); i != _db.end(); )
    {
        Entry* e = i->second.get();
        bool increment = true;

        if (e->_users.find(user) != e->_users.end())
        {
            // remove "user" from the users list:
            e->_users.erase(user);

            //OE_TEST << LC << "PR REL prog=" << (e->_program.get()) << " user=" << (user) << " total=" << e->_users.size() << std::endl;

            if (e->_users.empty())
            {
                // release the GL memory
                e->_program->releaseGLObjects(state);

                OE_TEST << LC << "Released program " << e->_program->getName() << "; dbsize=" << _db.size() - 1 << std::endl;

                // remove from the repo
                _db.erase(i++);
                increment = false;
            }
        }

        if (increment)
            ++i;
    }
}

void
ProgramRepo::add(const ProgramKey& key, osg::ref_ptr<osg::Program>& in_out, unsigned frameNumber, UID user)
{
    // First try to find an entry with an equivalent program:
    for (ProgramMap::iterator i = _db.begin(); i != _db.end(); ++i)
    {
        osg::ref_ptr<Entry>& e = i->second;

        // same pointer? do nothing but update the user
        if (e->_program.get() == in_out.get())
        {
            osg::ref_ptr<Entry>& newEntry = _db[key];
            newEntry = e.get();
            in_out = e->_program.get();
            e->_users.insert(user);

            OE_TEST << LC << "PR SHR1 prog=" << e->_program.get() << " user=" << (user) << " total=" << e->_users.size() << std::endl;

            return;
        }

        // different pointer but equivalent? replace input with output
        // and let input go out of scope
        else if (e->_program->compare(*in_out.get()) == 0)
        {
            osg::ref_ptr<Entry>& newEntry = _db[key];
            newEntry = e.get();
            in_out = e->_program.get();
            e->_users.insert(user);

            OE_TEST << LC << "PR SHR2 prog=" << e->_program.get() << " user=" << (user) << " total=" << e->_users.size() << std::endl;

            return;
        }
    }

    osg::ref_ptr<Entry>& newEntry = _db[key];
    newEntry = new Entry();
    newEntry->_program = in_out.get();
    newEntry->_frameLastUsed = frameNumber;
    newEntry->_users.insert(user);
}

void
ProgramRepo::prune(unsigned frameNumber, osg::State* state)
{
    //todo
}

void
ProgramRepo::resizeGLObjectBuffers(unsigned maxSize)
{
    for (ProgramMap::iterator i = _db.begin(); i != _db.end(); ++i)
    {
        i->second->_program->resizeGLObjectBuffers(maxSize);
    }
}

void
ProgramRepo::releaseGLObjects(osg::State* state) const
{
    OE_TEST << LC << "Main release, size=" << _db.size() << std::endl;
    // First try to find an entry with an equivalent program:
    for (ProgramMap::iterator i = _db.begin(); i != _db.end(); ++i)
    {
        osg::ref_ptr<Entry>& e = i->second;
        e->_program->releaseGLObjects(state);
        OE_TEST << LC << "...released program " << e->_program->getName() << std::endl;
    }
    _db.clear();
}

//------------------------------------------------------------------------

#undef  LC
#define LC "[VirtualProgram] "

// environment variable control
#define OSGEARTH_DUMP_SHADERS  "OSGEARTH_DUMP_SHADERS"
#define OSGEARTH_MERGE_SHADERS "OSGEARTH_MERGE_SHADERS"

#define OSGEARTH_DISABLE_GLRELEASE "OSGEARTH_VP_DISABLE_GL_RELEASE"
static bool s_disableVPRelease = false;

namespace
{
#if defined(OSG_GLES2_AVAILABLE) || defined(OSG_GLES3_AVAILABLE)
    // GLES requires all shader code be merged into a since source
    bool s_mergeShaders = true;
#else
    bool s_mergeShaders = false;
#endif

    bool s_dumpShaders = false;        // debugging

                                       /** A device that lets us do a const search on the State's attribute map. OSG does not yet
                                       have a const way to do this. It has getAttributeVec() but that is non-const (it creates
                                       the vector if it doesn't exist); Newer versions have getAttributeMap(), but that does not
                                       go back to OSG 3.0. */
    struct StateEx : public osg::State
    {
        static const VirtualProgram::AttrStack* getProgramStack(const osg::State& state)
        {
            static osg::StateAttribute::TypeMemberPair pair(VirtualProgram::SA_TYPE, 0);
            const StateEx* sh = reinterpret_cast<const StateEx*>(&state);
            AttributeMap::const_iterator i = sh->_attributeMap.find(pair);
            return i != sh->_attributeMap.end() ? &(i->second.attributeVec) : 0L;
        }
    };

    // removes leading and trailing whitespace, and replaces all other
    // whitespace with single spaces
    std::string trimAndCompress(const std::string& in)
    {
        bool inwhite = true;
        std::stringstream buf;
        for (unsigned i = 0; i<in.length(); ++i)
        {
            char c = in[i];
            if (::isspace(c))
            {
                if (!inwhite)
                {
                    buf << ' ';
                    inwhite = true;
                }
            }
            else
            {
                inwhite = false;
                buf << c;
            }
        }
        std::string r;
        r = buf.str();
        trim2(r);
        return r;
    }

    bool s_attribAliasSortFunc(const std::pair<std::string, std::string>& a, const std::pair<std::string, std::string>& b) {
        return a.first.size() > b.first.size();
    }


    /**
    * Replaces a shader's attribute values with their aliases
    */
    void applyAttributeAliases(
        osg::Shader*                             shader,
        const VirtualProgram::AttribAliasVector& sortedAliases)
    {
        std::string src = shader->getShaderSource();
        for (VirtualProgram::AttribAliasVector::const_iterator i = sortedAliases.begin(); i != sortedAliases.end(); ++i)
        {
            //OE_DEBUG << LC << "Replacing " << i->first << " with " << i->second << std::endl;
            osgEarth::replaceIn(src, i->first, i->second);
        }
        shader->setShaderSource(src);
    }


    /**
    * Adds a new shader entry to the accumulated shader map, respecting the
    * override policy of both the existing entry (if there is one) and the
    * new entry.
    */
    void addToAccumulatedMap(VirtualProgram::ShaderMap&         accumShaderMap,
        const VirtualProgram::ShaderID&    shaderID,
        const VirtualProgram::ShaderEntry& newEntry)
    {

        // see if we're trying to disable a previous entry:
        if ((newEntry._overrideValue & osg::StateAttribute::ON) == 0) //TODO: check for higher override
        {
            // yes? remove it!
            accumShaderMap.erase(shaderID);
        }

        else
        {
            // see if there's a higher-up entry with the same ID:
            VirtualProgram::ShaderEntry& accumEntry = accumShaderMap[shaderID];

            // make sure we can add the new one:
            if ((accumEntry._shader.get() == 0L) ||                                   // empty slot, fill it
                ((accumEntry._overrideValue & osg::StateAttribute::PROTECTED) != 0) || // new entry is protected
                ((accumEntry._overrideValue & osg::StateAttribute::OVERRIDE) == 0))   // old entry does NOT override
            {
                accumEntry = newEntry;
            }
        }
    }

    /**
    * Apply the data binding information from a template program to the
    * target program.
    */
    void addTemplateDataToProgram(const osg::Program* templateProgram, osg::Program* program)
    {
        const osg::Program::FragDataBindingList& fbl = templateProgram->getFragDataBindingList();
        for (osg::Program::FragDataBindingList::const_iterator i = fbl.begin(); i != fbl.end(); ++i)
            program->addBindFragDataLocation(i->first, i->second);

        const osg::Program::UniformBlockBindingList& ubl = templateProgram->getUniformBlockBindingList();
        for (osg::Program::UniformBlockBindingList::const_iterator i = ubl.begin(); i != ubl.end(); ++i)
            program->addBindUniformBlock(i->first, i->second);

        // dont' need unless we're using shader4 ext??
        program->setParameter(GL_GEOMETRY_VERTICES_OUT_EXT, templateProgram->getParameter(GL_GEOMETRY_VERTICES_OUT_EXT));
        program->setParameter(GL_GEOMETRY_INPUT_TYPE_EXT, templateProgram->getParameter(GL_GEOMETRY_INPUT_TYPE_EXT));
        program->setParameter(GL_GEOMETRY_OUTPUT_TYPE_EXT, templateProgram->getParameter(GL_GEOMETRY_OUTPUT_TYPE_EXT));
    }

    struct SortByType {
        bool operator()(const osg::ref_ptr<osg::Shader>& lhs, const osg::ref_ptr<osg::Shader>& rhs) {
            return (int)lhs->getType() < (int)rhs->getType();
        }
    };

    bool shaderInStageMask(osg::Shader* shader, const ShaderComp::StageMask& mask)
    {
        if (shader->getType() == shader->VERTEX && (mask & STAGE_VERTEX)) return true;
        if (shader->getType() == shader->GEOMETRY && (mask & STAGE_GEOMETRY)) return true;
        if (shader->getType() == shader->TESSCONTROL && (mask & STAGE_TESSCONTROL)) return true;
        if (shader->getType() == shader->TESSEVALUATION && (mask & STAGE_TESSEVALUATION)) return true;
        if (shader->getType() == shader->FRAGMENT && (mask & STAGE_FRAGMENT)) return true;
        if (shader->getType() == shader->COMPUTE && (mask & STAGE_COMPUTE)) return true;
        return false;
    }

    std::string getNameForType(osg::Shader::Type type)
    {
        return
            type == osg::Shader::VERTEX ? "VERTEX" :
            type == osg::Shader::FRAGMENT ? "FRAGMENT" :
            type == osg::Shader::GEOMETRY ? "GEOMETRY" :
            type == osg::Shader::TESSCONTROL ? "TESSCONTROL" :
            "TESSEVAL";
    }

    /**
    * Populates the specified Program with passed-in shaders.
    */
    void addShadersToProgram(const VirtualProgram::ShaderVector&      shaders,
        const VirtualProgram::AttribBindingList& attribBindings,
        const VirtualProgram::AttribAliasMap&    attribAliases,
        osg::Program*                            program,
        ShaderComp::StageMask                    stages)
    {
#ifdef USE_ATTRIB_ALIASES
        // apply any vertex attribute aliases. But first, sort them from longest to shortest 
        // so we don't get any overlap and bad replacements.
        VirtualProgram::AttribAliasVector sortedAliases;
        sortedAliases.reserve(attribAliases.size());
        sortedAliases.insert(sortedAliases.begin(), attribAliases.begin(), attribAliases.end());
        std::sort(sortedAliases.begin(), sortedAliases.end(), s_attribAliasSortFunc);

        for (VirtualProgram::ShaderVector::const_iterator i = shaders.begin(); i != shaders.end(); ++i)
        {
            osg::Shader* shader = i->get();
            applyAttributeAliases(shader, sortedAliases);
        }
#endif

        if (s_mergeShaders)
        {
            ShaderMerger merger;

            for (VirtualProgram::ShaderVector::const_iterator i = shaders.begin();
                i != shaders.end();
                ++i)
            {
                if (shaderInStageMask(i->get(), stages))
                {
                    merger.add(i->get());
                }
            }

            merger.merge(program);

            if (s_dumpShaders)
            {
                for (unsigned i = 0; i<program->getNumShaders(); ++i)
                {
                    osg::Shader* shader = program->getShader(i);
                    OE_NOTICE << "\n---------MERGED "
                        << getNameForType(shader->getType())
                        << " SHADER------------\n"
                        << shader->getShaderSource()
                        << std::endl;
                }
            }
        }
        else
        {
            if (!s_dumpShaders)
            {
                for (VirtualProgram::ShaderVector::const_iterator i = shaders.begin(); i != shaders.end(); ++i)
                {
                    if (shaderInStageMask(i->get(), stages))
                    {
                        program->addShader(i->get());
                    }
                }
            }

            else
            {
                VirtualProgram::ShaderVector copy(shaders);
                std::sort(copy.begin(), copy.end(), SortByType());

                int c = 1;

                for (VirtualProgram::ShaderVector::const_iterator i = copy.begin(); i != copy.end(); ++i)
                {
                    if (shaderInStageMask(i->get(), stages))
                    {
                        program->addShader(i->get());

                        OE_NOTIFY(osg::NOTICE, "")
                            << "--- [ " << (c++) << "/" << shaders.size() << " " << i->get()->getTypename() << " ] ------------------\n\n"
                            << i->get()->getShaderSource() << std::endl;
                    }
                }
            }
        }

        // add the attribute bindings
        for (VirtualProgram::AttribBindingList::const_iterator abl = attribBindings.begin(); abl != attribBindings.end(); ++abl)
        {
            program->addBindAttribLocation(abl->first, abl->second);
        }
    }


    /**
    * Assemble a new OSG shader Program from the provided components.
    * Outputs the uniquely-identifying "key vector" and returns the new program.
    */
    osg::Program* buildProgram(const std::string&                  programName,
        osg::State&                         state,
        ShaderComp::FunctionLocationMap&    accumFunctions,
        VirtualProgram::ShaderMap&          accumShaderMap,
        const VirtualProgram::ExtensionsSet& extensionsSet,
        VirtualProgram::AttribBindingList&  accumAttribBindings,
        VirtualProgram::AttribAliasMap&     accumAttribAliases,
        osg::Program*                       templateProgram,
        ProgramKey&                         outputKey)
    {

#ifdef DEBUG_ACCUMULATION

        // test dump .. function map and shader map should always include identical data.
        OE_INFO << LC << "===PROGRAM: " << programName << "\n";

        // debug:
        OE_INFO << LC << "====FUNCTIONS:\n";

        for (ShaderComp::FunctionLocationMap::iterator i = accumFunctions.begin();
            i != accumFunctions.end();
            ++i)
        {
            ShaderComp::OrderedFunctionMap& ofm = i->second;
            for (ShaderComp::OrderedFunctionMap::iterator j = ofm.begin(); j != ofm.end(); ++j)
            {
                OE_INFO << LC
                    << j->second._name << ", " << (j->second.accept(state) ? "accepted" : "rejected")
                    << std::endl;
            }
        }

        OE_INFO << LC << "====SHADERS:\n";
        for (VirtualProgram::ShaderMap::iterator i = accumShaderMap.begin();
            i != accumShaderMap.end();
            ++i)
        {
            OE_INFO << LC
                << i->first << ", "
                << (i->second.accept(state) ? "accepted" : "rejected") << ", "
                << i->second._overrideValue
                << std::endl;
        }
        OE_INFO << LC << "\n\n";
#endif

        // create new MAINs for this function stack.
        VirtualProgram::ShaderVector mains;
        ShaderComp::StageMask stages = Registry::shaderFactory()->createMains(accumFunctions, accumShaderMap, extensionsSet, mains);

        // build a new "key vector" now that we've changed the shader map.
        // we call is a key vector because it uniquely identifies this shader program
        // based on its accumlated function set.
<<<<<<< HEAD
        for (VirtualProgram::ShaderMap::iterator i = accumShaderMap.begin(); i != accumShaderMap.end(); ++i)
        {
            outputKey.push_back(i->data()._shader.get());
=======
        outputKey.reserve(accumShaderMap.size());
        for( VirtualProgram::ShaderMap::iterator i = accumShaderMap.begin(); i != accumShaderMap.end(); ++i )
        {
            outputKey.push_back( i->second._shader->getHash() );
>>>>>>> b0620bed
        }

        // finally, add the mains (AFTER building the key vector .. we don't want or
        // need to mains in the key vector since they are completely derived from the
        // other elements of the key vector.)

        VirtualProgram::ShaderVector buildVector;
        buildVector.reserve(accumShaderMap.size() + mains.size());

<<<<<<< HEAD
        for (ProgramKey::iterator i = outputKey.begin(); i != outputKey.end(); ++i)
            buildVector.push_back((*i)->getShader(stages));
=======
        for (VirtualProgram::ShaderMap::iterator i = accumShaderMap.begin(); i != accumShaderMap.end(); ++i)
        {
            buildVector.push_back(i->second._shader->getShader(stages));
        }
        //for(ProgramKey::iterator i = outputKey.begin(); i != outputKey.end(); ++i)
        //    buildVector.push_back( (*i)->getShader(stages) );
>>>>>>> b0620bed

        buildVector.insert(buildVector.end(), mains.begin(), mains.end());

        if (s_dumpShaders)
        {
            if (!programName.empty())
            {
                OE_NOTICE << LC << "\n\n=== [ Program \"" << programName << "\" ] =============================\n\n" << std::endl;
            }
            else
            {
                OE_NOTICE << LC << "\n\n=== [ Program (unnamed) ] =============================\n\n" << std::endl;
            }
        }

        // Create the new program.
        osg::Program* program = new osg::Program();
        program->setName(programName);
        addShadersToProgram(buildVector, accumAttribBindings, accumAttribAliases, program, stages);
        addTemplateDataToProgram(templateProgram, program);

        return program;
    }
}

//------------------------------------------------------------------------

void
VirtualProgram::AttrStackMemory::remember(const osg::State&                 state,
    const VirtualProgram::AttrStack&  rhs,
    osg::Program*                     program)
{
    if (state.getFrameStamp())
    {
        unsigned contextID = state.getContextID();
        Item& item = _item[contextID];
        item.frameNumber = state.getFrameStamp()->getFrameNumber();
        item.attrStack = rhs;
        item.program = program;
    }
}

osg::Program*
VirtualProgram::AttrStackMemory::recall(const osg::State&                 state,
    const VirtualProgram::AttrStack&  rhs)
{
    osg::Program* program = 0L;

    const osg::FrameStamp* fs = state.getFrameStamp();
    if (fs)
    {
        unsigned contextID = state.getContextID();
        Item& item = _item[contextID];

        // check frame number:
        if (item.program.valid() && item.frameNumber == fs->getFrameNumber())
        {
            // same, how compare the attribute stacks:
            if (item.attrStack.size() == rhs.size())
            {
                bool arraysMatch = true;
                for (int i = 0; i<item.attrStack.size() && arraysMatch; ++i)
                {
                    if (item.attrStack[i] != rhs[i])
                    {
                        arraysMatch = false;
                    }
                }

                if (arraysMatch)
                {
                    program = item.program.get();
                }
            }
        }

        if (!program)
        {
            item.frameNumber = fs->getFrameNumber();
            item.attrStack = rhs;
            item.program = 0L;
        }
    }

    return program;
}

//------------------------------------------------------------------------

VirtualProgram::ShaderEntry::ShaderEntry() :
    _overrideValue(0)
{
    //nop
}

bool
VirtualProgram::ShaderEntry::accept(const osg::State& state) const
{
    return (!_accept.valid()) || (_accept->operator()(state) == true);
}

bool
VirtualProgram::ShaderEntry::operator < (const VirtualProgram::ShaderEntry& rhs) const
{
    if (_shader->getShaderSource().compare(rhs._shader->getShaderSource()) < 0) return true;
    //if ( _shader->compare(*rhs._shader.get()) < 0 ) return true;
    if (_overrideValue < rhs._overrideValue) return true;
    if (_accept.valid() && !rhs._accept.valid()) return true;
    return false;
}

//------------------------------------------------------------------------

// same type as PROGRAM (for proper state sorting)
const osg::StateAttribute::Type VirtualProgram::SA_TYPE = osg::StateAttribute::PROGRAM;

VirtualProgram*
VirtualProgram::getOrCreate(osg::StateSet* stateset)
{
    if (!stateset)
        return 0L;

    VirtualProgram* vp = dynamic_cast<VirtualProgram*>(stateset->getAttribute(SA_TYPE));
    if (!vp)
    {
        vp = new VirtualProgram();
        vp->setInheritShaders(true);
        stateset->setAttributeAndModes(vp, osg::StateAttribute::ON);
    }
    return vp;
}

VirtualProgram*
VirtualProgram::get(osg::StateSet* stateset)
{
    if (!stateset)
        return 0L;

    return dynamic_cast<VirtualProgram*>(stateset->getAttribute(SA_TYPE));
}

const VirtualProgram*
VirtualProgram::get(const osg::StateSet* stateset)
{
    if (!stateset)
        return 0L;

    return dynamic_cast<const VirtualProgram*>(stateset->getAttribute(SA_TYPE));
}

VirtualProgram*
VirtualProgram::cloneOrCreate(const osg::StateSet* src, osg::StateSet* dest)
{
    if (!dest)
        return 0L;

    const VirtualProgram* vp = 0L;

    if (src)
    {
        vp = get(src);
    }

    if (!vp)
    {
        return getOrCreate(dest);
    }

    else
    {
        VirtualProgram* cloneVP = osg::clone(vp, osg::CopyOp::DEEP_COPY_ALL);
        cloneVP->setInheritShaders(true);
        dest->setAttributeAndModes(cloneVP, osg::StateAttribute::ON);
        return cloneVP;
    }
}

VirtualProgram*
VirtualProgram::cloneOrCreate(osg::StateSet* stateset)
{
    return cloneOrCreate(stateset, stateset);
}

//------------------------------------------------------------------------

VirtualProgram::VirtualProgram(unsigned mask) :
    _mask(mask),
    _active(true),
    _inherit(true),
    _inheritSet(false),
    _logShaders(false),
    _logPath(""),
    _acceptCallbacksVaryPerFrame(false),
    _isAbstract(false)
{
    // Note: we cannot set _active here. Wait until apply().
    // It will cause a conflict in the Registry.

    _id = osgEarth::Registry::instance()->createUID();

    // check the the dump env var
    if (::getenv(OSGEARTH_DUMP_SHADERS) != 0L)
    {
        s_dumpShaders = true;
    }

    // check the merge env var
    if (::getenv(OSGEARTH_MERGE_SHADERS) != 0L)
    {
        s_mergeShaders = true;
    }

    if (::getenv(OSGEARTH_DISABLE_GLRELEASE) != 0L)
    {
        s_disableVPRelease = true;
    }

    // a template object to hold program data (so we don't have to dupliate all the 
    // osg::Program methods..)
    _template = new osg::Program();


#ifdef USE_LAST_USED_PROGRAM
    _lastUsedProgram.resize(MAX_CONTEXTS);
#endif

#ifdef PREALLOCATE_APPLY_VARS
    _apply.resize(MAX_CONTEXTS);
#endif

#ifdef USE_STACK_MEMORY
    _vpStackMemory._item.resize(MAX_CONTEXTS);
#endif
}


VirtualProgram::VirtualProgram(const VirtualProgram& rhs, const osg::CopyOp& copyop) :
    osg::StateAttribute(rhs, copyop),
    _shaderMap(rhs._shaderMap),
    _mask(rhs._mask),
    _functions(rhs._functions),
    _inherit(rhs._inherit),
    _inheritSet(rhs._inheritSet),
    _logShaders(rhs._logShaders),
    _logPath(rhs._logPath),
    _template(osg::clone(rhs._template.get())),
    _acceptCallbacksVaryPerFrame(rhs._acceptCallbacksVaryPerFrame),
    _isAbstract(rhs._isAbstract)
{
    _id = osgEarth::Registry::instance()->createUID();

    // Attribute bindings.
    const osg::Program::AttribBindingList &abl = rhs.getAttribBindingList();
    for (osg::Program::AttribBindingList::const_iterator attribute = abl.begin(); attribute != abl.end(); ++attribute)
    {
        addBindAttribLocation(attribute->first, attribute->second);
    }


#ifdef USE_LAST_USED_PROGRAM
    _lastUsedProgram.resize(MAX_CONTEXTS);
#endif

#ifdef PREALLOCATE_APPLY_VARS
    _apply.resize(MAX_CONTEXTS);
#endif

#ifdef USE_STACK_MEMORY
    _vpStackMemory._item.resize(MAX_CONTEXTS);
#endif
}

VirtualProgram::~VirtualProgram()
{
#ifdef USE_PROGRAM_REPO
    if (Registry::instance())
    {
        Registry::programRepo().lock();
        Registry::programRepo().release(_id, 0L);
        Registry::programRepo().unlock();
    }
#endif

    OE_TEST << LC << "~VP (" << _id << ") " << getName() << std::endl;
}

int
VirtualProgram::compare(const osg::StateAttribute& sa) const
{
    // check the types are equal and then create the rhs variable
    // used by the COMPARE_StateAttribute_Parameter macros below.
    COMPARE_StateAttribute_Types(VirtualProgram, sa);

    // compare each parameter in turn against the rhs.
    COMPARE_StateAttribute_Parameter(_mask);
    COMPARE_StateAttribute_Parameter(_inherit);
    COMPARE_StateAttribute_Parameter(_isAbstract);

    // compare the shader maps. Need to lock them while comparing.
    {
        //Threading::ScopedReadLock shared( _dataModelMutex );
        Threading::ScopedMutexLock lock(_dataModelMutex);

        if (_shaderMap.size() < rhs._shaderMap.size()) return -1;
        if (_shaderMap.size() > rhs._shaderMap.size()) return 1;

        ShaderMap::const_iterator lhsIter = _shaderMap.begin();
        ShaderMap::const_iterator rhsIter = rhs._shaderMap.begin();

        while (lhsIter != _shaderMap.end())
        {
<<<<<<< HEAD
            //int keyCompare = lhsIter->key().compare( rhsIter->key() );
            //if ( keyCompare != 0 ) return keyCompare;

            if (lhsIter->key() < rhsIter->key()) return -1;
            if (lhsIter->key() > rhsIter->key()) return  1;
=======
            if (lhsIter->first < rhsIter->first) return -1;
            if (lhsIter->first > rhsIter->first) return +1;
>>>>>>> b0620bed

            const ShaderEntry& lhsEntry = lhsIter->second;
            const ShaderEntry& rhsEntry = lhsIter->second;

            if (lhsEntry < rhsEntry) return -1;
            if (rhsEntry < lhsEntry) return  1;

            lhsIter++;
            rhsIter++;
        }

        // compare the template settings.
        int templateCompare = _template->compare(*(rhs.getTemplate()));
        if (templateCompare != 0) return templateCompare;
    }

    return 0; // passed all the above comparison macros, must be equal.
}

void
VirtualProgram::addBindAttribLocation(const std::string& name, GLuint index)
{
    //Threading::ScopedWriteLock exclusive( _dataModelMutex );
    _dataModelMutex.lock();

#ifdef USE_ATTRIB_ALIASES
    _attribAliases[name] = Stringify() << "oe_attrib_" << index;
    _attribBindingList[_attribAliases[name]] = index;
#else
    _attribBindingList[name] = index;
#endif

    _dataModelMutex.unlock();
}

void
VirtualProgram::removeBindAttribLocation(const std::string& name)
{
    //Threading::ScopedWriteLock exclusive( _dataModelMutex );
    _dataModelMutex.lock();

#ifdef USE_ATTRIB_ALIASES
    std::map<std::string, std::string>::iterator i = _attribAliases.find(name);
    if (i != _attribAliases.end())
        _attribBindingList.erase(i->second);
#else
    _attribBindingList.erase(name);
#endif

    _dataModelMutex.unlock();
}

void
VirtualProgram::compileGLObjects(osg::State& state) const
{
    //OE_INFO << LC << "VirtualProgram::compileGLObjects (" << (this) << ")" << std::endl;

    // Don't do this here. compileGLObjects() runs from a pre-compilation visitor,
    // and the state is not complete enough to create fully formed programs; so
    // this is not only pointless but can result in shader linkage errors 
    // (albeit harmless)
    //this->apply(state);
}

void
VirtualProgram::resizeGLObjectBuffers(unsigned maxSize)
{
#ifdef USE_PROGRAM_REPO
    Registry::programRepo().lock();
    Registry::programRepo().resizeGLObjectBuffers(maxSize);
    Registry::programRepo().unlock();
#endif

    // Resize shaders in the PolyShader
    for (ShaderMap::iterator i = _shaderMap.begin(); i != _shaderMap.end(); ++i)
    {
        if (i->second._shader.valid())
        {
            i->second._shader->resizeGLObjectBuffers(maxSize);
        }
    }
}

void
VirtualProgram::releaseGLObjects(osg::State* state) const
{
    if (s_disableVPRelease)
        return;

    OE_TEST << LC << "VP::RGLO (" << _id << ") " << getName() << " (" << (_lastUsedProgram[0].get()) << ") state=" << (uintptr_t)state << std::endl;

#ifdef USE_PROGRAM_REPO
    Registry::programRepo().lock();
    Registry::programRepo().release(_id, state);
    Registry::programRepo().unlock();
#endif

#ifdef USE_LAST_USED_PROGRAM
    if (state)
    {
        const osg::Program* p = _lastUsedProgram[state->getContextID()].get();
        if (p)
            p->releaseGLObjects(state);
    }
    else
    {
        for (unsigned i = 0; i<_lastUsedProgram.size(); ++i)
        {
            const osg::Program* p = _lastUsedProgram[i].get();
            if (p)
                p->releaseGLObjects(state);
        }
    }
    _lastUsedProgram.setAllElementsTo(NULL);
#endif
}

PolyShader*
VirtualProgram::getPolyShader(const std::string& shaderID) const
{
<<<<<<< HEAD
    Threading::ScopedMutexLock readonly(_dataModelMutex);
    const ShaderEntry* entry = _shaderMap.find(MAKE_SHADER_ID(shaderID));
=======
    Threading::ScopedMutexLock readonly( _dataModelMutex );
    ShaderMap::const_iterator i = _shaderMap.find(MAKE_SHADER_ID(shaderID));
    const ShaderEntry* entry = i != _shaderMap.end() ? &i->second : NULL;
    //const ShaderEntry* entry = _shaderMap.find( MAKE_SHADER_ID(shaderID) );
>>>>>>> b0620bed
    return entry ? entry->_shader.get() : 0L;
}


osg::Shader*
VirtualProgram::setShader(const std::string&                 shaderID,
    osg::Shader*                       shader,
    osg::StateAttribute::OverrideValue ov)
{
    if (!shader || shader->getType() == osg::Shader::UNDEFINED)
        return NULL;

    // set the inherit flag if it's not initialized
    if (!_inheritSet)
    {
        setInheritShaders(true);
    }

    checkSharing();

    // set the name to the ID:
    shader->setName(shaderID);

    PolyShader* pshader = new PolyShader(shader);
    pshader->prepare();

    // lock the data model and insert the new shader.
    {
        _dataModelMutex.lock();
        //Threading::ScopedWriteLock exclusive( _dataModelMutex );

        ShaderEntry& entry = _shaderMap[MAKE_SHADER_ID(shaderID)];
        entry._shader = pshader;
        entry._overrideValue = ov;
        entry._accept = 0L;

        _dataModelMutex.unlock();
    }

    return shader;
}


osg::Shader*
VirtualProgram::setShader(osg::Shader*                       shader,
    osg::StateAttribute::OverrideValue ov)
{
    if (!shader || shader->getType() == osg::Shader::UNDEFINED)
        return NULL;

    if (shader->getName().empty())
    {
        OE_WARN << LC << "setShader called but the shader name is not set" << std::endl;
        return 0L;
    }

    // set the inherit flag if it's not initialized
    if (!_inheritSet)
    {
        setInheritShaders(true);
    }

    PolyShader* pshader = new PolyShader(shader);
    pshader->prepare();

    // lock the data model while changing it.
    {
        _dataModelMutex.lock();

        checkSharing();

        ShaderEntry& entry = _shaderMap[MAKE_SHADER_ID(shader->getName())];
        entry._shader = pshader;
        entry._overrideValue = ov;
        entry._accept = 0L;

        _dataModelMutex.unlock();
    }

    return shader;
}


void
VirtualProgram::setFunction(const std::string&           functionName,
    const std::string&           shaderSource,
    ShaderComp::FunctionLocation location,
    float                        ordering)
{
    setFunction(functionName, shaderSource, location, 0L, ordering);
}

void
VirtualProgram::setFunction(const std::string&           functionName,
    const std::string&           shaderSource,
    ShaderComp::FunctionLocation location,
    ShaderComp::AcceptCallback*  accept,
    float                        ordering)
{
    // set the inherit flag if it's not initialized
    if (!_inheritSet)
    {
        setInheritShaders(true);
    }

    // lock the functions map while iterating and then modifying it:
    {
        _dataModelMutex.lock();

        checkSharing();

        OrderedFunctionMap& ofm = _functions[location];

        // if there's already a function by this name, remove it
        for (OrderedFunctionMap::iterator i = ofm.begin(); i != ofm.end(); )
        {
            ShaderComp::Function& f = i->second;
            if (f._name.compare(functionName) == 0)
            {
                OrderedFunctionMap::iterator j = i;
                ++j;
                ofm.erase(i);
                i = j;
            }
            else
            {
                ++i;
            }
        }

        ShaderComp::Function function;
        function._name = functionName;
        function._accept = accept;
        ofm.insert(OrderedFunction(ordering, function));

        // assemble the poly shader. but check a map first for existing shaders.
        PolyShader* shader = PolyShader::lookUpShader(functionName, shaderSource, location);

        ShaderEntry& entry = _shaderMap[MAKE_SHADER_ID(functionName)];
        entry._shader = shader;
        entry._overrideValue = osg::StateAttribute::ON;
        entry._accept = accept;

        _dataModelMutex.unlock();

    } // release lock
}

bool
VirtualProgram::addGLSLExtension(const std::string& extension)
{
<<<<<<< HEAD
    _dataModelMutex.lock();
    std::pair<std::set<std::string>::const_iterator, bool> insertPair = _globalExtensions.insert(extension);
    _dataModelMutex.unlock();
    return insertPair.second;
=======
   _dataModelMutex.lock();
   std::pair<ExtensionsSet::const_iterator, bool> insertPair = _globalExtensions.insert(extension);
   _dataModelMutex.unlock();
   return insertPair.second;
>>>>>>> b0620bed
}

bool
VirtualProgram::hasGLSLExtension(const std::string& extension) const
{
    _dataModelMutex.lock();
    bool doesHave = _globalExtensions.find(extension) != _globalExtensions.end();
    _dataModelMutex.unlock();
    return doesHave;
}

bool
VirtualProgram::removeGLSLExtension(const std::string& extension)
{
<<<<<<< HEAD
    _dataModelMutex.lock();
    int erased = _globalExtensions.erase(extension);
    _dataModelMutex.unlock();
    return erased > 0;
=======
   _dataModelMutex.lock();
   ExtensionsSet::size_type erased = _globalExtensions.erase(extension);
   _dataModelMutex.unlock();
   return erased > 0;
>>>>>>> b0620bed
}

void
VirtualProgram::removeShader(const std::string& shaderID)
{
    // lock the functions map while making changes:
    Threading::ScopedMutexLock exclusive(_dataModelMutex);

    _shaderMap.erase(MAKE_SHADER_ID(shaderID));

    for (FunctionLocationMap::iterator i = _functions.begin(); i != _functions.end(); ++i)
    {
        OrderedFunctionMap& ofm = i->second;
        for (OrderedFunctionMap::iterator j = ofm.begin(); j != ofm.end(); ++j)
        {
            if (j->second._name.compare(shaderID) == 0)
            {
                ofm.erase(j);

                // if the function map for this location is now empty,
                // remove the location map altogether.
                if (ofm.size() == 0)
                {
                    _functions.erase(i);
                }
                return;
            }
        }
    }
}


void
VirtualProgram::setInheritShaders(bool value)
{
    if (_inherit != value || !_inheritSet)
    {
        _inherit = value;

#ifdef USE_PROGRAM_REPO
        // clear the program cache please
        {
            Registry::programRepo().lock();
            Registry::programRepo().release(_id, 0L);
            Registry::programRepo().unlock();
        }
#endif

        _inheritSet = true;
    }
}


void
VirtualProgram::apply(osg::State& state) const
{
    OE_TEST << LC << "Applying (" << this << ") " << getName() << std::endl;

    if (_active.isSetTo(false))
    {
        return;
    }
    else if (!_active.isSet())
    {
        // cannot use capabilities here; it breaks serialization.
        _active = true; //Registry::capabilities().supportsGLSL();
    }

    // An abstract (pure virtual) program cannot be applied.
    if (_isAbstract)
    {
        return;
    }

    const unsigned contextID = state.getContextID();

    if (_shaderMap.empty() && !_inheritSet)
    {
        // If there's no data in the VP, and never has been, unload any existing program.
        // NOTE: OSG's State processor creates a "global default attribute" for each type.
        // Sine we have no way of knowing whether the user created the VP or OSG created it
        // as the default fallback, we use the "_inheritSet" flag to differeniate. This
        // prevents any shader leakage from a VP-enabled node.

        // The following "if" helps performance a bit (based on profiler results) but a user
        // reported state corruption in the OSG stats display. The underlying cause is likely
        // in external code, but leave it commented out for now -gw 20150721

        //if ( state.getLastAppliedProgramObject() != 0L )
        {
<<<<<<< HEAD
            const osg::GL2Extensions* extensions = osg::GL2Extensions::Get(contextID, true);
            extensions->glUseProgram(0);
=======
            const osg::GL2Extensions* extensions = osg::GL2Extensions::Get(contextID,false);
            if (extensions)
            {
                extensions->glUseProgram( 0 );
            }
>>>>>>> b0620bed
            state.setLastAppliedProgramObject(0);
        }
        return;
    }

    osg::ref_ptr<osg::Program> program;

<<<<<<< HEAD
=======
    OE_PROFILING_ZONE_NAMED("vp:apply");
    OE_PROFILING_ZONE_TEXT(getName());
    
>>>>>>> b0620bed
    // Negate osg::State's last-attribute-applied tracking for 
    // VirtualProgram, since it cannot detect a VP that is reached from
    // different node/attribute paths. We replace this with the 
    // stack-memory construct below which will "remember" whether 
    // the VP has already been applied during the current frame using
    // the same an identical attribute stack.
    state.haveAppliedAttribute(this->SA_TYPE);

#ifdef USE_STACK_MEMORY
    bool programRecalled = false;
    const AttrStack* stack = StateEx::getProgramStack(state);
    if (stack)
    {
        program = _vpStackMemory.recall(state, *stack);
        programRecalled = program.valid();
    }
#endif // USE_STACK_MEMORY

    // We need to tracks whether there are any accept callbacks, because if so
    // we cannot store the program in stack memory -- the accept callback can
    // exclude shaders based on any condition.
    bool acceptCallbacksVary = _acceptCallbacksVaryPerFrame;

    if (!program.valid())
    {
#ifdef PREALLOCATE_APPLY_VARS
        // Access the resuable shader map for this context. Bypasses reallocation overhead.
        ApplyVars& local = _apply[contextID];

        local.accumShaderMap.clear();
        local.accumAttribBindings.clear();
        local.accumAttribAliases.clear();
        local.programKey.clear();
#else
        ApplyVars local;
#endif

        // If we are inheriting, build the active shader map up to this point
        // (but not including this VP).
        if (_inherit)
        {
            accumulateShaders(
                state,
                _mask,
                local.accumShaderMap,
                local.accumAttribBindings,
                local.accumAttribAliases,
                acceptCallbacksVary);
        }

        // Next, add the shaders from this VP.
        {
            _dataModelMutex.lock();

            for (ShaderMap::const_iterator i = _shaderMap.begin(); i != _shaderMap.end(); ++i)
            {
<<<<<<< HEAD
                if (i->data().accept(state))
                {
                    addToAccumulatedMap(local.accumShaderMap, i->key(), i->data());
=======
                if ( i->second.accept(state) )
                {
                    addToAccumulatedMap( local.accumShaderMap, i->first, i->second );
>>>>>>> b0620bed
                }
            }

            const AttribBindingList& abl = this->getAttribBindingList();
            local.accumAttribBindings.insert(abl.begin(), abl.end());

#ifdef USE_ATTRIB_ALIASES
            const AttribAliasMap& aliases = this->getAttribAliases();
            local.accumAttribAliases.insert(aliases.begin(), aliases.end());
#endif

            _dataModelMutex.unlock();
        }

        // next, assemble a list of the shaders in the map so we can use it as our
        // program repo key.
        // (Note: at present, the KEY does not include any information on the vertex
        // attribute bindings. Technically it should, but in practice this might not be an
        // issue; it is unlikely one would have two identical shader programs with different
        // bindings.)
<<<<<<< HEAD
        for (ShaderMap::iterator i = local.accumShaderMap.begin(); i != local.accumShaderMap.end(); ++i)
        {
            local.programKey.push_back(i->data()._shader.get());
=======
        // We're also going to detect the precense of a fragment shader.
        unsigned numFragShaders = 0u;
        for( ShaderMap::iterator i = local.accumShaderMap.begin(); i != local.accumShaderMap.end(); ++i )
        {
            PolyShader* ps = i->second._shader.get();
            local.programKey.push_back(ps->getHash());

            if (ps->isFragmentStage())
                ++numFragShaders;
        }

        // If the accumulation contains no fragment stage shaders, the shader program
        // is incomplete and there will be nothing do to; so don't bother trying to
        // apply a program. A side-effect of this "early-out" is that you MUST have
        // a FS in the mix when using VirtualPrograms, or glUseProgram won't be called!
        // Consider ShaderUtils::installDefaultShader when in doubt.

        // TODO: deprecate setIsAbstract in favor of this?? 
        if (numFragShaders == 0u)
        {
            return;
>>>>>>> b0620bed
        }

        // current frame number, for shader program expiry.
        unsigned frameNumber = state.getFrameStamp() ? state.getFrameStamp()->getFrameNumber() : 0;

#ifdef USE_PROGRAM_REPO
        // LOCK the program repo to look up the program.
        Registry::programRepo().lock();

        program = Registry::programRepo().use(local.programKey, frameNumber, _id);
#endif

        if (!program.valid())
        {
            // build a new set of accumulated functions, to support the creation of main()
            ShaderComp::FunctionLocationMap accumFunctions;
            accumulateFunctions(state, accumFunctions);

            local.programKey.clear();

            //OE_NOTICE << LC << "Building new Program for VP " << getName() << std::endl;

            program = buildProgram(
                getName(),
                state,
                accumFunctions,
                local.accumShaderMap,
                _globalExtensions,
                local.accumAttribBindings,
                local.accumAttribAliases,
                _template.get(),
                local.programKey);

            if (_logShaders && program.valid())
            {
                std::stringstream buf;
                for (unsigned i = 0; i < program->getNumShaders(); i++)
                {
                    buf << program->getShader(i)->getShaderSource() << std::endl << std::endl;
                }

                if (_logPath.length() > 0)
                {
                    std::fstream outStream;
                    outStream.open(_logPath.c_str(), std::ios::out);
                    if (outStream.fail())
                    {
                        OE_WARN << LC << "Unable to open " << _logPath << " for logging shaders." << std::endl;
                    }
                    else
                    {
                        outStream << buf.str();
                        outStream.close();
                    }
                }
                else
                {
                    OE_NOTICE << LC << "Shader source: " << getName() << std::endl << "===============" << std::endl << buf.str() << std::endl << "===============" << std::endl;
                }
            }

#ifdef USE_PROGRAM_REPO
            // Adds this program to the repo, or finds an equivalent pre-existing program
            // in the repo and associates this program key with it.
            Registry::programRepo().add(local.programKey, program, frameNumber, _id);

            // purge expired programs.
            Registry::programRepo().prune(frameNumber, &state);
#endif
        }
        Registry::programRepo().unlock();
    }

    // finally, apply the program attribute.
    if (program.valid())
    {
#ifdef USE_STACK_MEMORY
        // remember this program selection in case this VP is applied again
        // during the same frame.
        if (programRecalled == false &&   // recalled a program? not necessary
            getDataVariance() != DYNAMIC &&   // DYNAMIC variance? might change during ST cull; no memory
            !acceptCallbacksVary            &&   // accept callbacks vary per frame? cannot use memory
            stack != 0L)
        {
            _vpStackMemory.remember(state, *stack, program.get());
        }
#endif // USE_STACK_MEMORY

        osg::Program::PerContextProgram* pcp;

        pcp = program->getPCP(state);

        bool useProgram = state.getLastAppliedProgramObject() != pcp;

#ifdef DEBUG_APPLY_COUNTS
        if (state.getFrameStamp() && state.getFrameStamp()->getFrameNumber() % 60 == 0)
        {
            // debugging            
            static int s_framenum = 0;
            static Threading::Mutex s_mutex;
            static std::map< const VirtualProgram*, std::pair<int, int> > s_counts;

            Threading::ScopedMutexLock lock(s_mutex);

            int framenum = state.getFrameStamp()->getFrameNumber();
            if (framenum > s_framenum)
            {
                OE_NOTICE << LC << "Use program in last frame: " << std::endl;
                for (std::map<const VirtualProgram*, std::pair<int, int> >::iterator i = s_counts.begin(); i != s_counts.end(); ++i)
                {
                    std::pair<int, int>& counts = i->second;
                    OE_NOTICE << LC << "  "
                        << i->first->getName() << " : attemped=" << counts.first << ", applied=" << counts.second << "\n";
                }
                s_framenum = framenum;
                s_counts.clear();
            }
            s_counts[this].first++;
            if (useProgram)
                s_counts[this].second++;
        }
#endif

        if (useProgram)
        {
<<<<<<< HEAD
            if (pcp->needsLink())
                program->compileGLObjects(state);
=======
            OE_PROFILING_ZONE_NAMED("use");
            OE_PROFILING_ZONE_TEXT(program->getName());

            if( pcp->needsLink() )
            {
                OE_PROFILING_ZONE_NAMED("link");
                program->compileGLObjects( state );
            }
>>>>>>> b0620bed

            if (pcp->isLinked())
            {
                if (osg::isNotifyEnabled(osg::INFO))
                    pcp->validateProgram();

                pcp->useProgram();
                state.setLastAppliedProgramObject(pcp);
            }
            else
            {
                // program not usable, fallback to fixed function.
                const osg::GL2Extensions* extensions = osg::GL2Extensions::Get(contextID, true);
                extensions->glUseProgram(0);
                state.setLastAppliedProgramObject(0);
                OE_DEBUG << LC << "Program link failure!" << std::endl;
            }
        }

#if 0 // test code for detecting race conditions
        for (int i = 0; i<10000; ++i) {
            state.setLastAppliedProgramObject(0L);
            program->apply(state);
        }
#endif

#ifdef USE_LAST_USED_PROGRAM
        _lastUsedProgram[contextID] = program.get();
#endif

#if 0 // breakpoint for testing
        if (state.checkGLErrors(this))
        {
            int x = 0;
        }
#endif
    }
}

bool
VirtualProgram::checkSharing()
{
    if (::getenv("OSGEARTH_SHARED_VP_WARNING") && getNumParents() > 1)
    {
        OE_WARN << LC << "Modified VirtualProgram may be shared." << std::endl;
        return true;
    }

    return false;
}

void
VirtualProgram::getFunctions(FunctionLocationMap& out) const
{
    // make a safe copy of the functions map.
    _dataModelMutex.lock();
    out = _functions;
    _dataModelMutex.unlock();
}

void
VirtualProgram::getShaderMap(ShaderMap& out) const
{
    // make a safe copy of the functions map.
    _dataModelMutex.lock();
    out = _shaderMap;
    _dataModelMutex.unlock();
}

void
VirtualProgram::accumulateFunctions(const osg::State&                state,
    ShaderComp::FunctionLocationMap& result) const
{
    // This method searches the state's attribute stack and accumulates all 
    // the user functions (including those in this program).
    if (_inherit)
    {
        const AttrStack* av = StateEx::getProgramStack(state);
        if (av && av->size() > 0)
        {
            // find the closest VP that doesn't inherit:
            unsigned start;
<<<<<<< HEAD
            for (start = (int)av->size() - 1; start > 0; --start)
            {
                const VirtualProgram* vp = dynamic_cast<const VirtualProgram*>((*av)[start].first);
                if (vp && (vp->_mask & _mask) && vp->_inherit == false)
=======
            const osg::StateAttribute* sa;
            for( start = (int)av->size()-1; start > 0; --start )
            {
                sa = (*av)[start].first;
#ifdef USE_TYPEID
                if (typeid(*sa) != typeid(VirtualProgram))
                    continue;
                const VirtualProgram* vp = static_cast<const VirtualProgram*>(sa);
#else
                const VirtualProgram* vp = dynamic_cast<const VirtualProgram*>(sa);
                if (!vp)
                    continue;
#endif

                if ( (vp->_mask & _mask) && vp->_inherit == false )
>>>>>>> b0620bed
                    break;
            }

            // collect functions from there on down.
            for (unsigned i = start; i<av->size(); ++i)
            {
<<<<<<< HEAD
                const VirtualProgram* vp = dynamic_cast<const VirtualProgram*>((*av)[i].first);
                if (vp && (vp->_mask && _mask) && (vp != this))
=======
                sa = (*av)[i].first;
#ifdef USE_TYPEID
                if (typeid(*sa) != typeid(VirtualProgram))
                    continue;
                const VirtualProgram* vp = static_cast<const VirtualProgram*>(sa);
#else
                const VirtualProgram* vp = dynamic_cast<const VirtualProgram*>(sa);
                if (!vp)
                    continue;
#endif

                if ( (vp->_mask & _mask) && (vp != this) )
>>>>>>> b0620bed
                {
                    FunctionLocationMap rhs;
                    vp->getFunctions(rhs);

                    for (FunctionLocationMap::const_iterator j = rhs.begin(); j != rhs.end(); ++j)
                    {
                        const OrderedFunctionMap& source = j->second;
                        OrderedFunctionMap&       dest = result[j->first];

                        for (OrderedFunctionMap::const_iterator k = source.begin(); k != source.end(); ++k)
                        {
                            if (k->second.accept(state))
                            {
                                // remove/override an existing function with the same name
                                for (OrderedFunctionMap::iterator exists = dest.begin(); exists != dest.end(); ++exists)
                                {
                                    if (exists->second._name.compare(k->second._name) == 0)
                                    {
                                        dest.erase(exists);
                                        break;
                                    }
                                }
                                dest.insert(*k);
                            }
                        }
                    }
                }
            }
        }
    }

    // add the local ones too:
    {
        //Threading::ScopedReadLock readonly( _dataModelMutex );
        _dataModelMutex.lock();

        for (FunctionLocationMap::const_iterator j = _functions.begin(); j != _functions.end(); ++j)
        {
            const OrderedFunctionMap& source = j->second;
            OrderedFunctionMap&       dest = result[j->first];

            for (OrderedFunctionMap::const_iterator k = source.begin(); k != source.end(); ++k)
            {
                if (k->second.accept(state))
                {
                    // remove/override an existing function with the same name
                    for (OrderedFunctionMap::iterator exists = dest.begin(); exists != dest.end(); ++exists)
                    {
                        if (exists->second._name.compare(k->second._name) == 0)
                        {
                            dest.erase(exists);
                            break;
                        }
                    }
                    dest.insert(*k);
                }
            }
        }

        _dataModelMutex.unlock();
    }
}



void
VirtualProgram::accumulateShaders(const osg::State&  state,
    unsigned           mask,
    ShaderMap&         accumShaderMap,
    AttribBindingList& accumAttribBindings,
    AttribAliasMap&    accumAttribAliases,
    bool&              acceptCallbacksVary)
{
    acceptCallbacksVary = false;

    const AttrStack* av = StateEx::getProgramStack(state);
    if (av && av->size() > 0)
    {
        // find the deepest VP that doesn't inherit:
        unsigned start = 0;
<<<<<<< HEAD
        for (start = (int)av->size() - 1; start > 0; --start)
        {
            const VirtualProgram* vp = dynamic_cast<const VirtualProgram*>((*av)[start].first);
            if (vp && (vp->_mask & mask) && vp->_inherit == false)
=======
        const osg::StateAttribute* sa;
        for( start = (int)av->size()-1; start > 0; --start )
        {
            sa = (*av)[start].first;
#ifdef USE_TYPEID
            if (typeid(*sa) != typeid(VirtualProgram))
                continue;
            const VirtualProgram* vp = static_cast<const VirtualProgram*>(sa);
#else
            const VirtualProgram* vp = dynamic_cast<const VirtualProgram*>(sa);
            if (!vp)
                continue;
#endif
            if ( (vp->_mask & mask) && vp->_inherit == false )
>>>>>>> b0620bed
                break;
        }

        // collect shaders from there to here:
        for (unsigned i = start; i<av->size(); ++i)
        {
<<<<<<< HEAD
            const VirtualProgram* vp = dynamic_cast<const VirtualProgram*>((*av)[i].first);
            if (vp && (vp->_mask && mask))
=======
            sa = (*av)[i].first;
#ifdef USE_TYPEID
            if (typeid(*sa) != typeid(VirtualProgram))
                continue;
            const VirtualProgram* vp = static_cast<const VirtualProgram*>(sa);
#else
            const VirtualProgram* vp = dynamic_cast<const VirtualProgram*>(sa);
            if (!vp)
                continue;
#endif
            if ( vp->_mask & mask )
>>>>>>> b0620bed
            {
                if (vp->getAcceptCallbacksVaryPerFrame())
                {
                    acceptCallbacksVary = true;
                }

                // thread-safely adds the other vp's shaders to our accumulation map
                vp->addShadersToAccumulationMap(accumShaderMap, state);

                const AttribBindingList& abl = vp->getAttribBindingList();
                accumAttribBindings.insert(abl.begin(), abl.end());

#ifdef USE_ATTRIB_ALIASES
                const AttribAliasMap& aliases = vp->getAttribAliases();
                accumAttribAliases.insert(aliases.begin(), aliases.end());
#endif
            }
        }
    }
}

void
VirtualProgram::addShadersToAccumulationMap(VirtualProgram::ShaderMap& accumMap,
    const osg::State&          state) const
{
    //Threading::ScopedReadLock shared( _dataModelMutex );
    _dataModelMutex.lock();

    for (ShaderMap::const_iterator i = _shaderMap.begin(); i != _shaderMap.end(); ++i)
    {
<<<<<<< HEAD
        if (i->data().accept(state))
=======
        if ( i->second.accept(state) )
>>>>>>> b0620bed
        {
            addToAccumulatedMap(accumMap, i->first, i->second);
        }
    }

    _dataModelMutex.unlock();
}

int
VirtualProgram::getShaders(const osg::State&                        state,
    std::vector<osg::ref_ptr<osg::Shader> >& output)
{
    ShaderMap         shaders;
    AttribBindingList bindings;
    AttribAliasMap    aliases;
    bool              acceptCallbacksVary;

    // build the collection:
    accumulateShaders(state, ~0, shaders, bindings, aliases, acceptCallbacksVary);

    // pre-allocate space:
    output.reserve(shaders.size());
    output.clear();

    // copy to output.
    for (ShaderMap::iterator i = shaders.begin(); i != shaders.end(); ++i)
    {
<<<<<<< HEAD
        output.push_back(i->data()._shader->getNominalShader());
=======
        output.push_back( i->second._shader->getNominalShader() );
>>>>>>> b0620bed
    }

    return output.size();
}

int
VirtualProgram::getPolyShaders(const osg::State&                       state,
    std::vector<osg::ref_ptr<PolyShader> >& output)
{
    ShaderMap         shaders;
    AttribBindingList bindings;
    AttribAliasMap    aliases;
    bool              acceptCallbacksVary;

    // build the collection:
    accumulateShaders(state, ~0, shaders, bindings, aliases, acceptCallbacksVary);

    // pre-allocate space:
    output.reserve(shaders.size());
    output.clear();

    // copy to output.
    for (ShaderMap::iterator i = shaders.begin(); i != shaders.end(); ++i)
    {
<<<<<<< HEAD
        output.push_back(i->data()._shader.get());
=======
        output.push_back( i->second._shader.get() );
>>>>>>> b0620bed
    }

    return output.size();
}

void VirtualProgram::setShaderLogging(bool log)
{
    setShaderLogging(log, "");
}

void VirtualProgram::setShaderLogging(bool log, const std::string& filepath)
{
    _logShaders = log;
    _logPath = filepath;
}

bool VirtualProgram::getAcceptCallbacksVaryPerFrame() const
{
    return _acceptCallbacksVaryPerFrame;
}

void VirtualProgram::setAcceptCallbacksVaryPerFrame(bool acceptCallbacksVaryPerFrame)
{
    _acceptCallbacksVaryPerFrame = acceptCallbacksVaryPerFrame;
}

//.........................................................................

PolyShader::PolyShader() :
<<<<<<< HEAD
    _dirty(true),
    _location(ShaderComp::LOCATION_UNDEFINED),
    _nominalType(osg::Shader::VERTEX)
=======
_dirty( true ),
_location( ShaderComp::LOCATION_UNDEFINED )
>>>>>>> b0620bed
{
    //nop
}

PolyShader::PolyShader(osg::Shader* shader) :
<<<<<<< HEAD
    _location(ShaderComp::LOCATION_UNDEFINED),
    _nominalShader(shader),
    _nominalType(osg::Shader::VERTEX)
=======
_location( ShaderComp::LOCATION_UNDEFINED ),
_nominalShader( shader )
>>>>>>> b0620bed
{
    _dirty = shader != 0L;
    if (shader)
    {
        _name = shader->getName();

        // extract the source before preprocessing:
        _source = shader->getShaderSource();
    }
}

void
PolyShader::setShaderSource(const std::string& source)
{
    _source = source;
    _dirty = true;
    _hash.unset();
}

void
PolyShader::setLocation(ShaderComp::FunctionLocation location)
{
    _location = location;
    _dirty = true;
    _hash.unset();
}

osg::Shader*
PolyShader::getShader(ShaderComp::StageMask mask) const
{
    if (_location == ShaderComp::LOCATION_VERTEX_VIEW || _location == ShaderComp::LOCATION_VERTEX_CLIP)
    {
        OE_DEBUG << "getShader, mask = " << std::hex << mask << ", location = " << _location << "\n";

        // geometry stage has priority (runs last)
        if (mask & ShaderComp::STAGE_GEOMETRY)
        {
            OE_DEBUG << "Installing GS for VIEW/CLIP shader!\n";
            return _geomShader.get();
        }

        else if (mask & ShaderComp::STAGE_TESSEVALUATION)
        {
            OE_DEBUG << "Installing TES for VIEW/CLIP shader!\n";
            return _tessevalShader.get();
        }
    }

    return _nominalShader.get();
}

void
PolyShader::prepare()
{
    if (_dirty)
    {
        osg::Shader::Type nominalType;
        switch (_location)
        {
        case ShaderComp::LOCATION_VERTEX_MODEL:
        case ShaderComp::LOCATION_VERTEX_VIEW:
        case ShaderComp::LOCATION_VERTEX_CLIP:
            nominalType = osg::Shader::VERTEX;
            break;
        case ShaderComp::LOCATION_TESS_CONTROL:
            nominalType = osg::Shader::TESSCONTROL;
            break;
        case ShaderComp::LOCATION_TESS_EVALUATION:
            nominalType = osg::Shader::TESSEVALUATION;
            break;
        case ShaderComp::LOCATION_GEOMETRY:
            nominalType = osg::Shader::GEOMETRY;
            break;
        case ShaderComp::LOCATION_FRAGMENT_COLORING:
        case ShaderComp::LOCATION_FRAGMENT_LIGHTING:
        case ShaderComp::LOCATION_FRAGMENT_OUTPUT:
            nominalType = osg::Shader::FRAGMENT;
            break;
        default:
            nominalType = osg::Shader::UNDEFINED;
        }

        if (nominalType != osg::Shader::UNDEFINED)
        {
            _nominalShader = new osg::Shader(nominalType, _source);
            if (!_name.empty())
                _nominalShader->setName(_name);
        }

        ShaderPreProcessor::run(_nominalShader.get());

        // for a VERTEX_VIEW or VERTEX_CLIP shader, these might get moved to another stage.
        if (_location == ShaderComp::LOCATION_VERTEX_VIEW || _location == ShaderComp::LOCATION_VERTEX_CLIP)
        {
            _geomShader = new osg::Shader(osg::Shader::GEOMETRY, _source);
            if (!_name.empty())
                _geomShader->setName(_name);
            ShaderPreProcessor::run(_geomShader.get());

            _tessevalShader = new osg::Shader(osg::Shader::TESSEVALUATION, _source);
            if (!_name.empty())
                _tessevalShader->setName(_name);
            ShaderPreProcessor::run(_tessevalShader.get());
        }
    }
    _dirty = false;
}

unsigned
PolyShader::getHash()
{
    if (_hash.isSet() == false)
    {
#ifdef OSGEARTH_CXX11
        _hash = std::hash<std::string>()(_source);
#else
        _hash = osgEarth::hashString(_source);
#endif
    }
    return _hash.get();
}

void PolyShader::resizeGLObjectBuffers(unsigned maxSize)
{
    if (_nominalShader.valid())
    {
        _nominalShader->resizeGLObjectBuffers(maxSize);
    }

    if (_geomShader.valid())
    {
        _geomShader->resizeGLObjectBuffers(maxSize);
    }

    if (_tessevalShader.valid())
    {
        _tessevalShader->resizeGLObjectBuffers(maxSize);
    }
}

void PolyShader::releaseGLObjects(osg::State* state) const
{
    if (_nominalShader.valid())
    {
        _nominalShader->releaseGLObjects(state);
    }

    if (_geomShader.valid())
    {
        _geomShader->releaseGLObjects(state);
    }

    if (_tessevalShader.valid())
    {
        _tessevalShader->releaseGLObjects(state);
    }
}

PolyShader*
PolyShader::lookUpShader(const std::string& functionName, const std::string& shaderSource, ShaderComp::FunctionLocation location)
{
    PolyShader* shader = NULL;

#ifdef USE_POLYSHADER_CACHE

    Threading::ScopedMutexLock lock(_cacheMutex);

    std::pair<std::string, std::string> hashKey = std::pair<std::string, std::string>(functionName, shaderSource);

    PolyShaderCache::iterator iter = _polyShaderCache.find(hashKey);

    if (iter != _polyShaderCache.end())
    {
        shader = iter->second.get();
    }
#endif

    if (!shader)
    {

        // Remove any quotes in the shader source (illegal)
        std::string source(shaderSource);
        osgEarth::replaceIn(source, "\"", " ");

        shader = new PolyShader();
        shader->setName(functionName);
        shader->setLocation(location);
        shader->setShaderSource(source);
        shader->prepare();

#ifdef USE_POLYSHADER_CACHE
        _polyShaderCache[hashKey] = shader;
#endif
    }

    return shader;
}


void PolyShader::clearShaderCache()
{
    /* MERGE: does this compile? hm, we need to redo this for glen's changes */
    _cacheMutex.lock();
    // Erase our PolyShaders from the static
    // _shaderCache
    PolyShaderCache::iterator shadeEnd = _polyShaderCache.end();
    PolyShaderCache::iterator shadeItr = _polyShaderCache.begin();

    for (; shadeItr != shadeEnd; ++shadeItr)
    {
        shadeItr->second = NULL;
    }
    _cacheMutex.unlock();
}

//.......................................................................
// SERIALIZERS for VIRTUALPROGRAM

#include <osgDB/ObjectWrapper>
#include <osgDB/InputStream>
#include <osgDB/OutputStream>

namespace
{
#define PROGRAM_LIST_FUNC( PROP, TYPE, DATA ) \
    static bool check##PROP(const osgEarth::VirtualProgram& attr) \
    { return attr.get##TYPE().size()>0; } \
    static bool read##PROP(osgDB::InputStream& is, osgEarth::VirtualProgram& attr) { \
        unsigned int size = is.readSize(); is >> is.BEGIN_BRACKET; \
        for ( unsigned int i=0; i<size; ++i ) { \
            std::string key; unsigned int value; \
            is >> key >> value; attr.add##DATA(key, value); \
        } \
        is >> is.END_BRACKET; \
        return true; \
    } \
    static bool write##PROP( osgDB::OutputStream& os, const osgEarth::VirtualProgram& attr ) \
    { \
        const osg::Program::TYPE& plist = attr.get##TYPE(); \
        os.writeSize(plist.size()); os << os.BEGIN_BRACKET << std::endl; \
        for ( osg::Program::TYPE::const_iterator itr=plist.begin(); \
              itr!=plist.end(); ++itr ) { \
            os << itr->first << itr->second << std::endl; \
        } \
        os << os.END_BRACKET << std::endl; \
        return true; \
    }

    PROGRAM_LIST_FUNC( AttribBinding, AttribBindingList, BindAttribLocation );

    // functions
    static bool checkFunctions( const osgEarth::VirtualProgram& attr )
    {
    osgEarth::ShaderComp::FunctionLocationMap functions;
    attr.getFunctions(functions);

    unsigned count = 0;
    for (osgEarth::ShaderComp::FunctionLocationMap::const_iterator loc = functions.begin(); loc != functions.end(); ++loc)
        count += loc->second.size();
    return count > 0;
    }

    static bool readFunctions( osgDB::InputStream& is, osgEarth::VirtualProgram& attr )
    {
    unsigned int size = is.readSize();
    is >> is.BEGIN_BRACKET;

    for (unsigned int i = 0; i<size; ++i)
    {
        std::string name;
        is >> name >> is.BEGIN_BRACKET;
        OE_DEBUG << "Name = " << name << std::endl;
        {
            unsigned location;
            is >> is.PROPERTY("Location") >> location;
            OE_DEBUG << "Location = " << location << std::endl;

            float order;
            is >> is.PROPERTY("Order") >> order;
            OE_DEBUG << "Order = " << order << std::endl;

            std::string source;
            is >> is.PROPERTY("Source");
            unsigned lines = is.readSize();
            is >> is.BEGIN_BRACKET;
            {
                for (unsigned j = 0; j<lines; ++j)
                {
                    std::string line;
                    is.readWrappedString(line);
                    source.append(line); source.append(1, '\n');
                }
            }
            OE_DEBUG << "Source = " << source << std::endl;
            is >> is.END_BRACKET;

            attr.setFunction(name, source, (osgEarth::ShaderComp::FunctionLocation)location, order);
        }
        is >> is.END_BRACKET;
    }
    is >> is.END_BRACKET;
    return true;
    }

    static bool writeFunctions( osgDB::OutputStream& os, const osgEarth::VirtualProgram& attr )
    {
    osgEarth::ShaderComp::FunctionLocationMap functions;
    attr.getFunctions(functions);

    osgEarth::VirtualProgram::ShaderMap shaders;
    attr.getShaderMap(shaders);

    unsigned count = 0;
    for (osgEarth::ShaderComp::FunctionLocationMap::const_iterator loc = functions.begin(); loc != functions.end(); ++loc)
        count += loc->second.size();

    os.writeSize(count);
    os << os.BEGIN_BRACKET << std::endl;
    {
        for (osgEarth::ShaderComp::FunctionLocationMap::const_iterator loc = functions.begin(); loc != functions.end(); ++loc)
        {
            const osgEarth::ShaderComp::OrderedFunctionMap& ofm = loc->second;
            for (osgEarth::ShaderComp::OrderedFunctionMap::const_iterator k = ofm.begin(); k != ofm.end(); ++k)
            {
                os << k->second._name << os.BEGIN_BRACKET << std::endl;
                {
                    os << os.PROPERTY("Location") << (unsigned)loc->first << std::endl;
                    os << os.PROPERTY("Order") << k->first << std::endl;
                    // todo: min/max range?

                    osgEarth::VirtualProgram::ShaderID shaderId = MAKE_SHADER_ID(k->second._name);
                    const osgEarth::VirtualProgram::ShaderEntry* m = shaders.find(shaderId);
                    if (m)
                    {
<<<<<<< HEAD
                        std::vector<std::string> lines;
                        std::istringstream iss(m->_shader->getShaderSource());
                        std::string line;
                        while (std::getline(iss, line))
                            lines.push_back(line);

                        os << os.PROPERTY("Source");
                        os.writeSize(lines.size());
                        os << os.BEGIN_BRACKET << std::endl;
                        {
                            for (std::vector<std::string>::const_iterator itr = lines.begin(); itr != lines.end(); ++itr)
=======
                        os << os.PROPERTY("Location") << (unsigned)loc->first << std::endl;
                        os << os.PROPERTY("Order") << k->first << std::endl;
                        // todo: min/max range?

                        osgEarth::VirtualProgram::ShaderID shaderId = MAKE_SHADER_ID(k->second._name);
                        osgEarth::VirtualProgram::ShaderMap::const_iterator miter = shaders.find(shaderId);
                        const osgEarth::VirtualProgram::ShaderEntry* m = miter != shaders.end()? &miter->second : NULL;
                        if (m)
                        {                    
                            std::vector<std::string> lines;
                            std::istringstream iss(m->_shader->getShaderSource());
                            std::string line;
                            while ( std::getline(iss, line) )
                                lines.push_back( line );

                            os << os.PROPERTY("Source");
                            os.writeSize(lines.size());
                            os << os.BEGIN_BRACKET << std::endl;
>>>>>>> b0620bed
                            {
                                os.writeWrappedString(*itr);
                                os << std::endl;
                            }
                        }
                        os << os.END_BRACKET << std::endl;
                    }
                }
                os << os.END_BRACKET << std::endl;
            }
        }
    }
    os << os.END_BRACKET << std::endl;

    return true;
    }

    REGISTER_OBJECT_WRAPPER(
        VirtualProgram,
        new osgEarth::VirtualProgram,
        osgEarth::VirtualProgram,
        "osg::Object osg::StateAttribute osgEarth::VirtualProgram")
    {
        ADD_BOOL_SERIALIZER(InheritShaders, true);
        ADD_UINT_SERIALIZER(Mask, ~0);

        ADD_USER_SERIALIZER(AttribBinding);
        ADD_USER_SERIALIZER(Functions);

        ADD_BOOL_SERIALIZER(IsAbstract, false);
    }
}<|MERGE_RESOLUTION|>--- conflicted
+++ resolved
@@ -556,16 +556,10 @@
         // build a new "key vector" now that we've changed the shader map.
         // we call is a key vector because it uniquely identifies this shader program
         // based on its accumlated function set.
-<<<<<<< HEAD
-        for (VirtualProgram::ShaderMap::iterator i = accumShaderMap.begin(); i != accumShaderMap.end(); ++i)
-        {
-            outputKey.push_back(i->data()._shader.get());
-=======
         outputKey.reserve(accumShaderMap.size());
         for( VirtualProgram::ShaderMap::iterator i = accumShaderMap.begin(); i != accumShaderMap.end(); ++i )
         {
             outputKey.push_back( i->second._shader->getHash() );
->>>>>>> b0620bed
         }
 
         // finally, add the mains (AFTER building the key vector .. we don't want or
@@ -575,17 +569,12 @@
         VirtualProgram::ShaderVector buildVector;
         buildVector.reserve(accumShaderMap.size() + mains.size());
 
-<<<<<<< HEAD
-        for (ProgramKey::iterator i = outputKey.begin(); i != outputKey.end(); ++i)
-            buildVector.push_back((*i)->getShader(stages));
-=======
         for (VirtualProgram::ShaderMap::iterator i = accumShaderMap.begin(); i != accumShaderMap.end(); ++i)
         {
             buildVector.push_back(i->second._shader->getShader(stages));
         }
         //for(ProgramKey::iterator i = outputKey.begin(); i != outputKey.end(); ++i)
         //    buildVector.push_back( (*i)->getShader(stages) );
->>>>>>> b0620bed
 
         buildVector.insert(buildVector.end(), mains.begin(), mains.end());
 
@@ -897,16 +886,8 @@
 
         while (lhsIter != _shaderMap.end())
         {
-<<<<<<< HEAD
-            //int keyCompare = lhsIter->key().compare( rhsIter->key() );
-            //if ( keyCompare != 0 ) return keyCompare;
-
-            if (lhsIter->key() < rhsIter->key()) return -1;
-            if (lhsIter->key() > rhsIter->key()) return  1;
-=======
             if (lhsIter->first < rhsIter->first) return -1;
             if (lhsIter->first > rhsIter->first) return +1;
->>>>>>> b0620bed
 
             const ShaderEntry& lhsEntry = lhsIter->second;
             const ShaderEntry& rhsEntry = lhsIter->second;
@@ -1027,15 +1008,10 @@
 PolyShader*
 VirtualProgram::getPolyShader(const std::string& shaderID) const
 {
-<<<<<<< HEAD
-    Threading::ScopedMutexLock readonly(_dataModelMutex);
-    const ShaderEntry* entry = _shaderMap.find(MAKE_SHADER_ID(shaderID));
-=======
     Threading::ScopedMutexLock readonly( _dataModelMutex );
     ShaderMap::const_iterator i = _shaderMap.find(MAKE_SHADER_ID(shaderID));
     const ShaderEntry* entry = i != _shaderMap.end() ? &i->second : NULL;
     //const ShaderEntry* entry = _shaderMap.find( MAKE_SHADER_ID(shaderID) );
->>>>>>> b0620bed
     return entry ? entry->_shader.get() : 0L;
 }
 
@@ -1187,17 +1163,10 @@
 bool
 VirtualProgram::addGLSLExtension(const std::string& extension)
 {
-<<<<<<< HEAD
-    _dataModelMutex.lock();
-    std::pair<std::set<std::string>::const_iterator, bool> insertPair = _globalExtensions.insert(extension);
-    _dataModelMutex.unlock();
-    return insertPair.second;
-=======
    _dataModelMutex.lock();
    std::pair<ExtensionsSet::const_iterator, bool> insertPair = _globalExtensions.insert(extension);
    _dataModelMutex.unlock();
    return insertPair.second;
->>>>>>> b0620bed
 }
 
 bool
@@ -1212,17 +1181,10 @@
 bool
 VirtualProgram::removeGLSLExtension(const std::string& extension)
 {
-<<<<<<< HEAD
-    _dataModelMutex.lock();
-    int erased = _globalExtensions.erase(extension);
-    _dataModelMutex.unlock();
-    return erased > 0;
-=======
    _dataModelMutex.lock();
    ExtensionsSet::size_type erased = _globalExtensions.erase(extension);
    _dataModelMutex.unlock();
    return erased > 0;
->>>>>>> b0620bed
 }
 
 void
@@ -1313,16 +1275,11 @@
 
         //if ( state.getLastAppliedProgramObject() != 0L )
         {
-<<<<<<< HEAD
-            const osg::GL2Extensions* extensions = osg::GL2Extensions::Get(contextID, true);
-            extensions->glUseProgram(0);
-=======
             const osg::GL2Extensions* extensions = osg::GL2Extensions::Get(contextID,false);
             if (extensions)
             {
                 extensions->glUseProgram( 0 );
             }
->>>>>>> b0620bed
             state.setLastAppliedProgramObject(0);
         }
         return;
@@ -1330,12 +1287,9 @@
 
     osg::ref_ptr<osg::Program> program;
 
-<<<<<<< HEAD
-=======
     OE_PROFILING_ZONE_NAMED("vp:apply");
     OE_PROFILING_ZONE_TEXT(getName());
     
->>>>>>> b0620bed
     // Negate osg::State's last-attribute-applied tracking for 
     // VirtualProgram, since it cannot detect a VP that is reached from
     // different node/attribute paths. We replace this with the 
@@ -1392,15 +1346,9 @@
 
             for (ShaderMap::const_iterator i = _shaderMap.begin(); i != _shaderMap.end(); ++i)
             {
-<<<<<<< HEAD
-                if (i->data().accept(state))
-                {
-                    addToAccumulatedMap(local.accumShaderMap, i->key(), i->data());
-=======
                 if ( i->second.accept(state) )
                 {
                     addToAccumulatedMap( local.accumShaderMap, i->first, i->second );
->>>>>>> b0620bed
                 }
             }
 
@@ -1421,11 +1369,6 @@
         // attribute bindings. Technically it should, but in practice this might not be an
         // issue; it is unlikely one would have two identical shader programs with different
         // bindings.)
-<<<<<<< HEAD
-        for (ShaderMap::iterator i = local.accumShaderMap.begin(); i != local.accumShaderMap.end(); ++i)
-        {
-            local.programKey.push_back(i->data()._shader.get());
-=======
         // We're also going to detect the precense of a fragment shader.
         unsigned numFragShaders = 0u;
         for( ShaderMap::iterator i = local.accumShaderMap.begin(); i != local.accumShaderMap.end(); ++i )
@@ -1447,7 +1390,6 @@
         if (numFragShaders == 0u)
         {
             return;
->>>>>>> b0620bed
         }
 
         // current frame number, for shader program expiry.
@@ -1573,10 +1515,6 @@
 
         if (useProgram)
         {
-<<<<<<< HEAD
-            if (pcp->needsLink())
-                program->compileGLObjects(state);
-=======
             OE_PROFILING_ZONE_NAMED("use");
             OE_PROFILING_ZONE_TEXT(program->getName());
 
@@ -1585,7 +1523,6 @@
                 OE_PROFILING_ZONE_NAMED("link");
                 program->compileGLObjects( state );
             }
->>>>>>> b0620bed
 
             if (pcp->isLinked())
             {
@@ -1668,12 +1605,6 @@
         {
             // find the closest VP that doesn't inherit:
             unsigned start;
-<<<<<<< HEAD
-            for (start = (int)av->size() - 1; start > 0; --start)
-            {
-                const VirtualProgram* vp = dynamic_cast<const VirtualProgram*>((*av)[start].first);
-                if (vp && (vp->_mask & _mask) && vp->_inherit == false)
-=======
             const osg::StateAttribute* sa;
             for( start = (int)av->size()-1; start > 0; --start )
             {
@@ -1689,17 +1620,12 @@
 #endif
 
                 if ( (vp->_mask & _mask) && vp->_inherit == false )
->>>>>>> b0620bed
                     break;
             }
 
             // collect functions from there on down.
             for (unsigned i = start; i<av->size(); ++i)
             {
-<<<<<<< HEAD
-                const VirtualProgram* vp = dynamic_cast<const VirtualProgram*>((*av)[i].first);
-                if (vp && (vp->_mask && _mask) && (vp != this))
-=======
                 sa = (*av)[i].first;
 #ifdef USE_TYPEID
                 if (typeid(*sa) != typeid(VirtualProgram))
@@ -1712,7 +1638,6 @@
 #endif
 
                 if ( (vp->_mask & _mask) && (vp != this) )
->>>>>>> b0620bed
                 {
                     FunctionLocationMap rhs;
                     vp->getFunctions(rhs);
@@ -1793,12 +1718,6 @@
     {
         // find the deepest VP that doesn't inherit:
         unsigned start = 0;
-<<<<<<< HEAD
-        for (start = (int)av->size() - 1; start > 0; --start)
-        {
-            const VirtualProgram* vp = dynamic_cast<const VirtualProgram*>((*av)[start].first);
-            if (vp && (vp->_mask & mask) && vp->_inherit == false)
-=======
         const osg::StateAttribute* sa;
         for( start = (int)av->size()-1; start > 0; --start )
         {
@@ -1813,17 +1732,12 @@
                 continue;
 #endif
             if ( (vp->_mask & mask) && vp->_inherit == false )
->>>>>>> b0620bed
                 break;
         }
 
         // collect shaders from there to here:
         for (unsigned i = start; i<av->size(); ++i)
         {
-<<<<<<< HEAD
-            const VirtualProgram* vp = dynamic_cast<const VirtualProgram*>((*av)[i].first);
-            if (vp && (vp->_mask && mask))
-=======
             sa = (*av)[i].first;
 #ifdef USE_TYPEID
             if (typeid(*sa) != typeid(VirtualProgram))
@@ -1835,7 +1749,6 @@
                 continue;
 #endif
             if ( vp->_mask & mask )
->>>>>>> b0620bed
             {
                 if (vp->getAcceptCallbacksVaryPerFrame())
                 {
@@ -1866,11 +1779,7 @@
 
     for (ShaderMap::const_iterator i = _shaderMap.begin(); i != _shaderMap.end(); ++i)
     {
-<<<<<<< HEAD
-        if (i->data().accept(state))
-=======
         if ( i->second.accept(state) )
->>>>>>> b0620bed
         {
             addToAccumulatedMap(accumMap, i->first, i->second);
         }
@@ -1898,11 +1807,7 @@
     // copy to output.
     for (ShaderMap::iterator i = shaders.begin(); i != shaders.end(); ++i)
     {
-<<<<<<< HEAD
-        output.push_back(i->data()._shader->getNominalShader());
-=======
         output.push_back( i->second._shader->getNominalShader() );
->>>>>>> b0620bed
     }
 
     return output.size();
@@ -1927,11 +1832,7 @@
     // copy to output.
     for (ShaderMap::iterator i = shaders.begin(); i != shaders.end(); ++i)
     {
-<<<<<<< HEAD
-        output.push_back(i->data()._shader.get());
-=======
         output.push_back( i->second._shader.get() );
->>>>>>> b0620bed
     }
 
     return output.size();
@@ -1961,27 +1862,15 @@
 //.........................................................................
 
 PolyShader::PolyShader() :
-<<<<<<< HEAD
-    _dirty(true),
-    _location(ShaderComp::LOCATION_UNDEFINED),
-    _nominalType(osg::Shader::VERTEX)
-=======
 _dirty( true ),
 _location( ShaderComp::LOCATION_UNDEFINED )
->>>>>>> b0620bed
 {
     //nop
 }
 
 PolyShader::PolyShader(osg::Shader* shader) :
-<<<<<<< HEAD
-    _location(ShaderComp::LOCATION_UNDEFINED),
-    _nominalShader(shader),
-    _nominalType(osg::Shader::VERTEX)
-=======
 _location( ShaderComp::LOCATION_UNDEFINED ),
 _nominalShader( shader )
->>>>>>> b0620bed
 {
     _dirty = shader != 0L;
     if (shader)
@@ -2316,22 +2205,11 @@
                     const osgEarth::VirtualProgram::ShaderEntry* m = shaders.find(shaderId);
                     if (m)
                     {
-<<<<<<< HEAD
                         std::vector<std::string> lines;
                         std::istringstream iss(m->_shader->getShaderSource());
                         std::string line;
                         while (std::getline(iss, line))
                             lines.push_back(line);
-
-                        os << os.PROPERTY("Source");
-                        os.writeSize(lines.size());
-                        os << os.BEGIN_BRACKET << std::endl;
-                        {
-                            for (std::vector<std::string>::const_iterator itr = lines.begin(); itr != lines.end(); ++itr)
-=======
-                        os << os.PROPERTY("Location") << (unsigned)loc->first << std::endl;
-                        os << os.PROPERTY("Order") << k->first << std::endl;
-                        // todo: min/max range?
 
                         osgEarth::VirtualProgram::ShaderID shaderId = MAKE_SHADER_ID(k->second._name);
                         osgEarth::VirtualProgram::ShaderMap::const_iterator miter = shaders.find(shaderId);
@@ -2347,7 +2225,6 @@
                             os << os.PROPERTY("Source");
                             os.writeSize(lines.size());
                             os << os.BEGIN_BRACKET << std::endl;
->>>>>>> b0620bed
                             {
                                 os.writeWrappedString(*itr);
                                 os << std::endl;
