--- conflicted
+++ resolved
@@ -44,43 +44,7 @@
 using namespace osgEarth;
 using namespace osgEarth::Util;
 
-<<<<<<< HEAD
-
-TileRasterizer::RenderInstaller::RenderInstaller(
-    std::shared_ptr<TileRasterizer::RenderData> renderData) : 
-
-    _renderData(renderData)
-{
-    setCullingActive(false);
-    setUseDisplayList(false);
-}
-
-void
-TileRasterizer::RenderInstaller::drawImplementation(osg::RenderInfo& ri) const
-{
-    // capture the GC and save it as our graphics op queue.
-    osg::ref_ptr<osg::GraphicsContext> gc = _renderData->_gc.get();
-    if (gc.valid() == false)
-    {
-        static Threading::Mutex s_mutex(OE_MUTEX_NAME);
-        gc = _renderData->_gc.get();
-        if (gc.valid() == false)
-        {
-            _renderData->_gc = ri.getState()->getGraphicsContext();
-            _renderData->_sv->setState(ri.getState());
-            OE_DEBUG << LC << "Installed on GC " << _renderData->_gc.get() << std::endl;
-        }
-    }
-}
-
-TileRasterizer::RenderOperation::RenderOperation(
-    osg::Node* node, 
-    const GeoExtent& extent, 
-    std::shared_ptr<TileRasterizer::RenderData> renderData) :
-
-=======
 TileRasterizer::RenderOperation::RenderOperation(osg::Node* node, const GeoExtent& extent, TileRasterizer::RenderData& renderData) :
->>>>>>> a5f7fc00
     osg::GraphicsOperation("TileRasterizer", false),
     _node(node),
     _extent(extent),
@@ -98,13 +62,6 @@
 void 
 TileRasterizer::RenderOperation::operator()(osg::GraphicsContext* gc)
 {
-<<<<<<< HEAD
-    osg::Camera* camera = _renderData->_sv->getCamera();
-
-    _image = new osg::Image();
-    _image->allocateImage(_renderData->_width, _renderData->_height, 1, GL_RGBA, GL_UNSIGNED_BYTE);
-    _image->setInternalTextureFormat(GL_RGBA8);
-=======
     OE_PROFILING_ZONE_NAMED("TileRasterizer:RenderOperation");
 
     //OE_INFO << LC << "op - frame = " << gc->getState()->getFrameStamp()->getFrameNumber() << std::endl;
@@ -113,7 +70,6 @@
 
     unsigned id = gc->getState()->getContextID();
     osg::GLExtensions* ext = osg::GLExtensions::Get(id, true);
->>>>>>> a5f7fc00
 
 #ifdef USE_PBO
     if (_rd._pbo == 0 && ext->isPBOSupported)
@@ -131,19 +87,6 @@
         _extent.xMin(), _extent.xMax(),
         _extent.yMin(), _extent.yMax());
 
-<<<<<<< HEAD
-    _renderData->_sv->setSceneData(_node.get());
-           
-    unsigned id = gc->getState()->getContextID();
-    osg::GLExtensions* ext = osg::GLExtensions::Get(id, true);
-
-    if (_renderData->_samplesQuery[id] == INT_MAX)
-    {
-        ext->glGenQueries(1, &_renderData->_samplesQuery[id]);
-    }
-
-    _renderData->_sv->cull();
-=======
     _rd._sv->setSceneData(_node.get());
 
     if (_rd._samplesQuery == 0)
@@ -153,19 +96,10 @@
     }
 
     _rd._sv->cull();
->>>>>>> a5f7fc00
 
     // initiate a query for samples passing the fragment shader
     // to see whether we drew anything.
     GLuint samples = 0u;
-<<<<<<< HEAD
-    ext->glBeginQuery(GL_ANY_SAMPLES_PASSED, _renderData->_samplesQuery[id]);
-
-    _renderData->_sv->draw();
-
-    ext->glEndQuery(GL_ANY_SAMPLES_PASSED);
-    ext->glGetQueryObjectuiv(_renderData->_samplesQuery[id], GL_QUERY_RESULT, &samples);
-=======
     ext->glBeginQuery(GL_ANY_SAMPLES_PASSED, _rd._samplesQuery);
 
     _rd._sv->draw();
@@ -175,7 +109,6 @@
         ext->glEndQuery(GL_ANY_SAMPLES_PASSED);
         ext->glGetQueryObjectuiv(_rd._samplesQuery, GL_QUERY_RESULT, &samples);
     }
->>>>>>> a5f7fc00
 
     osg::ref_ptr<osg::Image> image;
 
@@ -222,20 +155,12 @@
 TileRasterizer::TileRasterizer(unsigned width, unsigned height) :
     osg::Drawable()
 {
-<<<<<<< HEAD
-    _renderData = std::make_shared<RenderData>();
-
-    _renderData->_initialized = false;
-    _renderData->_width = width;
-    _renderData->_height = height;
-=======
     setCullingActive(false);
     setUseDisplayList(false);
 
     _renderData._initialized = false;
     _renderData._width = width;
     _renderData._height = height;
->>>>>>> a5f7fc00
 
     _renderData._tex = new osg::Texture2D();
     _renderData._tex->setTextureSize(_renderData._width, _renderData._height);
@@ -267,22 +192,6 @@
     vp->setName("TileRasterizer");
     vp->setInheritShaders(false);
 
-<<<<<<< HEAD
-    // set up a container for our GL query
-    _renderData->_samplesQuery.resize(128u);
-    _renderData->_samplesQuery.setAllElementsTo(INT_MAX);
-    _renderData->_pbo.resize(128u);
-    _renderData->_pbo.setAllElementsTo(INT_MAX);
-
-    // set up a sceneview to render the graph
-    _renderData->_sv = new osgUtil::SceneView();
-    _renderData->_sv->setAutomaticFlush(true);
-    _renderData->_sv->setGlobalStateSet(rtt->getOrCreateStateSet());
-    _renderData->_sv->setCamera(rtt, true);
-    _renderData->_sv->setDefaults(0u);
-    _renderData->_sv->getCullVisitor()->setIdentifier(new osgUtil::CullVisitor::Identifier());
-    _renderData->_sv->setFrameStamp(new osg::FrameStamp());
-=======
     // GL objects
     _renderData._samplesQuery = 0;
     _renderData._pbo = 0;
@@ -296,7 +205,6 @@
     _renderData._sv->getCullVisitor()->setIdentifier(new osgUtil::CullVisitor::Identifier());
     _renderData._sv->setFrameStamp(new osg::FrameStamp());
 }
->>>>>>> a5f7fc00
 
 void
 TileRasterizer::drawImplementation(osg::RenderInfo& ri) const
@@ -321,7 +229,7 @@
 bool
 TileRasterizer::valid() const
 {
-    return _renderData->_sv.valid();
+    return _renderData._sv.valid();
 }
 
 TileRasterizer::~TileRasterizer()
@@ -332,15 +240,11 @@
 Future<osg::ref_ptr<osg::Image>>
 TileRasterizer::render(osg::Node* node, const GeoExtent& extent)
 {
-<<<<<<< HEAD
-    if (_renderData->_sv.valid())
-=======
     Future<osg::ref_ptr<osg::Image>> result;
 
     if (_renderData._sv.valid())
->>>>>>> a5f7fc00
-    {
-        osg::ref_ptr<osg::GraphicsContext> gc = _renderData->_gc.get();
+    {
+        osg::ref_ptr<osg::GraphicsContext> gc = _renderData._gc.get();
         if (gc.valid())
         {
             osg::ref_ptr<RenderOperation> op = new RenderOperation(node, extent, _renderData);
