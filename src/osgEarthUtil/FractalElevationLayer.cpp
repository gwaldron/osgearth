--- conflicted
+++ resolved
@@ -86,24 +86,6 @@
         {
             double min_n = FLT_MAX, max_n = -FLT_MAX;
 
-<<<<<<< HEAD
-            // Configure the noise function:
-            SimplexNoise noise;
-            noise.setNormalize(true);
-            noise.setRange(-1.0, 1.0);
-            noise.setFrequency(_options.frequency().get());
-            noise.setPersistence(_options.persistence().get());
-            noise.setLacunarity(_options.lacunarity().get());
-            noise.setOctaves(std::min(12u, key.getLOD()-_options.baseLOD().get()));
-
-            SimplexNoise noise2;
-            noise2.setNormalize(true);
-            noise2.setRange(-1.0, 1.0);
-            noise2.setFrequency(_options.frequency().get() * 2.0);
-            noise2.setPersistence(_options.persistence().get());
-            noise2.setLacunarity(_options.lacunarity().get());
-            noise2.setOctaves(std::min(12u, key.getLOD()-_options.baseLOD().get()));
-=======
             //// Configure the noise function:
             //SimplexNoise noise;
             //noise.setNormalize(true);
@@ -115,7 +97,6 @@
 
             ImageUtils::PixelReader noise1(_noiseImage1.get());
             noise1.setBilinear(true);
->>>>>>> 694d4a78
 
             ImageUtils::PixelReader noise2(_noiseImage2.get());
             noise2.setBilinear(true);
@@ -132,38 +113,11 @@
                     double n;
                     double uScaled, vScaled;
 
-<<<<<<< HEAD
-                    double uScaled = u;
-                    double vScaled = v;
-                    scaleCoordsToLOD(uScaled, vScaled, _options.baseLOD().get(), key);
-
-#if 1
-                    // Step 1: apply a general, rolling bumpiness
-                    n = noise.getTiledValue(uScaled, vScaled);
-                    h = n * _options.amplitude().get();
-#endif
-
-                    const double threshold = 0.15;
-#if 0
-                    // Adjust the persistence based on...
-                    // here it's the first noise value, but later it might be the slope
-                    // or the land class classification.
-                    double f = 0.5*(n+1.0);
-                    noise2.setPersistence(_options.persistence().get() + 0.5*f);
-
-                    // Step 2: apply periodic permutations
-                    n = noise2.getTiledValue(u1, v1);
-                    if (n > threshold) {
-                        h += (n-threshold) * _options.amplitude().get() * (1.0+threshold);
-                    }
-#endif
-=======
                     // Step 1
                     if (_noiseImage1.valid())
                     {
                         uScaled = u, vScaled = v;
                         scaleCoordsToLOD(uScaled, vScaled, _options.baseLOD().get(), key);
->>>>>>> 694d4a78
 
                         float uMod, vMod;
                         uMod = fmod(uScaled, 1.0f);
@@ -233,10 +187,10 @@
 
                 double ax = floor(tx * invFactor);
                 double ay = floor(ty * invFactor);
-
+            
                 double bx = ax * factor;
                 double by = ay * factor;
-
+            
                 double cx = bx + factor;
                 double cy = by + factor;
 
