<!--
osgEarth Sample - Image reprojection and caching

This example shows how to:

 a) define a custom profile for a projected map
 b) read imagery from a geodetic image source and reproject it to the custom profile

To define a custom profile, you must provide an SRS initialization string. In that case we are
using a PROJ4 string, but you can also use WKT or an EPSG string. (Note: If you use an EPSG code
string (example: "epsg:4326") then you must have GDAL_DATA defined in your environment.)

A handy place to find SRS definitions is:
http://spatialreference.org

osgEarth reprojects tiles before caching them. Note, this does have the side effect that you 
cannot use the same cache for separate maps in different projections.

Please note that use of ESRI's online maps is subject to certain restrictions.
-->

<map name="Demo: Custom Projected Profile">

    <options>
        <profile name="NAD83 Maryland State Plane (meters)">
            <srs>+proj=lcc +lat_1=38.3 +lat_2=39.45 +lat_0=37.66667 +lon_0=-77 +x_0=399999.9 +y_0=0 +ellps=GRS80 +datum=NAD83 +to_meter=1.0 +no_defs</srs>
            <xmin>390021</xmin>
            <ymin>126298</ymin>
            <xmax>407833</xmax>
            <ymax>147521</ymax>
        </profile>
        <terrain tile_size="2"/>
    </options>
    
<<<<<<< HEAD
    <!-- This image layer returns global geodetic tiles -->
    <image name="ags-imagery" driver="arcgis" max_level="16">
        <url>http://server.arcgisonline.com/ArcGIS/rest/services/World_Imagery/MapServer</url>
    </image>    
    
=======
    <ArcGISServerImage name="Hi-res Imagery">
        <url>http://server.arcgisonline.com/ArcGIS/rest/services/World_Imagery/MapServer</url>
        <nodata_image>http://services.arcgisonline.com/ArcGIS/rest/services/World_Topo_Map/MapServer/tile/100/0/0.jpeg</nodata_image>
    </ArcGISServerImage> 
   
>>>>>>> 5db22666
</map><|MERGE_RESOLUTION|>--- conflicted
+++ resolved
@@ -32,17 +32,9 @@
         <terrain tile_size="2"/>
     </options>
     
-<<<<<<< HEAD
-    <!-- This image layer returns global geodetic tiles -->
-    <image name="ags-imagery" driver="arcgis" max_level="16">
-        <url>http://server.arcgisonline.com/ArcGIS/rest/services/World_Imagery/MapServer</url>
-    </image>    
-    
-=======
     <ArcGISServerImage name="Hi-res Imagery">
         <url>http://server.arcgisonline.com/ArcGIS/rest/services/World_Imagery/MapServer</url>
         <nodata_image>http://services.arcgisonline.com/ArcGIS/rest/services/World_Topo_Map/MapServer/tile/100/0/0.jpeg</nodata_image>
     </ArcGISServerImage> 
    
->>>>>>> 5db22666
 </map>