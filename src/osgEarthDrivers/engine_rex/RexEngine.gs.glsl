--- conflicted
+++ resolved
@@ -29,11 +29,7 @@
     for(int i=0; i < 3; ++i )
     {
         VP_LoadVertex(i);
-<<<<<<< HEAD
-        if (int(oe_layer_tilec.z) == VERTEX_MARKER_DISCARD)
-=======
         if ( int(oe_layer_tilec.z) == VERTEX_MARKER_DISCARD )
->>>>>>> f7a922ba
             return;
     }
 
