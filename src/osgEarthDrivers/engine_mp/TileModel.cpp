/* -*-c++-*- */
/* osgEarth - Dynamic map generation toolkit for OpenSceneGraph
* Copyright 2008-2013 Pelican Mapping
* http://osgearth.org
*
* osgEarth is free software; you can redistribute it and/or modify
* it under the terms of the GNU Lesser General Public License as published by
* the Free Software Foundation; either version 2 of the License, or
* (at your option) any later version.
*
* This program is distributed in the hope that it will be useful,
* but WITHOUT ANY WARRANTY; without even the implied warranty of
* MERCHANTABILITY or FITNESS FOR A PARTICULAR PURPOSE.  See the
* GNU Lesser General Public License for more details.
*
* You should have received a copy of the GNU Lesser General Public License
* along with this program.  If not, see <http://www.gnu.org/licenses/>
*/
#include "TileModel"
#include <osgEarth/MapInfo>
#include <osgEarth/HeightFieldUtils>
#include <osgEarth/ImageUtils>
#include <osg/Texture2D>
#include <osg/Texture2DArray>
#include <osgTerrain/Locator>

using namespace osgEarth::Drivers::MPTerrainEngine;
using namespace osgEarth;

#define LC "[TileModel] "

//------------------------------------------------------------------


TileModel::ElevationData::ElevationData(osg::HeightField* hf,
                                        GeoLocator*       locator,
                                        bool              fallbackData) :
_hf          ( hf ),
_locator     ( locator ),
_fallbackData( fallbackData )
{
    _neighbors._center = hf;
}

TileModel::ElevationData::ElevationData(const TileModel::ElevationData& rhs) :
_hf          ( rhs._hf.get() ),
_locator     ( rhs._locator.get() ),
_fallbackData( rhs._fallbackData ),
_parent      ( rhs._parent )
{
    _neighbors._center = rhs._neighbors._center.get();
    for(unsigned i=0; i<8; ++i)
        _neighbors._neighbors[i] = rhs._neighbors._neighbors[i];
}

bool
TileModel::ElevationData::getHeight(const osg::Vec3d&      ndc,
                                    const GeoLocator*      ndcLocator,
                                    float&                 output,
                                    ElevationInterpolation interp ) const
{
    if ( !_locator.valid() || !ndcLocator )
        return false;

    osg::Vec3d hf_ndc;
    GeoLocator::convertLocalCoordBetween( *ndcLocator, ndc, *_locator.get(), hf_ndc );
    output = HeightFieldUtils::getHeightAtNormalizedLocation( _hf.get(), hf_ndc.x(), hf_ndc.y(), interp );
    return true;
}

bool
TileModel::ElevationData::getNormal(const osg::Vec3d&      ndc,
                                    const GeoLocator*      ndcLocator,
                                    osg::Vec3&             output,
                                    ElevationInterpolation interp ) const
{
    if ( !_locator.valid() || !ndcLocator )
    {
        output.set(0,0,1);
        return false;
    }

    double xcells = (double)(_hf->getNumColumns()-1);
    double ycells = (double)(_hf->getNumRows()-1);
    double xres = 1.0/xcells;
    double yres = 1.0/ycells;

    osg::Vec3d hf_ndc;
    GeoLocator::convertLocalCoordBetween( *ndcLocator, ndc, *_locator.get(), hf_ndc );

    float centerHeight = HeightFieldUtils::getHeightAtNormalizedLocation(_hf.get(), hf_ndc.x(), hf_ndc.y(), interp);

    osg::Vec3d west ( hf_ndc.x()-xres, hf_ndc.y(), 0.0 );
    osg::Vec3d east ( hf_ndc.x()+xres, hf_ndc.y(), 0.0 );
    osg::Vec3d south( hf_ndc.x(), hf_ndc.y()-yres, 0.0 );
    osg::Vec3d north( hf_ndc.x(), hf_ndc.y()+yres, 0.0 );

    if (!HeightFieldUtils::getHeightAtNormalizedLocation(_neighbors, west.x(),  west.y(),  west.z(), interp))
        west.z() = centerHeight;
    if (!HeightFieldUtils::getHeightAtNormalizedLocation(_neighbors, east.x(),  east.y(),  east.z(), interp))
        east.z() = centerHeight;
    if (!HeightFieldUtils::getHeightAtNormalizedLocation(_neighbors, south.x(), south.y(), south.z(), interp))
        south.z() = centerHeight;
    if (!HeightFieldUtils::getHeightAtNormalizedLocation(_neighbors, north.x(), north.y(), north.z(), interp))
        north.z() = centerHeight;

    osg::Vec3d westWorld, eastWorld, southWorld, northWorld;
    _locator->unitToModel(west,  westWorld);
    _locator->unitToModel(east,  eastWorld);
    _locator->unitToModel(south, southWorld);
    _locator->unitToModel(north, northWorld);

    output = (eastWorld-westWorld) ^ (northWorld-southWorld);
    output.normalize();

    return true;
}

//------------------------------------------------------------------

TileModel::ColorData::ColorData(const osgEarth::ImageLayer* layer,
                                unsigned                    order,
                                osg::Image*                 image,
                                GeoLocator*                 locator,
                                bool                        fallbackData) :
_layer       ( layer ),
_order       ( order ),
_locator     ( locator ),
_fallbackData( fallbackData )
{
    osg::Texture::FilterMode minFilter = layer->getImageLayerOptions().minFilter().get();
    osg::Texture::FilterMode magFilter = layer->getImageLayerOptions().magFilter().get();

<<<<<<< HEAD
    _texture = new osg::Texture2D( image );
    _texture->setUnRefImageDataAfterApply( true );
    _texture->setMaxAnisotropy( 16.0f );
    _texture->setResizeNonPowerOfTwoHint(false);
    _texture->setFilter( osg::Texture::MAG_FILTER, magFilter );
    _texture->setFilter( osg::Texture::MIN_FILTER, minFilter );
    _texture->setWrap( osg::Texture::WRAP_S, osg::Texture::CLAMP_TO_EDGE );
    _texture->setWrap( osg::Texture::WRAP_T, osg::Texture::CLAMP_TO_EDGE );
    //_texture->setWrap( osg::Texture::WRAP_R, osg::Texture::CLAMP_TO_EDGE );
    //_image = 0L;
=======
    if (image->r() <= 1)
    {
        _texture = new osg::Texture2D( image );
    }
    else // image->r() > 1
    {
        // If the image has a third dimension, split it into separate images
        // and stick them into a texture array.
        std::vector< osg::ref_ptr<osg::Image> > images;
        ImageUtils::flattenImage(image, images);

        osg::Texture2DArray* tex = new osg::Texture2DArray();
        tex->setTextureDepth(images.size());
        tex->setInternalFormat(images[0]->getInternalTextureFormat());
        tex->setSourceFormat(images[0]->getPixelFormat());
        for (int i = 0; i < (int) images.size(); ++i)
            tex->setImage( i, images[i].get() );

        _texture = tex;
    }

    _texture->setUnRefImageDataAfterApply(true);
    _texture->setMaxAnisotropy( 4.0f );
    _texture->setResizeNonPowerOfTwoHint(false);
    _texture->setFilter( osg::Texture::MAG_FILTER, magFilter );
    _texture->setFilter( osg::Texture::MIN_FILTER, minFilter  );
    _texture->setWrap( osg::Texture::WRAP_S, osg::Texture::CLAMP_TO_EDGE );
    _texture->setWrap( osg::Texture::WRAP_T, osg::Texture::CLAMP_TO_EDGE );

    layer->applyTextureCompressionMode( _texture.get() );

    // Disable mip mapping for npot tiles
    if (!ImageUtils::isPowerOfTwo( image ) || (!image->isMipmap() && ImageUtils::isCompressed(image)))
    {
        OE_DEBUG<<"Disabling mipmapping for non power of two tile size("<<image->s()<<", "<<image->t()<<")"<<std::endl;
        _texture->setFilter( osg::Texture::MIN_FILTER, osg::Texture::LINEAR );
    }    

    _hasAlpha = image && ImageUtils::hasTransparency(image);
>>>>>>> c9426661
}

TileModel::ColorData::ColorData(const TileModel::ColorData& rhs) :
_layer       ( rhs._layer.get() ),
_locator     ( rhs._locator.get() ),
_texture     ( rhs._texture.get() ),
_fallbackData( rhs._fallbackData ),
_order       ( rhs._order ),
_hasAlpha    ( rhs._hasAlpha )
{
    //nop
}

void
TileModel::ColorData::resizeGLObjectBuffers(unsigned maxSize)
{
    if ( _texture.valid() )
    {
        _texture->resizeGLObjectBuffers( maxSize );
    }
}

void
TileModel::ColorData::releaseGLObjects(osg::State* state) const
{
    if ( _texture.valid() && _texture->referenceCount() == 1 )
    {
        _texture->releaseGLObjects( state );
    }
}

//------------------------------------------------------------------

TileModel::TileModel(const TileModel& rhs) :
_mapInfo         ( rhs._mapInfo ),
_revision        ( rhs._revision ),
_tileKey         ( rhs._tileKey ),
_tileLocator     ( rhs._tileLocator.get() ),
_colorData       ( rhs._colorData ),
_elevationData   ( rhs._elevationData ),
_sampleRatio     ( rhs._sampleRatio ),
_parentStateSet  ( rhs._parentStateSet )
{
    //nop
}

bool
TileModel::requiresUpdateTraverse() const
{
    for(ColorDataByUID::const_iterator i = _colorData.begin(); i != _colorData.end(); ++i )
    {
        if ( i->second.getMapLayer()->isDynamic() )
            return true;
    }
    return false;
}

void
TileModel::updateTraverse(osg::NodeVisitor& nv) const
{
    // Supports updatable images (ImageStream, etc.), since the built-in
    // mechanism for doing so requires the Texture/Image to be in a StateSet
    // in the scene graph, and we don't keep it there.
    for(ColorDataByUID::const_iterator i = _colorData.begin(); i != _colorData.end(); ++i )
    {
        if ( i->second.getMapLayer()->isDynamic() )
        {
            osg::Texture* tex = i->second.getTexture();
            if ( tex )
            {
                for(int r=0; r<(int)tex->getNumImages(); ++r )
                {
                    osg::Image* image = tex->getImage(r);
                    if ( image && image->requiresUpdateCall() )
                    {
                        image->update(&nv);
                    }
                }
            }
        }
    }
}

TileModel*
TileModel::createQuadrant(unsigned q) const
{
    // copy this object:
    TileModel* model = new TileModel( *this );

    // then modify it for the quadrant.
    TileKey childKey = _tileKey.createChildKey( q );
    model->_tileKey = childKey;
    model->_tileLocator = _tileLocator->createSameTypeForKey( childKey, _mapInfo );

    return model;
}

bool
TileModel::hasRealData() const
{
    for(ColorDataByUID::const_iterator i = _colorData.begin(); i != _colorData.end(); ++i )
        if ( !i->second.isFallbackData() )
            return true;

    if ( hasElevation() && !_elevationData.isFallbackData() )
        return true;

    return false;
}

void
TileModel::setParentTileModel(const TileModel* parent)
{
    _parentModel = parent;
}

void
TileModel::resizeGLObjectBuffers(unsigned maxSize)
{
    for(ColorDataByUID::iterator i = _colorData.begin(); i != _colorData.end(); ++i )
        i->second.resizeGLObjectBuffers( maxSize );
}

void
TileModel::releaseGLObjects(osg::State* state) const
{
    for(ColorDataByUID::const_iterator i = _colorData.begin(); i != _colorData.end(); ++i )
        i->second.releaseGLObjects( state );
}<|MERGE_RESOLUTION|>--- conflicted
+++ resolved
@@ -131,18 +131,6 @@
     osg::Texture::FilterMode minFilter = layer->getImageLayerOptions().minFilter().get();
     osg::Texture::FilterMode magFilter = layer->getImageLayerOptions().magFilter().get();
 
-<<<<<<< HEAD
-    _texture = new osg::Texture2D( image );
-    _texture->setUnRefImageDataAfterApply( true );
-    _texture->setMaxAnisotropy( 16.0f );
-    _texture->setResizeNonPowerOfTwoHint(false);
-    _texture->setFilter( osg::Texture::MAG_FILTER, magFilter );
-    _texture->setFilter( osg::Texture::MIN_FILTER, minFilter );
-    _texture->setWrap( osg::Texture::WRAP_S, osg::Texture::CLAMP_TO_EDGE );
-    _texture->setWrap( osg::Texture::WRAP_T, osg::Texture::CLAMP_TO_EDGE );
-    //_texture->setWrap( osg::Texture::WRAP_R, osg::Texture::CLAMP_TO_EDGE );
-    //_image = 0L;
-=======
     if (image->r() <= 1)
     {
         _texture = new osg::Texture2D( image );
@@ -182,7 +170,6 @@
     }    
 
     _hasAlpha = image && ImageUtils::hasTransparency(image);
->>>>>>> c9426661
 }
 
 TileModel::ColorData::ColorData(const TileModel::ColorData& rhs) :
