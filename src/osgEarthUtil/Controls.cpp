--- conflicted
+++ resolved
@@ -838,14 +838,6 @@
         LabelText* t = new LabelText();
 
 #if 1
-<<<<<<< HEAD
-        // needs a special shader
-        // todo: doesn't work. why?
-        //osg::Program* program = new osg::Program();
-        //program->addShader( new osg::Shader( osg::Shader::VERTEX, s_controlVertexShader ) );
-        //program->addShader( new osg::Shader( osg::Shader::FRAGMENT, s_labelControlFragmentShader ) );
-        //t->getOrCreateStateSet()->setAttributeAndModes( program, osg::StateAttribute::ON );
-=======
         if ( Registry::capabilities().supportsGLSL() )
         {
             // needs a special shader
@@ -855,7 +847,6 @@
             program->addShader( new osg::Shader( osg::Shader::FRAGMENT, s_labelControlFragmentShader ) );
             t->getOrCreateStateSet()->setAttributeAndModes( program, osg::StateAttribute::ON );
         }
->>>>>>> 76a8be8d
 #endif
 
         t->setText( _text, _encoding );
@@ -1131,12 +1122,6 @@
         g->getStateSet()->setTextureAttributeAndModes( 0, texenv, osg::StateAttribute::ON );
         
 #ifndef IMAGECONTROL_TEXRECT
-<<<<<<< HEAD
-        //osg::Program* program = new osg::Program();
-        //program->addShader( new osg::Shader( osg::Shader::VERTEX, s_controlVertexShader ) );
-        //program->addShader( new osg::Shader( osg::Shader::FRAGMENT, s_imageControlFragmentShader ) );
-        //g->getStateSet()->setAttributeAndModes( program, osg::StateAttribute::ON );
-=======
         if ( Registry::capabilities().supportsGLSL() )
         {
             osg::Program* program = new osg::Program();
@@ -1144,7 +1129,6 @@
             program->addShader( new osg::Shader( osg::Shader::FRAGMENT, s_imageControlFragmentShader ) );
             g->getStateSet()->setAttributeAndModes( program, osg::StateAttribute::ON );
         }
->>>>>>> 76a8be8d
 #endif
 
         out.push_back( g );
@@ -2370,12 +2354,6 @@
 
     osg::StateSet* stateSet = _group->getOrCreateStateSet();
 
-<<<<<<< HEAD
-    //osg::Program* program = new osg::Program();
-    //program->addShader( new osg::Shader( osg::Shader::VERTEX, s_controlVertexShader ) );
-    //program->addShader( new osg::Shader( osg::Shader::FRAGMENT, s_labelControlFragmentShader ) );
-    //stateSet->setAttributeAndModes( program, osg::StateAttribute::ON );
-=======
     if ( Registry::capabilities().supportsGLSL() )
     {
         osg::Program* program = new osg::Program();
@@ -2383,8 +2361,7 @@
         program->addShader( new osg::Shader( osg::Shader::FRAGMENT, s_labelControlFragmentShader ) );
         stateSet->setAttributeAndModes( program, osg::StateAttribute::ON );
     }
->>>>>>> 76a8be8d
-
+    
     //TODO: appears to be unused
     osg::Uniform* defaultOpacity = new osg::Uniform( osg::Uniform::FLOAT, "oe_controls_opacity" );
     defaultOpacity->set( 1.0f );
