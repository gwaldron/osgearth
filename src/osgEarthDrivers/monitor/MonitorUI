--- conflicted
+++ resolved
@@ -38,13 +38,7 @@
         void update(const osg::FrameStamp*);
 
     private:
-<<<<<<< HEAD
-        osg::ref_ptr<ui::LabelControl> _pb, _peak, _fps;
-        double _t0;
-        double _frame0;
-=======
         osg::ref_ptr<ui::LabelControl> _pb, _ws, _ppb;
->>>>>>> 86c5812b
     };
 
 } } // namespace
