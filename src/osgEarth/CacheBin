--- conflicted
+++ resolved
@@ -163,16 +163,7 @@
          * If key-hashing is enabled, this method returns the hashed key
          * corresponding to a raw input key.
          */
-<<<<<<< HEAD
-         //virtual std::string getHashedKey(const std::string& key) const =0;
-
-    public: //deprecated
-
-        /** @deprecated - use clear */
-        bool purge() { return clear(); } // backwards compatibility
-=======
         //virtual std::string getHashedKey(const std::string& key) const =0;
->>>>>>> f7a922ba
 
 
     protected:
