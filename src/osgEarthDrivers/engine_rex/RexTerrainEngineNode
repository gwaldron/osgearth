/* -*-c++-*- */
/* osgEarth - Geospatial SDK for OpenSceneGraph
 * Copyright 2008-2014 Pelican Mapping
 * http://osgearth.org
 *
 * osgEarth is free software; you can redistribute it and/or modify
 * it under the terms of the GNU Lesser General Public License as published by
 * the Free Software Foundation; either version 2 of the License, or
 * (at your option) any later version.
 *
 * This program is distributed in the hope that it will be useful,
 * but WITHOUT ANY WARRANTY; without even the implied warranty of
 * MERCHANTABILITY or FITNESS FOR A PARTICULAR PURPOSE.  See the
 * GNU Lesser General Public License for more details.
 *
 * You should have received a copy of the GNU Lesser General Public License
 * along with this program.  If not, see <http://www.gnu.org/licenses/>
 */
#ifndef OSGEARTH_DRIVERS_REX_TERRAIN_ENGINE_ENGINE_NODE_H
#define OSGEARTH_DRIVERS_REX_TERRAIN_ENGINE_ENGINE_NODE_H 1

#include <osgEarth/TerrainEngineNode>
#include <osgEarth/TerrainResources>
#include <osgEarth/Map>
#include <osgEarth/Revisioning>
#include <osgEarth/ThreadingUtils>
#include <osgEarth/Containers>
#include <osgEarth/ResourceReleaser>
#include <osgEarth/TileRasterizer>

#include "RexTerrainEngineOptions"
#include "EngineContext"
#include "TileNodeRegistry"
#include "RenderBindings"
#include "GeometryPool"
#include "Loader"
#include "Unloader"
#include "SelectionInfo"
#include "SurfaceNode"
#include "TileDrawable"
#include "TerrainCuller"

#include <list>
#include <map>
#include <vector>

using namespace osgEarth;

namespace osgEarth { namespace Drivers { namespace RexTerrainEngine
{
    class RexTerrainEngineNode : public TerrainEngineNode
    {
    public:
        META_Node(osgEarth, RexTerrainEngineNode);

        RexTerrainEngineNode();

    protected:
        virtual ~RexTerrainEngineNode();

    public: // TerrainEngineNode public

        //! for standalone tile creation outside of a terrain
        osg::Node* createTile(const TileKey& key);

        //! Create a standalone tile from a tile model (experimental)
        osg::Node* createTile(
            const TerrainTileModel* model,
            int createTileFlags,
            unsigned referenceLOD,
            const TileKey& area);
        
        //! Forces regeneration of tiles in the given region.
        void invalidateRegion(
            const GeoExtent& extent,
            unsigned         minLevel,
            unsigned         maxLevel);

        //! Get the stateset used to render the terrain surface.
        osg::StateSet* getSurfaceStateSet();

<<<<<<< HEAD
        //! Destroy the openGL objects.
        virtual void releaseGLObjects(osg::State* state) const;

    public: // internal TerrainEngineNode

=======
        //! Unique identifier of this engine instance
        UID getUID() const { return _uid; }

        //! Terrain options object
>>>>>>> f7a922ba
        const TerrainOptions& getTerrainOptions() const { return _terrainOptions; }

    public: // osg::Node

        void traverse(osg::NodeVisitor& nv);

        osg::BoundingSphere computeBound() const;

        void resizeGLObjectBuffers(unsigned maxSize);

        void releaseGLObjects(osg::State* state) const;

    public: // MapCallback adapter functions

        void onMapModelChanged( const MapModelChange& change ); // not virtual!

        //! Access to the asychronous data loader
        Loader* getLoader() const { return _loader.get(); }

<<<<<<< HEAD
    protected:
        // override from TerrainEngineNode
        virtual void setMap(const Map* map, const TerrainOptions& options);

        // override from TerrainEngineNode
=======
    protected: // TerrainEngineNode protected

        virtual void setMap(const Map* map, const TerrainOptions& options);

>>>>>>> f7a922ba
        virtual void updateTextureCombining() { updateState(); }
        
        virtual void dirtyTerrain();

        virtual void dirtyState();

    private:
        void init();
        void syncMapModel();

        //! Reloads all the tiles in the terrain due to a data model change
        void refresh(bool force =false);

        //! Various methods that trigger when the Map model changes.
        void addLayer(Layer* layer);
        void addElevationLayer( ElevationLayer* layer );
        void addTileLayer( Layer* layer );
        void removeImageLayer( ImageLayer* layerRemoved );
        void removeElevationLayer( ElevationLayer* layerRemoved );
        void toggleElevationLayer( ElevationLayer* layer );
        void moveElevationLayer( ElevationLayer* layerMoved );
        
        //! refresh the statesets of the terrain and the imagelayer tile surface
        void updateState(); 

        //! one-time allocation of render units for the terrain
        void setupRenderBindings();
        
        //! Adds a Layer to the cachedLayerExtents vector.
        void cacheLayerExtentInMapSRS(Layer* layer); 

        //! computes the heightfield sample size required to match the vertices at the highest
        //! level of detail in rex if a tile key was requested at the given level of detail.
        unsigned int computeSampleSize(unsigned int levelOfDetail);

    private:
        RexTerrainEngineOptions _terrainOptions;

        UID _uid;
        bool _batchUpdateInProgress;
        bool _refreshRequired;
        bool _stateUpdateRequired;
<<<<<<< HEAD

        LayerExtentVector _cachedLayerExtents;          // extents of each layer, in the Map's SRS. UID = vector index (for speed)
=======
>>>>>>> f7a922ba

        // extents of each layer, in the Map's SRS. UID = vector index (for speed)
        LayerExtentVector _cachedLayerExtents; 

        // node registry is shared across all threads.
        osg::ref_ptr<TileNodeRegistry> _liveTiles; // tiles in the scene graph.
        osg::ref_ptr<ResourceReleaser> _releaser;
     
        EngineContext* getEngineContext() const { return _engineContext.get(); }
        osg::ref_ptr< EngineContext > _engineContext;
        friend class EngineContext;

        RenderBindings _renderBindings;
        osg::ref_ptr<GeometryPool> _geometryPool;
        osg::ref_ptr<LoaderGroup>  _loader;
        osg::ref_ptr<UnloaderGroup> _unloader;
        TileRasterizer* _rasterizer;
        
        osg::ref_ptr<osg::Group> _terrain;
        bool _morphingSupported;

        bool _renderModelUpdateRequired;

        RexTerrainEngineNode( const RexTerrainEngineNode& rhs, const osg::CopyOp& op =osg::CopyOp::DEEP_COPY_ALL ) { }

        SelectionInfo _selectionInfo;

        osg::ref_ptr<osg::StateSet> _surfaceStateSet;
        osg::ref_ptr<osg::StateSet> _imageLayerStateSet;
    };

} } } // namespace osgEarth::Drivers::RexTerrainEngine

#endif // OSGEARTH_DRIVERS_REX_TERRAIN_ENGINE_ENGINE_NODE_H<|MERGE_RESOLUTION|>--- conflicted
+++ resolved
@@ -79,18 +79,14 @@
         //! Get the stateset used to render the terrain surface.
         osg::StateSet* getSurfaceStateSet();
 
-<<<<<<< HEAD
         //! Destroy the openGL objects.
         virtual void releaseGLObjects(osg::State* state) const;
 
     public: // internal TerrainEngineNode
-
-=======
         //! Unique identifier of this engine instance
         UID getUID() const { return _uid; }
 
         //! Terrain options object
->>>>>>> f7a922ba
         const TerrainOptions& getTerrainOptions() const { return _terrainOptions; }
 
     public: // osg::Node
@@ -110,18 +106,10 @@
         //! Access to the asychronous data loader
         Loader* getLoader() const { return _loader.get(); }
 
-<<<<<<< HEAD
-    protected:
-        // override from TerrainEngineNode
-        virtual void setMap(const Map* map, const TerrainOptions& options);
-
-        // override from TerrainEngineNode
-=======
     protected: // TerrainEngineNode protected
 
         virtual void setMap(const Map* map, const TerrainOptions& options);
 
->>>>>>> f7a922ba
         virtual void updateTextureCombining() { updateState(); }
         
         virtual void dirtyTerrain();
@@ -164,11 +152,6 @@
         bool _batchUpdateInProgress;
         bool _refreshRequired;
         bool _stateUpdateRequired;
-<<<<<<< HEAD
-
-        LayerExtentVector _cachedLayerExtents;          // extents of each layer, in the Map's SRS. UID = vector index (for speed)
-=======
->>>>>>> f7a922ba
 
         // extents of each layer, in the Map's SRS. UID = vector index (for speed)
         LayerExtentVector _cachedLayerExtents; 
