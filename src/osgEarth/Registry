--- conflicted
+++ resolved
@@ -302,17 +302,10 @@
         unsigned getMaxNumberOfVertsPerDrawable() const;
 
         /**
-<<<<<<< HEAD
-        * Release OpenGL resources associated with anything in the reigstry
-        */
-        void releaseGLObjects(class osg::State*) const;
-
-=======
          * Release OpenGL resources associated with anything in the reigstry
          */
         void releaseGLObjects(class osg::State*) const;
         
->>>>>>> 6de37d9f
         //! Release any resources held by the registry so it can be re-used
         void release();
 
