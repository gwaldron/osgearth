/* -*-c++-*- */
/* osgEarth - Geospatial SDK for OpenSceneGraph
 * Copyright 2019 Pelican Mapping
 * http://osgearth.org
 *
 * osgEarth is free software; you can redistribute it and/or modify
 * it under the terms of the GNU Lesser General Public License as published by
 * the Free Software Foundation; either version 2 of the License, or
 * (at your option) any later version.
 *
 * This program is distributed in the hope that it will be useful,
 * but WITHOUT ANY WARRANTY; without even the implied warranty of
 * MERCHANTABILITY or FITNESS FOR A PARTICULAR PURPOSE.  See the
 * GNU Lesser General Public License for more details.
 *
 * You should have received a copy of the GNU Lesser General Public License
 * along with this program.  If not, see <http://www.gnu.org/licenses/>
 */
#include <osgEarthUtil/GeodeticGraticule>
#include <osgEarthUtil/Shaders>

#include <osgEarth/Registry>
#include <osgEarth/NodeUtils>
#include <osgEarth/TerrainEngineNode>


#define LC "[GeodeticGraticule] "

#define OE_TEST OE_NULL

using namespace osgEarth;
using namespace osgEarth::Util;
using namespace osgEarth::Symbology;

REGISTER_OSGEARTH_LAYER(geodetic_graticule, GeodeticGraticule);


GeodeticGraticule::MyGroup::MyGroup(GeodeticGraticule* grat) :
_graticule(grat)
{
    ADJUST_UPDATE_TRAV_COUNT(this, +1);
}

void
GeodeticGraticule::MyGroup::traverse(osg::NodeVisitor& nv)
{
    if (nv.getVisitorType() == nv.UPDATE_VISITOR)
    {
        if (_graticule->_mapNode.valid() == false)
        {
            MapNode* mapNode = osgEarth::findInNodePath<MapNode>(nv);
            if (mapNode)
            {
                _graticule->setMapNode(mapNode);
            }
        }
        _graticule->updateLabels();
    }

    else if (nv.getVisitorType() == nv.CULL_VISITOR)
    {
        _graticule->cull(static_cast<osgUtil::CullVisitor*>(&nv));
    }

    osg::Group::traverse(nv);
}

namespace
{
    // Cull callback installed on the terrain that applies
    // a stateset for the proper camera.
    struct GraticuleTerrainCallback : public osg::NodeCallback
    {
        osg::observer_ptr<GeodeticGraticule> _g;
        GraticuleTerrainCallback(GeodeticGraticule* g) : _g(g) { }
        void operator()(osg::Node* node, osg::NodeVisitor* nv)
        {
            bool traversed = false;
            osg::ref_ptr<GeodeticGraticule> grat;
            if (_g.lock(grat))
            {
                osgUtil::CullVisitor* cv = dynamic_cast<osgUtil::CullVisitor*>(nv);
                if (cv)
                {
                    osg::StateSet* stateset = grat->getStateSet(cv);
                    if (stateset)
                        cv->pushStateSet(stateset);

                    traverse(node, nv);
                    traversed = true;

                    if (stateset)
                        cv->popStateSet();
                }
            }

            if (!traversed)
                traverse(node, nv);
        }
    };

    const char* textFadeFS =
        "#version " GLSL_VERSION_STR "\n"
        "uniform mat4 osg_ViewMatrixInverse;\n"
        "void oe_GeodeticGraticule_text_frag(inout vec4 color) { \n"
        "    const float maxHAE = 4000.0;\n"
        "    vec3 eye = osg_ViewMatrixInverse[3].xyz;\n"
        "    float hae = length(eye) - 6378137.0;\n"
        "    float alpha = clamp(hae/maxHAE, 0.0, 1.0); \n"
        "    color.a *= alpha;\n"
        "}\n";
}

#define RESOLUTION_UNIFORM "oe_GeodeticGraticule_resolution"
#define COLOR_UNIFORM "oe_GeodeticGraticule_color"
#define WIDTH_UNIFORM "oe_GeodeticGraticule_lineWidth"


GeodeticGraticule::GeodeticGraticule() :
VisibleLayer(&_optionsConcrete),
_options(&_optionsConcrete)
{
    init();
}

GeodeticGraticule::GeodeticGraticule(const GeodeticGraticuleOptions& options) :
VisibleLayer(&_optionsConcrete),
_options(&_optionsConcrete),
_optionsConcrete(options)
{
    init();
}

void
GeodeticGraticule::dirty()
{
    rebuild();
}

void
GeodeticGraticule::init()
{
    VisibleLayer::init();

    _defaultResolution = 10.0/180.0;

    // make the shared depth attr:
    this->getOrCreateStateSet()->setMode(GL_DEPTH_TEST, 0);

    // Read the resolutions from the config.
    if (options().resolutions().isSet())
    {
        StringTokenizer tok(" ");
        StringVector tokens;
        tok.tokenize(*options().resolutions(), tokens);
        for (unsigned int i = 0; i < tokens.size(); i++)
        {
            double r = as<double>(tokens[i], -1.0);
            if (r > 0)
            {
                _resolutions.push_back( r );
            }
        }
    }

    if (_resolutions.empty())
    {
        // Initialize the resolutions
        _resolutions.push_back( 10.0 );
        _resolutions.push_back( 5.0 );
        _resolutions.push_back( 2.5 );
        _resolutions.push_back( 1.0 );
        _resolutions.push_back( 0.5 );
        _resolutions.push_back( 0.25 );
        _resolutions.push_back( 0.125 );
        _resolutions.push_back( 0.0625 );
        _resolutions.push_back( 0.03125 );

    }

    // Divide all the resolutions by 180 so they match up with the terrain effects concept of resolutions
    for (unsigned int i = 0; i < _resolutions.size(); i++)
    {
        _resolutions[i] /= 180.0;
    }

    // Initialize the formatter
    _formatter = new LatLongFormatter(osgEarth::Util::LatLongFormatter::FORMAT_DEGREES_MINUTES_SECONDS_TERSE, LatLongFormatter::USE_SYMBOLS |LatLongFormatter::USE_PREFIXES);

    _labelingEngine = 0L;
    
    _root = new MyGroup(this);
}

void
GeodeticGraticule::addedToMap(const Map* map)
{
    if (map->isGeocentric())
    {
        _mapSRS = map->getSRS();
        if (!_mapSRS.valid())
            _mapSRS = SpatialReference::get("wgs84");

        rebuild();
    }
    else
    {
        OE_WARN << LC << "Projected map not supported" << std::endl;
    }
}

void
GeodeticGraticule::removedFromMap(const Map* map)
{
    setMapNode(NULL);
    _mapSRS = NULL;
}

osg::Node*
GeodeticGraticule::getNode() const
{
    return _root.get();
}

void
GeodeticGraticule::setVisible(bool value)
{
    VisibleLayer::setVisible(value);
    updateGridLineVisibility();
}

void
GeodeticGraticule::updateGridLineVisibility()
{
    osg::ref_ptr<MapNode> mapNode;
    if (_mapNode.lock(mapNode))
    {
        osg::StateSet* ss = mapNode->getTerrainEngine()->getSurfaceStateSet();
        if (getVisible() && *_options->gridLinesVisible())
        {
            ss->removeDefine("OE_DISABLE_GRATICULE");
        }
        else
        {
            ss->setDefine("OE_DISABLE_GRATICULE");
        }
    }
}

bool
GeodeticGraticule::getGridLinesVisible() const
{
    return options().gridLinesVisible().get();
}

void
GeodeticGraticule::setGridLinesVisible(bool gridLinesVisible)
{
    options().gridLinesVisible() = gridLinesVisible;
    updateGridLineVisibility();
}

bool
GeodeticGraticule::getGridLabelsVisible() const
{
    return options().gridLabelsVisible().get();
}

void
GeodeticGraticule::setGridLabelsVisible(bool gridLabelsVisible)
{
    options().gridLabelsVisible() = gridLabelsVisible;
}

bool
GeodeticGraticule::getEdgeLabelsVisible() const
{
    return options().edgeLabelsVisible().get();
}

void
GeodeticGraticule::setEdgeLabelsVisible(bool edgeLabelsVisible)
{
    options().edgeLabelsVisible() = edgeLabelsVisible;
}

void
GeodeticGraticule::setGridLabelStyle(const Style& style)
{
    options().gridLabelStyle() = style;
    rebuild();
}

void
GeodeticGraticule::setEdgeLabelStyle(const Style& style)
{
    options().edgeLabelStyle() = style;
    rebuild();
}

void
GeodeticGraticule::setMapNode(MapNode* mapNode)
{
    osg::ref_ptr<MapNode> oldMapNode;
    if (_mapNode.lock(oldMapNode))
    {
        osg::StateSet* stateset = oldMapNode->getTerrainEngine()->getSurfaceStateSet();
        if ( stateset )
        {
            VirtualProgram* vp = VirtualProgram::get(stateset);
            if ( vp )
            {
                Shaders package;
                package.unload( vp, package.Graticule_Vertex );
                package.unload( vp, package.Graticule_Fragment );

                stateset->removeUniform( COLOR_UNIFORM );
                stateset->removeUniform( WIDTH_UNIFORM );
            }
        }

        if (_callback.valid())
        {
            oldMapNode->getTerrainEngine()->removeCullCallback(_callback.get());
        }
    }

    _mapNode = mapNode;

    if (mapNode)
    {
        // shader components
        osg::StateSet* stateset = mapNode->getTerrainEngine()->getSurfaceStateSet();
        VirtualProgram* vp = VirtualProgram::getOrCreate(stateset);
        vp->setName("GeodeticGraticule");

        // configure shaders
        Shaders package;
        package.load(vp, package.Graticule_Vertex);
        package.load(vp, package.Graticule_Fragment);

        stateset->addUniform(new osg::Uniform(COLOR_UNIFORM, options().color().get()));
        stateset->addUniform(new osg::Uniform(WIDTH_UNIFORM, options().lineWidth().get()));
        updateGridLineVisibility();

        _callback = new GraticuleTerrainCallback(this);
        mapNode->getTerrainEngine()->addCullCallback(_callback.get());
    }
}

void
GeodeticGraticule::rebuild()
{
    // clear everything out
    if (!_root.valid() || !_mapSRS.valid())
        return;

    // start from scratch
    _root->removeChildren( 0, _root->getNumChildren() );

    setVisible(getVisible());

    _labelingEngine = new GeodeticLabelingEngine(_mapSRS.get());
    _labelingEngine->setStyle(options().edgeLabelStyle().get());
    _root->addChild(_labelingEngine);

    // destroy all per-camera data so it can reinitialize itself
    Threading::ScopedMutexLock lock(_cameraDataMapMutex);
    _cameraDataMap.clear();
}

void
GeodeticGraticule::cull(osgUtil::CullVisitor* cv)
{
    osg::Matrixd viewMatrix = *cv->getModelViewMatrix();

    osg::Vec3d vp = cv->getViewPoint();

    CameraData& cdata = getCameraData(cv->getCurrentCamera());

    // Only update if the view matrix has changed.
    if (viewMatrix != cdata._lastViewMatrix && _mapSRS.valid())
    {
        osg::ref_ptr<MapNode> mapNode;
        if (!_mapNode.lock(mapNode))
            return;

        GeoPoint eyeGeo;
        eyeGeo.fromWorld(_mapSRS.get(), vp);
        cdata._lon = eyeGeo.x();
        cdata._lat = eyeGeo.y();

        osg::Viewport* viewport = cv->getViewport();

        float centerX = viewport->x() + viewport->width() / 2.0;
        float centerY = viewport->y() + viewport->height() / 2.0;

        float offsetCenterX = centerX;
        float offsetCenterY = centerY;

        bool hitValid = false;

        // Try the center of the screen.
        osg::Vec3d focalPoint;
        if (mapNode->getTerrain()->getWorldCoordsUnderMouse(cv->getCurrentCamera()->getView(), centerX, centerY, focalPoint))
        {
            hitValid = true;
        }

        if (hitValid)
        {
            GeoPoint focalGeo;
            focalGeo.fromWorld(_mapNode->getMapSRS(), focalPoint);
            cdata._lon = focalGeo.x();
            cdata._lat = focalGeo.y();
            // We only store the previous view matrix if we actually got a hit.  Otherwise we still need to update.
            cdata._lastViewMatrix = viewMatrix;
        }

        // Get the view extent.
        cdata._viewExtent = getViewExtent(cv);

        double targetResolution = (cdata._viewExtent.height() / 180.0) / options().gridLines().get();

        double resolution = _resolutions[0];
        for (unsigned int i = 0; i < _resolutions.size(); i++)
        {
            resolution = _resolutions[i];
            if (resolution <= targetResolution)
            {
                break;
            }
        }

        // Trippy
        //resolution = targetResolution;

        // Try to compute an approximate meters to pixel value at this view.
        double fovy, aspectRatio, zNear, zFar;
        cv->getProjectionMatrix()->getPerspective(fovy, aspectRatio, zNear, zFar);
        double dist = osg::clampAbove(eyeGeo.z(), 1.0);
        double halfWidth = osg::absolute(tan(osg::DegreesToRadians(fovy / 2.0)) * dist);
        cdata._metersPerPixel = (2.0 * halfWidth) / (double)viewport->height();

        if (cdata._resolution != resolution)
        {
            cdata._resolution = (float)resolution;
            cdata._resolutionUniform->set(cdata._resolution);
        }

        OE_TEST << "EW=" << cdata._viewExtent.width() << ", ortho=" << isOrtho << ", hW=" << halfWidth << ", res=" << resolution << ", mPP=" << cdata._metersPerPixel << std::endl;
    }

    // traverse the label pool for this camera.
    cv->pushStateSet(cdata._labelStateset.get());

    for (std::vector< osg::ref_ptr< LabelNode > >::iterator i = cdata._labelPool.begin();
        i != cdata._labelPool.end();
        ++i)
    {
        i->get()->accept(*cv);
    }

    cv->popStateSet();
}

GeoExtent
GeodeticGraticule::getViewExtent(osgUtil::CullVisitor* cullVisitor) const
{
    // Get the corners of all points on the view frustum.  Mostly modified from osgthirdpersonview
    osg::Matrixd proj = *cullVisitor->getProjectionMatrix();
    osg::Matrixd mv = *cullVisitor->getModelViewMatrix();
    osg::Matrixd invmv = osg::Matrixd::inverse( mv );

    // clamp the projection far plane so it's not on the other
    // side of the globe
    osg::Vec3d eye = osg::Vec3d(0,0,0) * invmv;
    double f, a, zn, zf;
    proj.getPerspective(f,a,zn,zf);
    zf = std::min(zf, eye.length()-1000.0);
    proj.makePerspective(f, a, zn, zf);

    const osgEarth::SpatialReference* srs = osgEarth::SpatialReference::create("epsg:4326");
<<<<<<< HEAD
    
    double nearPlane = proj(3,2) / (proj(2,2)-1.0);
    double farPlane = proj(3,2) / (1.0+proj(2,2));

    // Get the sides of the near plane.
    double nLeft = nearPlane * (proj(2,0)-1.0) / proj(0,0);
    double nRight = nearPlane * (1.0+proj(2,0)) / proj(0,0);
    double nTop = nearPlane * (1.0+proj(2,1)) / proj(1,1);
    double nBottom = nearPlane * (proj(2,1)-1.0) / proj(1,1);

    // Get the sides of the far plane.
    double fLeft = farPlane * (proj(2,0)-1.0) / proj(0,0);
    double fRight = farPlane * (1.0+proj(2,0)) / proj(0,0);
    double fTop = farPlane * (1.0+proj(2,1)) / proj(1,1);
    double fBottom = farPlane * (proj(2,1)-1.0) / proj(1,1);
=======

    double nearPlane, farPlane;
    double nLeft, nRight, nTop, nBottom;
    double fLeft, fRight, fTop, fBottom;

    if (osg::equivalent(proj(3,3), 1.0)) // ORTHOGRAPHIC
    {
        proj.getOrtho(nLeft, nRight, nBottom, nTop, nearPlane, farPlane);

        fLeft = nLeft;
        fRight = nRight;
        fBottom = nBottom;
        fTop = nTop;

        // In an ortho projection the near plane can be negative;
        // That will disrupt our extent calculation, so we want to clamp
        // it to be between the eyepoint and the far plane.
        nearPlane = osg::clampBetween(nearPlane, 0.0, farPlane);
        farPlane = osg::clampBetween(farPlane, 1.0, eye.length() - srs->getEllipsoid()->getRadiusPolar());
    }
    else
    {
        Horizon* h = Horizon::get(*cullVisitor);
        double f, a, zn, zf;
        proj.getPerspective(f,a,zn,zf);
        zf = h->getDistanceToVisibleHorizon();
        zn = zf * cullVisitor->getNearFarRatio();
        proj.makePerspective(f, a, zn, zf);

        nearPlane = proj(3,2) / (proj(2,2)-1.0);
        farPlane = proj(3,2) / (1.0+proj(2,2));

        // Get the sides of the near plane.
        nLeft = nearPlane * (proj(2,0)-1.0) / proj(0,0);
        nRight = nearPlane * (1.0+proj(2,0)) / proj(0,0);
        nTop = nearPlane * (1.0+proj(2,1)) / proj(1,1);
        nBottom = nearPlane * (proj(2,1)-1.0) / proj(1,1);

        // Get the sides of the far plane.
        fLeft = farPlane * (proj(2,0)-1.0) / proj(0,0);
        fRight = farPlane * (1.0+proj(2,0)) / proj(0,0);
        fTop = farPlane * (1.0+proj(2,1)) / proj(1,1);
        fBottom = farPlane * (proj(2,1)-1.0) / proj(1,1);
    }
>>>>>>> f7a922ba

    double dist = farPlane - nearPlane;

    std::vector< osg::Vec3d > verts;
    verts.reserve(9);

    // Include origin?
    //verts.push_back(osg::Vec3d(0., 0., 0. ));
    verts.push_back(osg::Vec3d( nLeft, nBottom, -nearPlane ));
    verts.push_back(osg::Vec3d( nRight, nBottom, -nearPlane ));
    verts.push_back(osg::Vec3d( nRight, nTop, -nearPlane ));
    verts.push_back(osg::Vec3d( nLeft, nTop, -nearPlane ));
    verts.push_back(osg::Vec3d( fLeft, fBottom, -farPlane ));
    verts.push_back(osg::Vec3d( fRight, fBottom, -farPlane ));
    verts.push_back(osg::Vec3d( fRight, fTop, -farPlane ));
    verts.push_back(osg::Vec3d( fLeft, fTop, -farPlane ));

    // Compute the bounding sphere of the frustum.
    osg::BoundingSphered bs;
    for (unsigned int i = 0; i < verts.size(); i++)
    {
        osg::Vec3d world = verts[i] * invmv;
        bs.expandBy( world );
    }

    // Get the center of the bounding sphere
    osgEarth::GeoPoint center;
    center.fromWorld(srs, bs.center());

    double radiusDegrees = bs.radius() / 111000.0;

    // Try to clamp the maximum radius so far out views don't go wacky.
    radiusDegrees = osg::minimum(radiusDegrees, 90.0);

    double minLon = center.x() - radiusDegrees;
    double minLat = osg::clampAbove(center.y() - radiusDegrees, -90.0);
    double maxLon = center.x() + radiusDegrees;
    double maxLat = osg::clampBelow(center.y() + radiusDegrees, 90.0);

    osgEarth::GeoExtent extent(srs, minLon, minLat, maxLon, maxLat);

    return extent;
}


void
GeodeticGraticule::updateLabels()
{
    if (!_labelingEngine)
    {
        OE_WARN << "LabelingEngine is not set" << std::endl;
        return;
    }

    const osgEarth::SpatialReference* srs = osgEarth::SpatialReference::create("wgs84");

    Threading::ScopedMutexLock lock(_cameraDataMapMutex);
    for (CameraDataMap::iterator itr = _cameraDataMap.begin(); itr != _cameraDataMap.end(); ++itr)
    {
        CameraData& cdata = itr->second;

        std::vector< GeoExtent > extents;
        if (cdata._viewExtent.crossesAntimeridian())
        {
            GeoExtent first, second;
            cdata._viewExtent.splitAcrossAntimeridian(first, second);
            extents.push_back(first);
            extents.push_back(second);
        }
        else
        {
            extents.push_back( cdata._viewExtent );
        }

        _labelingEngine->setResolution(cdata._resolution);

        bool showSideLabels = *_options->edgeLabelsVisible() && cdata._resolution < 0.03;
        _labelingEngine->setNodeMask(showSideLabels ? ~0u : 0);

        double resDegrees = cdata._resolution * 180.0;
        // We want half the resolution so the labels don't appear as often as the grid lines
        resDegrees *= 2.0;

        // Hide all the labels
        for (unsigned int i = 0; i < cdata._labelPool.size(); i++)
        {
            cdata._labelPool[i]->setNodeMask(0);
        }

        // Approximate offset in degrees
        double degOffset = cdata._metersPerPixel / 111000.0;

        unsigned int labelIndex = 0;


        // Only show the centered labels if the side labels aren't visible.
        if (*_options->gridLabelsVisible() && (!showSideLabels || !_labelingEngine->getVisible(itr->first)))
        {
            bool done = false;
            for (unsigned int extentIndex = 0; extentIndex < extents.size() && !done; extentIndex++)
            {
                GeoExtent extent = extents[extentIndex];

                int minLonIndex = floor(((extent.xMin() + 180.0) / resDegrees));
                int maxLonIndex = ceil(((extent.xMax() + 180.0) / resDegrees));

                int minLatIndex = floor(((extent.yMin() + 90) / resDegrees));
                int maxLatIndex = ceil(((extent.yMax() + 90) / resDegrees));

                // Generate horizontal labels
                for (int i = minLonIndex; i <= maxLonIndex && !done; i++)
                {
                    GeoPoint point(srs, -180.0 + (double)i * resDegrees, cdata._lat + (_centerOffset.y() * degOffset), 0, ALTMODE_ABSOLUTE);
                    LabelNode* label = cdata._labelPool[labelIndex++].get();

                    label->setNodeMask(~0u);
                    label->setPosition(point);
                    std::string text = getText(point, false);
                    label->setText(text);
                    if (labelIndex == cdata._labelPool.size() - 1)
                    {
                        done = true;
                    }
                }

                // Generate the vertical labels
                for (int i = minLatIndex; i <= maxLatIndex && !done; i++)
                {
                    GeoPoint point(srs, cdata._lon + (_centerOffset.x() * degOffset), -90.0 + (double)i * resDegrees, 0, ALTMODE_ABSOLUTE);
                    // Skip drawing labels at the poles
                    if (osg::equivalent(osg::absolute(point.y()), 90.0, 0.1))
                    {
                        continue;
                    }
                    LabelNode* label = cdata._labelPool[labelIndex++].get();
                    label->setNodeMask(~0u);
                    label->setPosition(point);
                    std::string text = getText(point, true);
                    label->setText(text);
                    if (labelIndex == cdata._labelPool.size() - 1)
                    {
                        done = true;
                    }
                }
            }
        }
    }
}

GeodeticGraticule::CameraData&
GeodeticGraticule::getCameraData(osg::Camera* cam) const
{
    Threading::ScopedMutexLock lock(_cameraDataMapMutex);
    CameraData& cdata = _cameraDataMap[cam];

    // New camera data? Initialize:
    if (cdata._labelPool.empty())
    {
        cdata._stateset = new osg::StateSet();
        cdata._resolution = _defaultResolution;
        cdata._resolutionUniform = cdata._stateset->getOrCreateUniform(RESOLUTION_UNIFORM, osg::Uniform::FLOAT);
        cdata._resolutionUniform->set(cdata._resolution);
        cdata._viewExtent = GeoExtent(osgEarth::SpatialReference::create("wgs84"), -180, -90, 180, 90);
        cdata._lat = 0.0;
        cdata._lon = 0.0;
        const_cast<GeodeticGraticule*>(this)->initLabelPool(cdata);

        cdata._labelStateset = new osg::StateSet();
        VirtualProgram* vp = VirtualProgram::getOrCreate(cdata._labelStateset.get());
        vp->setName("GeodeticGraticule Text");
        vp->setFunction("oe_GeodeticGraticule_text_frag", textFadeFS, ShaderComp::LOCATION_FRAGMENT_COLORING);
    }

    return cdata;
}

std::string
GeodeticGraticule::getText(const GeoPoint& location, bool lat)
{
    double value = lat ? location.y() : location.x();
    return _formatter->format(value, lat);
}

void
GeodeticGraticule::initLabelPool(CameraData& cdata)
{
    const osgEarth::SpatialReference* srs = osgEarth::SpatialReference::create("wgs84");

    unsigned int labelPoolSize = 8 * options().gridLines().get();
    for (unsigned int i = 0; i < labelPoolSize; i++)
    {
        LabelNode* label = new LabelNode("0,0");
        label->setDynamic(true);
        label->setStyle(options().gridLabelStyle().get());
        cdata._labelPool.push_back(label);
    }
}

osg::StateSet*
GeodeticGraticule::getStateSet(osgUtil::CullVisitor* cv)
{
    CameraData& cdata = getCameraData(cv->getCurrentCamera());
    return cdata._stateset.get();
}

void
GeodeticGraticule::CameraData::releaseGLObjects(osg::State* state) const
{
    if (_stateset.valid())
        _stateset->releaseGLObjects(state);
    if (_labelStateset.valid())
        _labelStateset->releaseGLObjects(state);
    for(std::vector<osg::ref_ptr<LabelNode> >::const_iterator i = _labelPool.begin(); i != _labelPool.end(); ++i)
        i->get()->releaseGLObjects(state);
}

GeodeticGraticule::CameraData::~CameraData()
{
    releaseGLObjects(NULL);
}

void
GeodeticGraticule::resizeGLObjectBuffers(unsigned maxSize)
{
    VisibleLayer::resizeGLObjectBuffers(maxSize);
}

void
GeodeticGraticule::releaseGLObjects(osg::State* state) const
{
    VisibleLayer::releaseGLObjects(state);

    Threading::ScopedMutexLock lock(_cameraDataMapMutex);
    for (CameraDataMap::iterator i = _cameraDataMap.begin(); i != _cameraDataMap.end(); ++i)
    {
        CameraData& data = i->second;
        data.releaseGLObjects(state);
    }
}<|MERGE_RESOLUTION|>--- conflicted
+++ resolved
@@ -436,10 +436,25 @@
         //resolution = targetResolution;
 
         // Try to compute an approximate meters to pixel value at this view.
-        double fovy, aspectRatio, zNear, zFar;
-        cv->getProjectionMatrix()->getPerspective(fovy, aspectRatio, zNear, zFar);
         double dist = osg::clampAbove(eyeGeo.z(), 1.0);
-        double halfWidth = osg::absolute(tan(osg::DegreesToRadians(fovy / 2.0)) * dist);
+        double halfWidth;
+
+        const osg::Matrix& proj = *cv->getProjectionMatrix();
+        bool isOrtho = osg::equivalent(proj(3,3), 1.0);
+
+        if (isOrtho)
+        {
+            double L, R, B, T, N, F;
+            proj.getOrtho(L, R, B, T, N, F);
+            halfWidth = 0.5*(R-L);
+        }
+        else // perspective
+        {
+            double fovy, aspectRatio, zNear, zFar;
+            cv->getProjectionMatrix()->getPerspective(fovy, aspectRatio, zNear, zFar);
+            halfWidth = osg::absolute(tan(osg::DegreesToRadians(fovy / 2.0)) * dist);
+        }
+
         cdata._metersPerPixel = (2.0 * halfWidth) / (double)viewport->height();
 
         if (cdata._resolution != resolution)
@@ -475,29 +490,8 @@
     // clamp the projection far plane so it's not on the other
     // side of the globe
     osg::Vec3d eye = osg::Vec3d(0,0,0) * invmv;
-    double f, a, zn, zf;
-    proj.getPerspective(f,a,zn,zf);
-    zf = std::min(zf, eye.length()-1000.0);
-    proj.makePerspective(f, a, zn, zf);
 
     const osgEarth::SpatialReference* srs = osgEarth::SpatialReference::create("epsg:4326");
-<<<<<<< HEAD
-    
-    double nearPlane = proj(3,2) / (proj(2,2)-1.0);
-    double farPlane = proj(3,2) / (1.0+proj(2,2));
-
-    // Get the sides of the near plane.
-    double nLeft = nearPlane * (proj(2,0)-1.0) / proj(0,0);
-    double nRight = nearPlane * (1.0+proj(2,0)) / proj(0,0);
-    double nTop = nearPlane * (1.0+proj(2,1)) / proj(1,1);
-    double nBottom = nearPlane * (proj(2,1)-1.0) / proj(1,1);
-
-    // Get the sides of the far plane.
-    double fLeft = farPlane * (proj(2,0)-1.0) / proj(0,0);
-    double fRight = farPlane * (1.0+proj(2,0)) / proj(0,0);
-    double fTop = farPlane * (1.0+proj(2,1)) / proj(1,1);
-    double fBottom = farPlane * (proj(2,1)-1.0) / proj(1,1);
-=======
 
     double nearPlane, farPlane;
     double nLeft, nRight, nTop, nBottom;
@@ -542,7 +536,6 @@
         fTop = farPlane * (1.0+proj(2,1)) / proj(1,1);
         fBottom = farPlane * (proj(2,1)-1.0) / proj(1,1);
     }
->>>>>>> f7a922ba
 
     double dist = farPlane - nearPlane;
 
