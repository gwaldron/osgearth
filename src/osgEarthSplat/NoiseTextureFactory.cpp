--- conflicted
+++ resolved
@@ -123,15 +123,11 @@
     tex->setFilter(tex->MIN_FILTER, tex->LINEAR_MIPMAP_LINEAR);
     tex->setFilter(tex->MAG_FILTER, tex->LINEAR);
     tex->setMaxAnisotropy( 4.0f );
-<<<<<<< HEAD
-    tex->setUnRefImageDataAfterApply( true );
+    tex->setUnRefImageDataAfterApply(Registry::instance()->unRefImageDataAfterApply().get());
     
     //VRV Patch
     // removed this call since the nvtt mipmapper does not handle GL_LUMINANCE 
 	// MERGE: I think this is ok since luminance is out R16F is the new format
-=======
-    tex->setUnRefImageDataAfterApply(Registry::instance()->unRefImageDataAfterApply().get());
->>>>>>> aa274bb2
     ImageUtils::activateMipMaps(tex);
     //END VRV Patch
 
