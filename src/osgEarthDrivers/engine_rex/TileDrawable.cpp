--- conflicted
+++ resolved
@@ -35,11 +35,7 @@
                            const RenderBindings& bindings,
                            osg::Geometry*        geometry) :
 osg::Drawable( ),
-<<<<<<< HEAD
 _key         ( key ),
-=======
-_key         (key),
->>>>>>> c4e5bc30
 _bindings    ( bindings ),
 _geom        ( geometry ),
 _minmax      ( 0, 0 ),
