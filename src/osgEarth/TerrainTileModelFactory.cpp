/* -*-c++-*- */
/* osgEarth - Geospatial SDK for OpenSceneGraph
* Copyright 2008-2014 Pelican Mapping
* http://osgearth.org
*
* osgEarth is free software; you can redistribute it and/or modify
* it under the terms of the GNU Lesser General Public License as published by
* the Free Software Foundation; either version 2 of the License, or
* (at your option) any later version.
*
* This program is distributed in the hope that it will be useful,
* but WITHOUT ANY WARRANTY; without even the implied warranty of
* MERCHANTABILITY or FITNESS FOR A PARTICULAR PURPOSE.  See the
* GNU Lesser General Public License for more details.
*
* You should have received a copy of the GNU Lesser General Public License
* along with this program.  If not, see <http://www.gnu.org/licenses/>
*/
#include <osgEarth/TerrainTileModelFactory>
#include <osgEarth/ImageToHeightFieldConverter>
#include <osgEarth/Map>
#include <osgEarth/Registry>
#include <osgEarth/LandCoverLayer>
#include <osgEarth/Metrics>

#include <osgEarth/Metrics>
#include <osg/ConcurrencyViewerMacros>
#include <osg/Texture2D>
#include <osg/Texture2DArray>

#define LC "[TerrainTileModelFactory] "

using namespace osgEarth;

//.........................................................................

TerrainTileModelFactory::TerrainTileModelFactory(const TerrainOptions& options) :
_options         ( options ),
_heightFieldCache( true, 128 )
{
    _heightFieldCacheEnabled = (::getenv("OSGEARTH_MEMORY_PROFILE") == 0L);

    // Create an empty texture that we can use as a placeholder
    _emptyTexture = new osg::Texture2D(ImageUtils::createEmptyImage());
    _emptyTexture->setUnRefImageDataAfterApply(Registry::instance()->unRefImageDataAfterApply().get());
}

TerrainTileModel*
TerrainTileModelFactory::createTileModel(const Map*                       map,
                                         const TileKey&                   key,
                                         const CreateTileModelFilter&     filter,
                                         const TerrainEngineRequirements* requirements,
                                         ProgressCallback*                progress)
{
<<<<<<< HEAD
   osg::CVMarkerSeries series("PagingThread");
    OE_PROFILING_ZONE;
   osg::CVSpan UpdateTick(series, 3, "TerrainTileModelFactory::createTileModel");

   // Make a new model:
=======
    OE_PROFILING_ZONE;
    // Make a new model:
>>>>>>> aa6281d3
    osg::ref_ptr<TerrainTileModel> model = new TerrainTileModel(
        key,
        map->getDataModelRevision() );

    // assemble all the components:
    addColorLayers(model.get(), map, requirements, key, filter, progress);

    if ( requirements == 0L || requirements->elevationTexturesRequired() )
    {
        unsigned border = requirements->elevationBorderRequired() ? 1u : 0u;

        addElevation( model.get(), map, key, filter, border, progress );
    }

    addLandCover(model.get(), map, key, filter, progress);

    //addPatchLayers(model.get(), map, key, filter, progress);

    // done.
    return model.release();
}

void
TerrainTileModelFactory::addColorLayers(TerrainTileModel* model,
                                        const Map* map,
                                        const TerrainEngineRequirements* reqs,
                                        const TileKey&    key,
                                        const CreateTileModelFilter& filter,
                                        ProgressCallback* progress)
{
    OE_PROFILING_ZONE;
    OE_START_TIMER(fetch_image_layers);
    OE_PROFILING_ZONE;

    osg::CVMarkerSeries series("SubloadParentTask");
    osg::CVSpan UpdateTick(series, 3, "TerrainTileModelFactory::addColorLayers");

    int order = 0;

    LayerVector layers;
    map->getLayers(layers);

    for (LayerVector::const_iterator i = layers.begin(); i != layers.end(); ++i)
    {
        Layer* layer = i->get();

        if (layer->getRenderType() != layer->RENDERTYPE_TERRAIN_SURFACE)
            continue;

        if (!layer->getEnabled())
            continue;

        if (!filter.accept(layer))
            continue;

        ImageLayer* imageLayer = dynamic_cast<ImageLayer*>(layer);
        if (imageLayer)
        {
            TextureWindow window;
            osg::Texture* tex = 0L;

            if (imageLayer->isKeyInLegalRange(key) && imageLayer->mayHaveData(key))
            {
                if (imageLayer->useCreateTexture())
                {
                    window = imageLayer->createTexture( key, progress );
                    tex = window.getTexture();
                }

                else
                {
                    GeoImage geoImage = imageLayer->createImage( key, progress );
           
                    if (geoImage.valid())
                    {
                       if (imageLayer->isCoverage()) {
                            tex = createCoverageTexture(geoImage.getImage());
                          tex->setName(key.str() + ":coverage");
                       }
                       else {
                          tex = createImageTexture(geoImage.getImage(), imageLayer);
                          tex->setName(key.str() + ":image");
                       }
                    }
                }
            }
        
            // if this is the first LOD, and the engine requires that the first LOD
            // be populated, make an empty texture if we didn't get one.
            if (tex == 0L &&
                _options.firstLOD() == key.getLOD() &&
                reqs && reqs->fullDataAtFirstLodRequired())
            {
                tex = _emptyTexture.get();
            }
         
            if (tex)
            {
                tex->setName(model->getKey().str());

                TerrainTileImageLayerModel* layerModel = new TerrainTileImageLayerModel();

                layerModel->setImageLayer(imageLayer);

                layerModel->setTexture(tex);
                layerModel->setMatrix(new osg::RefMatrixf(window.getMatrix()));

                model->colorLayers().push_back(layerModel);

                if (imageLayer->isShared())
                {
                    model->sharedLayers().push_back(layerModel);
                }

                if (imageLayer->isDynamic())
                {
                    model->setRequiresUpdateTraverse(true);
                }
            }
        }

        else // non-image kind of TILE layer:
        {
            TerrainTileColorLayerModel* colorModel = new TerrainTileColorLayerModel();
            colorModel->setLayer(layer);
            model->colorLayers().push_back(colorModel);
        }
    }

    if (progress)
        progress->stats()["fetch_imagery_time"] += OE_STOP_TIMER(fetch_image_layers);
}


void
TerrainTileModelFactory::addPatchLayers(TerrainTileModel* model,
                                        const Map* map,
                                        const TileKey&    key,
                                        const CreateTileModelFilter& filter,
                                        ProgressCallback* progress)
{
    OE_START_TIMER(fetch_patch_layers);

    PatchLayerVector patchLayers;
    map->getLayers(patchLayers);

    for(PatchLayerVector::const_iterator i = patchLayers.begin();
        i != patchLayers.end();
        ++i )
    {
        PatchLayer* layer = i->get();

        if (!filter.accept(layer))
            continue;

        if (!layer->getEnabled())
            continue;

        if (layer->getAcceptCallback() == 0L || layer->getAcceptCallback()->acceptKey(key))
        {
            GeoNode node = layer->createNode(key, progress);
            if (node.valid())
            {
                TerrainTilePatchLayerModel* patchModel = new TerrainTilePatchLayerModel();
                patchModel->setPatchLayer(layer);
                patchModel->setNode(node.getNode());
            }
        }
    }

    if (progress)
        progress->stats()["fetch_patches_time"] += OE_STOP_TIMER(fetch_patch_layers);
}


void
TerrainTileModelFactory::addElevation(TerrainTileModel*            model,
                                      const Map*                   map,
                                      const TileKey&               key,
                                      const CreateTileModelFilter& filter,
                                      unsigned                     border,
                                      ProgressCallback*            progress)
{
    // make an elevation layer.
    OE_START_TIMER(fetch_elevation);

    bool accepted = true;
    ElevationLayerVector layers;
    map->getLayers(layers);

    if (!filter.empty())
    {
        accepted = false;
        for(ElevationLayerVector::const_iterator i = layers.begin(); i != layers.end(); ++i)
        {
            if (filter.accept(i->get()))
            {
                accepted = true;
                break;
            }
        }
    }
    if (!accepted)
        return;

    const osgEarth::RasterInterpolation& interp = map->getElevationInterpolation();

    // Request a heightfield from the map.
    osg::ref_ptr<osg::HeightField> mainHF;
    osg::ref_ptr<NormalMap> normalMap;

    bool hfOK = getOrCreateHeightField(map, layers, key, SAMPLE_FIRST_VALID, interp, border, mainHF, normalMap, progress) && mainHF.valid();

    if (hfOK == false && key.getLOD() == _options.firstLOD().get())
    {
        OE_DEBUG << LC << "No HF at key " << key.str() << ", making placeholder" << std::endl;
        mainHF = new osg::HeightField();
        mainHF->allocate(1, 1);
        mainHF->setHeight(0, 0, 0.0f);
        hfOK = true;
    }

    if (hfOK && mainHF.valid())
    {
        osg::ref_ptr<TerrainTileElevationModel> layerModel = new TerrainTileElevationModel();
        layerModel->setHeightField( mainHF.get() );

        // pre-calculate the min/max heights:
        for( unsigned col = 0; col < mainHF->getNumColumns(); ++col )
        {
            for( unsigned row = 0; row < mainHF->getNumRows(); ++row )
            {
                float h = mainHF->getHeight(col, row);
                if ( h > layerModel->getMaxHeight() )
                    layerModel->setMaxHeight( h );
                if ( h < layerModel->getMinHeight() )
                    layerModel->setMinHeight( h );
            }
        }

        // needed for normal map generation
        model->heightFields().setNeighbor(0, 0, mainHF.get());

        // convert the heightfield to a 1-channel 32-bit fp image:
        ImageToHeightFieldConverter conv;
        osg::Image* hfImage = conv.convertToR32F(mainHF.get());

        if ( hfImage )
        {
            // Made an image, so store this as a texture with no matrix.
            osg::Texture* texture = createElevationTexture( hfImage );
            texture->setName(key.str() + ":elevation");
            layerModel->setTexture( texture );
            model->elevationModel() = layerModel.get();
        }

        if (normalMap.valid())
        {
            TerrainTileImageLayerModel* layerModel = new TerrainTileImageLayerModel();
            layerModel->setName(key.str() + ":normal_map" );

            // Made an image, so store this as a texture with no matrix.
            osg::Texture* texture = createNormalTexture(normalMap.get(), *_options.compressNormalMaps());
            texture->setName(key.str() + ":normal_map");
            layerModel->setTexture( texture );
            model->normalModel() = layerModel;
        }
    }

    if (progress)
        progress->stats()["fetch_elevation_time"] += OE_STOP_TIMER(fetch_elevation);
}

bool
TerrainTileModelFactory::getOrCreateHeightField(const Map*                      map,
                                                const ElevationLayerVector&     layers,
                                                const TileKey&                  key,
                                                ElevationSamplePolicy           samplePolicy,
                                                RasterInterpolation             interpolation,
                                                unsigned                        border,
                                                osg::ref_ptr<osg::HeightField>& out_hf,
                                                osg::ref_ptr<NormalMap>&        out_normalMap,
                                                ProgressCallback*               progress)
{
<<<<<<< HEAD
   // gather the combined revision (additive is fine)
=======
    OE_PROFILING_ZONE;

    // gather the combined revision (additive is fine)
>>>>>>> aa6281d3
    int combinedLayerRevision = 0;
    for(ElevationLayerVector::const_iterator i = layers.begin();
        i != layers.end();
        ++i)
    {
        // need layer UID too? gw
        combinedLayerRevision += i->get()->getRevision();
    }
  

   // VRV_PATCH
   CacheBin* cacheBin = 0;
   std::string hfCacheKey;
   std::string normalCacheKey;
   // GNP previously we did this at the map level using frame.getMapOptions().name().get() 
   // but that had the downside of not sharing data between maps and being less editable at run time.
   // for now just restrict the caching to single layer maps
   if (layers.size() == 1 && layers[0]->getEnabled() == true)
   {
      hfCacheKey = "elevationGPU/" + key.str();
      normalCacheKey = "normalGPU/" + key.str();
      osg::ref_ptr< osg::HeightField > cachedHF;
      osg::ref_ptr< NormalMap > cachedNormalMap;
      if (map && map->getCache())
      {
         cacheBin = map->getCache()->addBin(layers[0]->getCacheID());
      }

      if (cacheBin)
      {
         //osg::CVMarkerSeries objectCreation("osgETiming");
         {
            //osg::CVSpan creationSpan(objectCreation, 4, "load HF");
            ReadResult rr = cacheBin->readObject(hfCacheKey, 0);
            if (rr.succeeded())
            {
               cachedHF = rr.get<osg::HeightField>();
            }
         }

         {
            //osg::CVSpan creationSpan(objectCreation, 4, "load image");
            ReadResult rr = cacheBin->readImage(normalCacheKey, 0);
            if (rr.succeeded())
            {
               cachedNormalMap = new NormalMap(*rr.get<osg::Image>());
            }
         }
      }

      if (cachedHF.valid() && cachedNormalMap.valid())
      {
         out_hf = cachedHF.get();
         out_normalMap = cachedNormalMap.get();
         return true;
      }
   }
   //VRV_PATCH:end

    // check the quick cache.
    HFCacheKey cachekey;
    cachekey._key          = key;
    cachekey._revision     = (int)map->getDataModelRevision() + combinedLayerRevision;
    cachekey._samplePolicy = samplePolicy;

    if (progress)
        progress->stats()["hfcache_try_count"] += 1;

    bool hit = false;
    HFCache::Record rec;
    if ( _heightFieldCacheEnabled && _heightFieldCache.get(cachekey, rec) )
    {
        out_hf = rec.value()._hf.get();
        out_normalMap = rec.value()._normalMap.get();

        if (progress)
        {
            progress->stats()["hfcache_hit_count"] += 1;
            progress->stats()["hfcache_hit_rate"] = progress->stats()["hfcache_hit_count"]/progress->stats()["hfcache_try_count"];
        }

        return true;
    }

    if ( !out_hf.valid() )
    {
        out_hf = HeightFieldUtils::createReferenceHeightField(
            key.getExtent(),
            257, 257,           // base tile size for elevation data
            border,             // 1 sample border around the data makes it 259x259
            true);              // initialize to HAE (0.0) heights
    }

    if (!out_normalMap.valid())
    {
        //OE_INFO << "TODO: check terrain reqs\n";
        out_normalMap = new NormalMap(257, 257); // ImageUtils::createEmptyImage(257, 257);
    }

    bool populated = layers.populateHeightFieldAndNormalMap(
        out_hf.get(),
        out_normalMap.get(),
        key,
        map->getProfileNoVDatum(), // convertToHAE,
        interpolation,
        progress );

#ifdef TREAT_ALL_ZEROS_AS_MISSING_TILE
    // check for a real tile with all zeros and treat it the same as non-existent data.
    if ( populated )
    {
        bool isEmpty = true;
        for(osg::FloatArray::const_iterator f = out_hf->getFloatArray()->begin(); f != out_hf->getFloatArray()->end(); ++f)
        {
            if ( (*f) != 0.0f )
            {
                isEmpty = false;
                break;
            }
        }
        if ( isEmpty )
        {
            populated = false;
        }
    }
#endif

    if ( populated )
    {
        //VRV_PATCH
        // cache it.
        if (_heightFieldCacheEnabled )
        {
            HFCacheValue newValue;
            newValue._hf = out_hf.get();
            newValue._normalMap = out_normalMap.get();

            _heightFieldCache.insert( cachekey, newValue );
        }

        if (cacheBin &&  (layers.size() == 1))
        {
           osg::CVMarkerSeries objectCreation("SubloadTask");
           {
              OE_PROFILING_ZONE_NAMED("TerrainTileModelFactory - save HF");
              osg::CVSpan creationSpan(objectCreation, 4, "oe::save HF");
              cacheBin->write(hfCacheKey, out_hf.get(), 0L);
           }
           {
               OE_PROFILING_ZONE_NAMED("TerrainTileModelFactory - save Normal Map");
               ImageUtils::activateMipMaps(out_normalMap);
              osg::CVSpan creationSpan(objectCreation, 4, "oe::save normal map");
              cacheBin->write(normalCacheKey, out_normalMap.get(), 0L);
           }
        }
        //VRV_PATCH:end

		  
    }

    return populated;
}

void
TerrainTileModelFactory::addLandCover(TerrainTileModel*            model,
                                      const Map*                   map,
                                      const TileKey&               key,
                                      const CreateTileModelFilter& filter,
                                      ProgressCallback*            progress)
{
    LandCoverLayerVector layers;
    map->getLayers(layers);

    osg::ref_ptr<osg::Image> coverageImage;

    osg::ref_ptr<osg::Texture> tex;

    if (layers.populateLandCoverImage(coverageImage, key, progress))
    {
        tex = createCoverageTexture(coverageImage.get());
    }

    if (tex)
    {
        tex->setName(model->getKey().str());

        TerrainTileLandCoverModel* landCoverModel = new TerrainTileLandCoverModel();

        landCoverModel->setTexture(tex.get());

        model->landCoverModel() = landCoverModel;
    }
}

osg::Texture*
TerrainTileModelFactory::createImageTexture(osg::Image*       image,
                                            const ImageLayer* layer) const
{
   osg::Texture* tex = 0;
   if (image->r() == 1)
   {
      tex = new osg::Texture2D(image);
   }
   else if (image->r() > 1)
   {
      std::vector< osg::ref_ptr<osg::Image> > images;
      ImageUtils::flattenImage(image, images);

      osg::Texture2DArray* tex2dArray = new osg::Texture2DArray();

      tex2dArray->setTextureDepth(images.size());
      tex2dArray->setInternalFormat(images[0]->getInternalTextureFormat());
      tex2dArray->setSourceFormat(images[0]->getPixelFormat());
      for (int i = 0; i < (int)images.size(); ++i)
         tex2dArray->setImage(i, images[i].get());

      tex = tex2dArray;

   }

    tex->setWrap( osg::Texture::WRAP_S, osg::Texture::CLAMP_TO_EDGE );
    tex->setWrap( osg::Texture::WRAP_T, osg::Texture::CLAMP_TO_EDGE );
    tex->setResizeNonPowerOfTwoHint(false);

    osg::Texture::FilterMode magFilter =
        layer ? layer->options().magFilter().get() : osg::Texture::LINEAR;
    osg::Texture::FilterMode minFilter =
        layer ? layer->options().minFilter().get() : osg::Texture::LINEAR;

    tex->setFilter( osg::Texture::MAG_FILTER, magFilter );
    tex->setFilter( osg::Texture::MIN_FILTER, minFilter );
    tex->setMaxAnisotropy( 4.0f );

    // Disable mip mapping for npot tiles
    if (!ImageUtils::isPowerOfTwo( image ) || (!image->isMipmap() && ImageUtils::isCompressed(image)))
    {
        tex->setFilter( osg::Texture::MIN_FILTER, osg::Texture::LINEAR );
    }

    tex->setUnRefImageDataAfterApply(Registry::instance()->unRefImageDataAfterApply().get());

    layer->applyTextureCompressionMode(tex);

    ImageUtils::activateMipMaps(tex);
    
    return tex;
}

osg::Texture*
TerrainTileModelFactory::createCoverageTexture(osg::Image* image) const
{
    osg::Texture2D* tex = new osg::Texture2D( image );

    tex->setInternalFormat(GL_R16F);

    tex->setWrap( osg::Texture::WRAP_S, osg::Texture::CLAMP_TO_EDGE );
    tex->setWrap( osg::Texture::WRAP_T, osg::Texture::CLAMP_TO_EDGE );
    tex->setResizeNonPowerOfTwoHint(false);

    tex->setFilter( osg::Texture::MAG_FILTER, osg::Texture::NEAREST );
    tex->setFilter( osg::Texture::MIN_FILTER, osg::Texture::NEAREST );

    tex->setMaxAnisotropy( 1.0f );

    tex->setUnRefImageDataAfterApply(Registry::instance()->unRefImageDataAfterApply().get());

    return tex;
}

osg::Texture*
TerrainTileModelFactory::createElevationTexture(osg::Image* image) const
{
    osg::Texture2D* tex = new osg::Texture2D( image );
    tex->setInternalFormat(GL_R32F);
    tex->setFilter( osg::Texture::MAG_FILTER, osg::Texture::LINEAR );
    tex->setFilter( osg::Texture::MIN_FILTER, osg::Texture::NEAREST );
    tex->setWrap  ( osg::Texture::WRAP_S,     osg::Texture::CLAMP_TO_EDGE );
    tex->setWrap  ( osg::Texture::WRAP_T,     osg::Texture::CLAMP_TO_EDGE );
    tex->setResizeNonPowerOfTwoHint( false );
    tex->setMaxAnisotropy( 1.0f );
    tex->setUnRefImageDataAfterApply(Registry::instance()->unRefImageDataAfterApply().get());
    return tex;
}

osg::Texture*
TerrainTileModelFactory::createNormalTexture(osg::Image* image, bool compress) const
{
    if (compress)
    {            
        // Only compress the image if it's not already compressed.
        if (image->getPixelFormat() != GL_COMPRESSED_RED_GREEN_RGTC2_EXT)
        {
            // See if we have a CPU compressor generator:
            osgDB::ImageProcessor* ip = osgDB::Registry::instance()->getImageProcessor();
            if (ip)
            {
                ip->compress(*image, osg::Texture::USE_RGTC2_COMPRESSION, true, true, osgDB::ImageProcessor::USE_CPU, osgDB::ImageProcessor::NORMAL);
            }
            else
            {
                OE_NOTICE << LC << "Failed to get image processor, cannot compress normal map" << std::endl;
            }
        }
    }    

    osg::Texture2D* tex = new osg::Texture2D(image);
    tex->setInternalFormatMode(osg::Texture::USE_IMAGE_DATA_FORMAT);
    tex->setFilter(osg::Texture::MAG_FILTER, osg::Texture::LINEAR);
    tex->setFilter(osg::Texture::MIN_FILTER, osg::Texture::LINEAR_MIPMAP_LINEAR);
    tex->setWrap(osg::Texture::WRAP_S, osg::Texture::CLAMP_TO_EDGE);
    tex->setWrap(osg::Texture::WRAP_T, osg::Texture::CLAMP_TO_EDGE);
    tex->setResizeNonPowerOfTwoHint(false);
    tex->setMaxAnisotropy(1.0f);
    tex->setUnRefImageDataAfterApply(Registry::instance()->unRefImageDataAfterApply().get());
    // #TODO we should modify activateMipMaps to use the normal map mipmaping algo in nvtt
    ImageUtils::activateMipMaps(tex);
    return tex;
}<|MERGE_RESOLUTION|>--- conflicted
+++ resolved
@@ -52,16 +52,8 @@
                                          const TerrainEngineRequirements* requirements,
                                          ProgressCallback*                progress)
 {
-<<<<<<< HEAD
-   osg::CVMarkerSeries series("PagingThread");
-    OE_PROFILING_ZONE;
-   osg::CVSpan UpdateTick(series, 3, "TerrainTileModelFactory::createTileModel");
-
-   // Make a new model:
-=======
     OE_PROFILING_ZONE;
     // Make a new model:
->>>>>>> aa6281d3
     osg::ref_ptr<TerrainTileModel> model = new TerrainTileModel(
         key,
         map->getDataModelRevision() );
@@ -346,13 +338,9 @@
                                                 osg::ref_ptr<NormalMap>&        out_normalMap,
                                                 ProgressCallback*               progress)
 {
-<<<<<<< HEAD
-   // gather the combined revision (additive is fine)
-=======
     OE_PROFILING_ZONE;
 
     // gather the combined revision (additive is fine)
->>>>>>> aa6281d3
     int combinedLayerRevision = 0;
     for(ElevationLayerVector::const_iterator i = layers.begin();
         i != layers.end();
