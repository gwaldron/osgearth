--- conflicted
+++ resolved
@@ -21,11 +21,7 @@
 
 #include <osgEarth/Map>
 
-<<<<<<< HEAD
-//! optional property macro for referencing another layer
-=======
  //! optional property macro for referencing another layer
->>>>>>> 836f910e
 #define OE_OPTION_LAYER(TYPE, NAME) \
     private: \
         LayerReference< TYPE > _layerRef_ ## NAME ; \
