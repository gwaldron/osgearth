/* -*-c++-*- */
/* osgEarth - Geospatial SDK for OpenSceneGraph
* Copyright 2008-2012 Pelican Mapping
* http://osgearth.org
*
* osgEarth is free software; you can redistribute it and/or modify
* it under the terms of the GNU Lesser General Public License as published by
* the Free Software Foundation; either version 2 of the License, or
* (at your option) any later version.
*
* THE SOFTWARE IS PROVIDED "AS IS", WITHOUT WARRANTY OF ANY KIND, EXPRESS OR
* IMPLIED, INCLUDING BUT NOT LIMITED TO THE WARRANTIES OF MERCHANTABILITY,
* FITNESS FOR A PARTICULAR PURPOSE AND NONINFRINGEMENT. IN NO EVENT SHALL THE
* AUTHORS OR COPYRIGHT HOLDERS BE LIABLE FOR ANY CLAIM, DAMAGES OR OTHER
* LIABILITY, WHETHER IN AN ACTION OF CONTRACT, TORT OR OTHERWISE, ARISING
* FROM, OUT OF OR IN CONNECTION WITH THE SOFTWARE OR THE USE OR OTHER DEALINGS
* IN THE SOFTWARE.
*
* You should have received a copy of the GNU Lesser General Public License
* along with this program.  If not, see <http://www.gnu.org/licenses/>
*/
#include "GroundCoverLayer"
#include "SplatShaders"
#include "NoiseTextureFactory"
#include <osgEarth/VirtualProgram>
#include <osgEarth/CameraUtils>
#include <osgEarth/Shaders>
#include <osgUtil/CullVisitor>
#include <osgEarth/LineDrawable>
#include <osg/BlendFunc>
#include <osg/Multisample>
#include <osg/Texture2D>
#include <osg/Depth>
#include <osg/Version>
#include <cstdlib> // getenv

#define LC "[GroundCoverLayer] " << getName() << ": "

#define GCTEX_SAMPLER "oe_GroundCover_billboardTex"
#define NOISE_SAMPLER "oe_GroundCover_noiseTex"

using namespace osgEarth::Splat;

REGISTER_OSGEARTH_LAYER(groundcover, GroundCoverLayer);
REGISTER_OSGEARTH_LAYER(splat_groundcover, GroundCoverLayer);

// The TS/GS implementation uses GL_PATCHES to pass the terrain tile geometry
// to the tessellation shader and then the geometry shader where it generates
// billboards. Undef this to use a VS-only implementation (which is slower
// and still needs some work with the colors, etc.) but could be useful if
// GS are extremely slow or unavailable on your target platform.
//#define USE_GEOMETRY_SHADER

// If we're not using the GS, we have the option of using instancing or not.
// OFF by default since it benchmarks faster on older cards. On newer cards
// (RTX 2070 e.g.) it's about the same.
//#define USE_INSTANCING_IN_VERTEX_SHADER

//........................................................................

Config
GroundCoverLayer::Options::getConfig() const
{
    Config conf = PatchLayer::Options::getConfig();
    LayerReference<LandCoverLayer>::set(conf, "land_cover_layer", landCoverLayerName(), landCoverLayer());
    LayerReference<ImageLayer>::set(conf, "mask_layer", maskLayerName(), maskLayer());
    conf.set("lod", _lod);
    conf.set("cast_shadows", _castShadows);
    conf.set("grass", grass());

    Config zones("zones");
    for (int i = 0; i < _zones.size(); ++i) {
        Config zone = _zones[i].getConfig();
        if (!zone.empty())
            zones.add(zone);
    }
    if (!zones.empty())
        conf.set(zones);
    return conf;
}

void
GroundCoverLayer::Options::fromConfig(const Config& conf)
{
    _lod.init(13u);
    _castShadows.init(false);

    LayerReference<LandCoverLayer>::get(conf, "land_cover_layer", landCoverLayerName(), landCoverLayer());
    LayerReference<ImageLayer>::get(conf, "mask_layer", maskLayerName(), maskLayer());
    conf.get("lod", _lod);
    conf.get("cast_shadows", _castShadows);
    conf.get("grass", grass());

    const Config* zones = conf.child_ptr("zones");
    if (zones) {
        const ConfigSet& children = zones->children();
        for (ConfigSet::const_iterator i = children.begin(); i != children.end(); ++i) {
            _zones.push_back(ZoneOptions(*i));
        }
    }
}

//........................................................................

bool
GroundCoverLayer::LayerAcceptor::acceptLayer(osg::NodeVisitor& nv, const osg::Camera* camera) const
{
    // if this is a shadow camera and the layer is configured to cast shadows, accept it.
    if (CameraUtils::isShadowCamera(camera))
    {
        return _layer->getCastShadows();
    }

    // if this is a depth-pass camera (and not a shadow cam), reject it.
    bool isDepthCamera = CameraUtils::isDepthCamera(camera);
    if (isDepthCamera)
        return false;

    // otherwise accept the layer.
    return true;
}

bool
GroundCoverLayer::LayerAcceptor::acceptKey(const TileKey& key) const
{
    return _layer->getLOD() == key.getLOD();
}

//........................................................................

void
GroundCoverLayer::ZoneSelector::operator()(osg::Node* node, osg::NodeVisitor* nv) const
{
    if (nv->getVisitorType() == nv->CULL_VISITOR)
    {
        osgUtil::CullVisitor* cv = dynamic_cast<osgUtil::CullVisitor*>(nv);

        // If we have zones, select the current one and apply its state set.
        if (_layer->_zones.size() > 0)
        {
            int zoneIndex = 0;
            osg::Vec3d vp = cv->getViewPoint();

            for(int z=_layer->_zones.size()-1; z > 0 && zoneIndex == 0; --z)
            {
                if ( _layer->_zones[z]->contains(vp) )
                {
                    zoneIndex = z;
                }
            }

            osg::StateSet* zoneStateSet = 0L;
            GroundCover* gc = _layer->_zones[zoneIndex]->getGroundCover();
            if (gc)
            {
                zoneStateSet = gc->getStateSet();
            }

            if (zoneStateSet == 0L)
            {
                OE_FATAL << LC << "ASSERTION FAILURE - zoneStateSet is null\n";
            }
            else
            {            
                cv->pushStateSet(zoneStateSet);
                traverse(node, nv);
                cv->popStateSet();
            }
        }
    }
    else
    {
        traverse(node, nv);
    }
}

//........................................................................

OE_LAYER_PROPERTY_IMPL(GroundCoverLayer, unsigned, LOD, lod);
OE_LAYER_PROPERTY_IMPL(GroundCoverLayer, bool, CastShadows, castShadows);

void
GroundCoverLayer::init()
{
    PatchLayer::init();

    _zonesConfigured = false;

    // deserialize zone data
    for (std::vector<ZoneOptions>::const_iterator i = options().zones().begin();
        i != options().zones().end();
        ++i)
    {
        osg::ref_ptr<Zone> zone = new Zone(*i);
        _zones.push_back(zone.get());
    }

    setAcceptCallback(new LayerAcceptor(this));

    setCullCallback(new ZoneSelector(this));
    
#ifndef USE_GEOMETRY_SHADER
    // this layer will do its own custom rendering
    _renderer = new Renderer();
    setDrawCallback(_renderer.get());
#endif

    _debug = (::getenv("OSGEARTH_GROUNDCOVER_DEBUG") != NULL);
}

Status
GroundCoverLayer::openImplementation()
{
    Status parent = PatchLayer::openImplementation();
    if (parent.isError())
        return parent;

    if (_renderer.valid())
        _renderer->_settings._grass = options().grass().get();

    return Status::OK();
}

void
GroundCoverLayer::setLandCoverDictionary(LandCoverDictionary* layer)
{
    _landCoverDict.setLayer(layer);
    if (layer)
        buildStateSets();
}

LandCoverDictionary*
GroundCoverLayer::getLandCoverDictionary() const
{
    return _landCoverDict.getLayer();
}

void
GroundCoverLayer::setLandCoverLayer(LandCoverLayer* layer)
{
    _landCoverLayer.setLayer(layer);
    if (layer) {
        OE_INFO << LC << "Land cover layer is \"" << layer->getName() << "\"\n";
        buildStateSets();
    }
}

LandCoverLayer*
GroundCoverLayer::getLandCoverLayer() const
{
    return _landCoverLayer.getLayer();
}

void
GroundCoverLayer::setMaskLayer(ImageLayer* layer)
{
    _maskLayer.setLayer(layer);
    if (layer)
    {
        OE_INFO << LC << "Mask layer is \"" << layer->getName() << "\"\n";
        buildStateSets();
    }
}

ImageLayer*
GroundCoverLayer::getMaskLayer() const
{
    return _maskLayer.getLayer();
}

void
GroundCoverLayer::addedToMap(const Map* map)
{
    PatchLayer::addedToMap(map);

    _landCoverDict.setLayer(map->getLayer<LandCoverDictionary>());
    _landCoverLayer.connect(map, options().landCoverLayerName());
    _maskLayer.connect(map, options().maskLayerName());

    for (Zones::iterator zone = _zones.begin(); zone != _zones.end(); ++zone)
    {
        zone->get()->configure(map, getReadOptions());
    }

    _zonesConfigured = true;

    // calculate the instance count based on the density and LOD.
    if (_renderer.valid() && _zones.size() > 0 && _zones[0]->getGroundCover())
    {
        unsigned lod = getLOD();
        unsigned tx, ty;
        map->getProfile()->getNumTiles(lod, tx, ty);
        GeoExtent e = TileKey(lod, tx/2, ty/2, map->getProfile()).getExtent();
        GeoCircle c = e.computeBoundingGeoCircle();
        double width_m = 2.0 * c.getRadius() / 1.4142;

        if (_zones[0]->getGroundCover()->options().spacing().isSet())
        {
            float spacing_m = _zones[0]->getGroundCover()->options().spacing().get();
            _renderer->_settings._vboTileSize = width_m / spacing_m;
        }
        else if (_zones[0]->getGroundCover()->options().density().isSet())
        {
            float density_sqkm = _zones[0]->getGroundCover()->options().density().get();
            _renderer->_settings._vboTileSize = 0.001 * width_m * sqrt(density_sqkm);
        }
        else
        {
            _renderer->_settings._vboTileSize = 128;
        }

        OE_INFO << LC << "Instances across = " << _renderer->_settings._vboTileSize << std::endl;
    }

    buildStateSets();
}

void
GroundCoverLayer::removedFromMap(const Map* map)
{
    PatchLayer::removedFromMap(map);
}

void
GroundCoverLayer::setTerrainResources(TerrainResources* res)
{
    PatchLayer::setTerrainResources(res);

    if (res)
    {
        if (_groundCoverTexBinding.valid() == false)
        {
            if (res->reserveTextureImageUnitForLayer(_groundCoverTexBinding, this, "Ground cover texture catalog") == false)
            {
                OE_WARN << LC << "No texture unit available for ground cover texture catalog\n";
            }
        }

        if (_noiseBinding.valid() == false)
        {
            if (res->reserveTextureImageUnitForLayer(_noiseBinding, this, "Ground cover noise sampler") == false)
            {
                OE_WARN << LC << "No texture unit available for Ground cover Noise function\n";
            }
        }

        if (_groundCoverTexBinding.valid())
        {
            buildStateSets();
        }
    }
}

namespace
{
    // Returns true if any billboard in the data model uses a "top-down" image.
    bool groundCoverModelUsesTopImages(const GroundCover* gc)
    {
        for(int i=0; i<gc->getBiomes().size(); ++i)
        {
            const GroundCoverBiome* biome = gc->getBiomes()[i].get();

            for(int j=0; j<biome->getObjects().size(); ++j)
            {
                const GroundCoverObject* object = biome->getObjects()[j];

                if (object->getType() == GroundCoverObject::TYPE_BILLBOARD)
                {
                    const GroundCoverBillboard* bb = dynamic_cast<const GroundCoverBillboard*>(object);
                    if (bb && bb->_topImage.valid())
                    {
                        return true;
                    }
                }
            }
        }
        return false;
    }
}

void
GroundCoverLayer::buildStateSets()
{
    // assert we have the necessary TIUs:
    if (_groundCoverTexBinding.valid() == false) {
        OE_DEBUG << LC << "buildStateSets deferred.. bindings not reserved\n";
        return;
    }

    if (!_zonesConfigured) {
        OE_DEBUG << LC << "buildStateSets deferred.. zones not yet configured\n";
        return;
    }

    if (!getLandCoverDictionary()) {
        OE_DEBUG << LC << "buildStateSets deferred.. land cover dictionary not available\n";
        return;
    }
    
    //if (!getLandCoverLayer()) {
    //    OE_DEBUG << LC << "buildStateSets deferred.. land cover layer not available\n";
    //    return;
    //}

    NoiseTextureFactory noise;
    osg::ref_ptr<osg::Texture> noiseTexture = noise.create(256u, 4u);

    GroundCoverShaders shaders;

    // Layer-wide stateset:
    osg::StateSet* stateset = getOrCreateStateSet();

    // bind the noise sampler.
    stateset->setTextureAttribute(_noiseBinding.unit(), noiseTexture.get());
    stateset->addUniform(new osg::Uniform(NOISE_SAMPLER, _noiseBinding.unit()));

    if (getMaskLayer())
    {
        stateset->setDefine("OE_GROUNDCOVER_MASK_SAMPLER", getMaskLayer()->getSharedTextureUniformName());
        stateset->setDefine("OE_GROUNDCOVER_MASK_MATRIX", getMaskLayer()->getSharedTextureMatrixUniformName());
    }

    // disable backface culling to support shadow/depth cameras,
    // for which the geometry shader renders cross hatches instead of billboards.
    stateset->setMode(GL_CULL_FACE, osg::StateAttribute::PROTECTED);

    // enable alpha-to-coverage multisampling for vegetation.
    stateset->setMode(GL_SAMPLE_ALPHA_TO_COVERAGE_ARB, 1);

    // uniform that communicates the availability of multisampling.
    if (osg::DisplaySettings::instance()->getMultiSamples())
    {
        stateset->setDefine("OE_GROUNDCOVER_HAS_MULTISAMPLES");
    }

    stateset->setAttributeAndModes(
        new osg::BlendFunc(GL_ONE, GL_ZERO, GL_ONE, GL_ZERO),
        osg::StateAttribute::OVERRIDE);

    float maxRange = 0.0f;

    for (Zones::iterator z = _zones.begin(); z != _zones.end(); ++z)
    {
        Zone* zone = z->get();
        GroundCover* groundCover = zone->getGroundCover();
        if (groundCover)
        {
            if (!groundCover->getBiomes().empty() || groundCover->getTotalNumObjects() > 0)
            {
                osg::StateSet* zoneStateSet = groundCover->getOrCreateStateSet();
                            
                // Install the land cover shaders on the state set
                VirtualProgram* vp = VirtualProgram::getOrCreate(zoneStateSet);
                vp->setName("Ground cover (" + groundCover->getName() + ")");
                shaders.load(vp, shaders.GroundCover_FS, getReadOptions());

                // Generate the coverage acceptor shader
#ifdef USE_GEOMETRY_SHADER
                shaders.load(vp, shaders.GroundCover_TCS, getReadOptions());
                shaders.load(vp, shaders.GroundCover_TES, getReadOptions());
                shaders.load(vp, shaders.GroundCover_GS, getReadOptions());

                osg::Shader* covTest = groundCover->createPredicateShader(_landCoverDict.get(), _landCoverLayer.get());
                covTest->setName(covTest->getName() + "_GEOMETRY");
                covTest->setType(osg::Shader::GEOMETRY);
                vp->setShader(covTest);

                // If you define OE_GROUNDCOVER_COVERAGE_PRECHECK in the TCS, you'll need this:
                //osg::Shader* covTest2 = groundCover->createPredicateShader(_landCoverDict.get(), _landCoverLayer.get());
                //covTest->setName(covTest->getName() + "_TESSCONTROL");
                //covTest2->setType(osg::Shader::TESSCONTROL);
                //vp->setShader(covTest2);

                osg::ref_ptr<osg::Shader> layerShader = groundCover->createShader();
                layerShader->setType(osg::Shader::GEOMETRY);
                vp->setShader(layerShader.get());
#else
                if (options().grass() == true)
                    shaders.load(vp, shaders.Grass_VS, getReadOptions());
                else
                    shaders.load(vp, shaders.GroundCover_VS, getReadOptions());

                osg::Shader* covTest = groundCover->createPredicateShader(getLandCoverDictionary(), getLandCoverLayer());
                covTest->setName(covTest->getName() + "_VERTEX");
                covTest->setType(osg::Shader::VERTEX);

                osg::ref_ptr<osg::Shader> layerShader = groundCover->createShader();
                layerShader->setType(osg::Shader::VERTEX);
                vp->setShader(layerShader.get());

                //zoneStateSet->setDefine("OE_GROUNDCOVER_NUM_INSTANCES", "132");

#ifdef USE_INSTANCING_IN_VERTEX_SHADER
                zoneStateSet->setDefine("OE_GROUNDCOVER_USE_INSTANCING");
#endif

#endif

                vp->setShader(covTest);

                // whether to support top-down image billboards. We disable it when not in use
                // for performance reasons.
                if (groundCoverModelUsesTopImages(groundCover))
                {
                    zoneStateSet->setDefine("OE_GROUNDCOVER_USE_TOP_BILLBOARDS");
                }

                OE_INFO << LC << "Established zone \"" << zone->getName() << "\" at LOD " << getLOD() << "\n";

                osg::Texture* tex = groundCover->createTexture();

                zoneStateSet->setTextureAttribute(_groundCoverTexBinding.unit(), tex);
                zoneStateSet->addUniform(new osg::Uniform(GCTEX_SAMPLER, _groundCoverTexBinding.unit()));

                if (groundCover->getMaxDistance() > maxRange)
                {
                    maxRange = groundCover->getMaxDistance();
                }
            }
            else
            {
                OE_WARN << LC << "ILLEGAL: ground cover layer with no biomes or no billboards defined\n";
            }
        }
        else
        {
            // not an error.
            OE_DEBUG << LC << "zone contains no ground cover information\n";
        }
    }

    if (maxRange > 0.0f)
    {
        setMaxVisibleRange(maxRange);
        OE_INFO << LC << "Max visible range set to " << maxRange << std::endl;
    }
}

void
GroundCoverLayer::resizeGLObjectBuffers(unsigned maxSize)
{
    for (Zones::const_iterator z = _zones.begin(); z != _zones.end(); ++z)
    {
        z->get()->resizeGLObjectBuffers(maxSize);
    }

    if (_renderer.valid())
        _renderer->resizeGLObjectBuffers(maxSize);

    PatchLayer::resizeGLObjectBuffers(maxSize);
}

void
GroundCoverLayer::releaseGLObjects(osg::State* state) const
{
    for (Zones::const_iterator z = _zones.begin(); z != _zones.end(); ++z)
    {
        z->get()->releaseGLObjects(state);
    }

    if (_renderer.valid())
        _renderer->releaseGLObjects(state);

    PatchLayer::releaseGLObjects(state);
}

namespace
{
    osg::Node* makeBBox(const osg::BoundingBox& bbox, const TileKey& key)
    {
        osg::Group* geode = new osg::Group();

        if ( bbox.valid() )
        {
            static const int index[24] = {
                0,1, 1,3, 3,2, 2,0,
                0,4, 1,5, 2,6, 3,7,
                4,5, 5,7, 7,6, 6,4
            };

            LineDrawable* lines = new LineDrawable(GL_LINES);            
            for(int i=0; i<24; i+=2)
            {
                lines->pushVertex(bbox.corner(index[i]));
                lines->pushVertex(bbox.corner(index[i+1]));
            }
            lines->setColor(osg::Vec4(1,0,0,1));
            lines->finish();

            geode->addChild(lines);
        }

        return geode;
    }
}

osg::Node*
GroundCoverLayer::createNodeImplementation(const DrawContext& dc)
{
    osg::Node* node = NULL;
    if (_debug)
        node = makeBBox(dc._geom->getBoundingBox(), *dc._key);
    return node;
}

//........................................................................

<<<<<<< HEAD
    // For some unknown reason, release doesn't work on the zone 
    // texture def data (SplatTextureDef). So we have to recreate
    // it here.
    //const_cast<GroundCoverLayer*>(this)->buildStateSets();
}
=======
// only used with non-GS implementation
GroundCoverLayer::Renderer::DrawState::DrawState()
{
    // initialize all the uniform locations - we will fetch these at draw time
    // when the program is active
    _pcp = NULL;
    _numInstancesUL = -1;
    _LLUL = -1;
    _URUL = -1;
    _LLNormalUL = -1;
    _URNormalUL = -1;
}

void
GroundCoverLayer::Renderer::DrawState::reset(Settings* settings)
{
    _tilesDrawnThisFrame = 0;
    _LLAppliedValue.set(FLT_MAX, FLT_MAX, FLT_MAX);
    _URAppliedValue.set(FLT_MAX, FLT_MAX, FLT_MAX);

    if (!_geom.valid())
    {
        const unsigned numInstances = settings->_vboTileSize * settings->_vboTileSize;
        const unsigned vertsPerInstance = 8;
        const unsigned indiciesPerInstance = 12;

        _geom = new osg::Geometry();
        _geom->setDataVariance(osg::Object::STATIC);
        _geom->setUseVertexBufferObjects(true);

#ifdef USE_INSTANCING_IN_VERTEX_SHADER

        static const GLubyte indices[12] = { 0,1,2,1,2,3, 4,5,6,5,6,7 };
        _geom->addPrimitiveSet(new osg::DrawElementsUByte(GL_TRIANGLES, 12, &indices[0], numInstances));

#else // big giant drawelements:

        const unsigned totalIndicies = numInstances * indiciesPerInstance;
        std::vector<GLuint> indices;
        indices.reserve(totalIndicies);

        for(unsigned i=0; i<numInstances; ++i)
        {
            unsigned offset = i * vertsPerInstance;

            indices.push_back(0 + offset);
            indices.push_back(1 + offset);
            indices.push_back(2 + offset);
            indices.push_back(2 + offset);
            indices.push_back(1 + offset);
            indices.push_back(3 + offset);

            indices.push_back(4 + offset);
            indices.push_back(5 + offset);
            indices.push_back(6 + offset);
            indices.push_back(6 + offset);
            indices.push_back(5 + offset);
            indices.push_back(7 + offset);

            if (false) //settings->_grass)
            {
                indices.push_back(8 + offset);
                indices.push_back(9 + offset);
                indices.push_back(10 + offset);
                indices.push_back(10 + offset);
                indices.push_back(9 + offset);
                indices.push_back(11 + offset);
            }
        }

        _geom->addPrimitiveSet(new osg::DrawElementsUInt(GL_TRIANGLES, totalIndicies, indices.data(), 0));

        // Do we need this at all?
        unsigned int numverts = numInstances * vertsPerInstance;
        osg::Vec3Array* coords = new osg::Vec3Array(numverts);
        _geom->setVertexArray(coords);

#endif // USE_INSTANCING_IN_VERTEX_SHADER

        _numInstances1D = settings->_vboTileSize;
    }
}

GroundCoverLayer::Renderer::Renderer()
{
    // create uniform IDs for each of our uniforms
    _numInstancesUName = osg::Uniform::getNameID("oe_GroundCover_numInstances");
    _LLUName = osg::Uniform::getNameID("oe_GroundCover_LL");
    _URUName = osg::Uniform::getNameID("oe_GroundCover_UR");

    _drawStateBuffer.resize(64u);

    _settings._vboTileSize = 128;
    _settings._grass = false;
}

void
GroundCoverLayer::Renderer::preDraw(osg::RenderInfo& ri, osg::ref_ptr<osg::Referenced>& data)
{
    DrawState& ds = _drawStateBuffer[ri.getContextID()];

    ds.reset(&_settings);

#if OSG_VERSION_GREATER_OR_EQUAL(3,5,6)
    // Need to unbind any VAO since we'll be doing straight GL calls
    //ri.getState()->unbindVertexArrayObject();
#endif

    // Testing - need this for glMultiDrawElementsIndirect
    //osg::PrimitiveSet* de = ds._geom->getPrimitiveSet(0);
    //osg::GLBufferObject* ebo = de->getOrCreateGLBufferObject(ri.getContextID());
    //ri.getState()->bindElementBufferObject(ebo);
}

namespace
{
    struct DrawElementsIndirectCommand {
        GLuint  count;
        GLuint  instanceCount;
        GLuint  firstIndex;
        GLuint  baseVertex;
        GLuint  baseInstance;
    };
}

void
GroundCoverLayer::Renderer::draw(osg::RenderInfo& ri, const DrawContext& tile, osg::Referenced* data)
{
    DrawState& ds = _drawStateBuffer[ri.getContextID()];
    osg::GLExtensions* ext = osg::GLExtensions::Get(ri.getContextID(), true);

    // find the uniform location for our uniforms if necessary.
    // (only necessary when the PCP has changed)
    const osg::Program::PerContextProgram* pcp = ri.getState()->getLastAppliedProgramObject();
    if (pcp != ds._pcp || ds._numInstancesUL < 0)
    {
        ds._numInstancesUL = pcp->getUniformLocation(_numInstancesUName);
        ds._LLUL = pcp->getUniformLocation(_LLUName);
        ds._URUL = pcp->getUniformLocation(_URUName);

        ds._pcp = pcp;
    }

    // on the first draw call this frame, initialize the uniform that tells the
    // shader the total number of instances:
    if (ds._tilesDrawnThisFrame == 0)
    {
        osg::Vec2f numInstances(ds._numInstances1D, ds._numInstances1D);
        ext->glUniform2fv(ds._numInstancesUL, 1, numInstances.ptr());
    }

    // transmit the extents of this tile to the shader, skipping the glUniform
    // call if the values have not changed. The shader will calculate the
    // instance positions by interpolating across the tile extents.
    const osg::BoundingBox& bbox = tile._geom->getBoundingBox();

    const osg::Vec3f& LL = bbox.corner(0);
    const osg::Vec3f& UR = bbox.corner(7);

    if (LL != ds._LLAppliedValue)
    {
        ext->glUniform3fv(ds._LLUL, 1, LL.ptr());
        ds._LLAppliedValue = LL;
    }

    if (UR != ds._URAppliedValue)
    {
        ext->glUniform3fv(ds._URUL, 1, UR.ptr());
        ds._URAppliedValue = UR;
    }

    // draw the instanced billboard geometry:
    ds._geom->draw(ri);

    ++ds._tilesDrawnThisFrame;
}

void
GroundCoverLayer::Renderer::postDraw(osg::RenderInfo& ri, osg::Referenced* data)
{
#if OSG_VERSION_GREATER_OR_EQUAL(3,5,6)
    // Need to unbind our VAO so as not to confuse OSG
    ri.getState()->unbindVertexArrayObject();
    ri.getState()->setLastAppliedProgramObject(NULL);
#endif
}

void
GroundCoverLayer::Renderer::resizeGLObjectBuffers(unsigned maxSize)
{
    _drawStateBuffer.resize(osg::maximum(maxSize, _drawStateBuffer.size()));
}

void
GroundCoverLayer::Renderer::releaseGLObjects(osg::State* state) const
{
    for(unsigned i=0; i<_drawStateBuffer.size(); ++i)
    {
        if (_drawStateBuffer[i]._geom.valid())
            _drawStateBuffer[i]._geom->releaseGLObjects(state);
    }
}
>>>>>>> 2c299e4b
<|MERGE_RESOLUTION|>--- conflicted
+++ resolved
@@ -605,13 +605,6 @@
 
 //........................................................................
 
-<<<<<<< HEAD
-    // For some unknown reason, release doesn't work on the zone 
-    // texture def data (SplatTextureDef). So we have to recreate
-    // it here.
-    //const_cast<GroundCoverLayer*>(this)->buildStateSets();
-}
-=======
 // only used with non-GS implementation
 GroundCoverLayer::Renderer::DrawState::DrawState()
 {
@@ -814,4 +807,3 @@
             _drawStateBuffer[i]._geom->releaseGLObjects(state);
     }
 }
->>>>>>> 2c299e4b
