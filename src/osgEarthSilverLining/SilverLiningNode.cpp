/* -*-c++-*- */
/* osgEarth - Dynamic map generation toolkit for OpenSceneGraph
 * Copyright 2015 Pelican Mapping
 * http://osgearth.org
 *
 * osgEarth is free software; you can redistribute it and/or modify
 * it under the terms of the GNU Lesser General Public License as published by
 * the Free Software Foundation; either version 2 of the License, or
 * (at your option) any later version.
 *
 * This program is distributed in the hope that it will be useful,
 * but WITHOUT ANY WARRANTY; without even the implied warranty of
 * MERCHANTABILITY or FITNESS FOR A PARTICULAR PURPOSE.  See the
 * GNU Lesser General Public License for more details.
 *
 * You should have received a copy of the GNU Lesser General Public License
 * along with this program.  If not, see <http://www.gnu.org/licenses/>
 */
#include <SilverLining.h>

#include "SilverLiningNode"
#include "SilverLiningContextNode"
#include "SilverLiningContext"
#include "SilverLiningSkyDrawable"
#include "SilverLiningCloudsDrawable"

#include <osg/Light>
#include <osg/LightSource>

#include <osgEarth/CullingUtils>
#include <osgEarth/Lighting>

#undef  LC
#define LC "[SilverLiningNode] "

using namespace osgEarth::SilverLining;

SilverLiningNode::SilverLiningNode(const osgEarth::SpatialReference*    mapSRS,
                                   const SilverLiningOptions& options,
                                   Callback*                  callback) :
_options(options),
_mapSRS(mapSRS),
_callback(callback)
{
    // Create a new Light for the Sun.
    _light = new LightGL3(0);
    _light->setDiffuse( osg::Vec4(1,1,1,1) );
    _light->setAmbient( osg::Vec4(0.2f, 0.2f, 0.2f, 1) );
    _light->setPosition( osg::Vec4(1, 0, 0, 0) ); // w=0 means infinity
    _light->setDirection( osg::Vec3(-1,0,0) );

    _lightSource = new osg::LightSource();
    _lightSource->setLight( _light.get() );
    _lightSource->setReferenceFrame(osg::LightSource::RELATIVE_RF);
<<<<<<< HEAD
    _lightSource->accept(GenerateGL3LightingUniforms());
    
=======

>>>>>>> b4576142
    // scene lighting
    osg::StateSet* stateset = this->getOrCreateStateSet();
    _lighting = new PhongLightingEffect();
    _lighting->setCreateLightingUniform( false );
    _lighting->attach( stateset );

    // need update traversal.
    ADJUST_UPDATE_TRAV_COUNT(this, +1);
}


SilverLiningNode::~SilverLiningNode()
{
    if ( _lighting.valid() )
        _lighting->detach();
}

void
SilverLiningNode::attach(osg::View* view, int lightNum)
{
    _light->setLightNum( lightNum );
    //view->setLight( _light.get() );
    //view->setLightingMode( osg::View::SKY_LIGHT );
    view->setLightingMode(osg::View::NO_LIGHT);
}

unsigned
SilverLiningNode::getNumContexts() const
{
    return _contexts.size();
}

osg::StateSet*
SilverLiningNode::getCloudsStateSet(unsigned index) const
{
    if (index < getNumContexts())
    {
        unsigned k=0;
        for (CameraContextMap::const_iterator i = _contexts.begin(); i != _contexts.end(); ++i, ++k)
        {
            if (k == index)
            {
                SilverLiningContextNode* node = dynamic_cast<SilverLiningContextNode* > (i->second.get());
                if (node)
                    return node->getCloudsStateSet();
            }
        }
    }
    return 0L;
}

osg::StateSet*
SilverLiningNode::getSkyStateSet(unsigned index) const
{
    if (index < getNumContexts())
    {
        unsigned k=0;
        for (CameraContextMap::const_iterator i = _contexts.begin(); i != _contexts.end(); ++i, ++k)
        {
            if (k == index)
            {
                SilverLiningContextNode* node = dynamic_cast<SilverLiningContextNode* > (i->second.get());
                if (node)
                    return node->getSkyStateSet();
            }
        }
    }
    return 0L;
}

void
SilverLiningNode::onSetDateTime()
{
<<<<<<< HEAD
    for (CameraContextMap::iterator i = _contexts.begin(); i != _contexts.end(); ++i)
    {
        SilverLiningContextNode* node = dynamic_cast<SilverLiningContextNode* > (i->second.get());
        if (node)
=======
  for (osg::NodeList::const_iterator itr = _children.begin();
        itr != _children.end();
        ++itr)
    {
        SilverLiningContextNode* node = dynamic_cast<SilverLiningContextNode* > ((*itr).get());
        if(node)
>>>>>>> b4576142
            node->onSetDateTime();
    }
}

void
SilverLiningNode::onSetMinimumAmbient()
{
<<<<<<< HEAD
    for (CameraContextMap::iterator i = _contexts.begin(); i != _contexts.end(); ++i)
    {
        SilverLiningContextNode* node = dynamic_cast<SilverLiningContextNode* > (i->second.get());
        if (node)
=======
    for (osg::NodeList::const_iterator itr = _children.begin();
        itr != _children.end();
        ++itr)
    {
        SilverLiningContextNode* node = dynamic_cast<SilverLiningContextNode* > ((*itr).get());
        if(node)
>>>>>>> b4576142
            node->onSetMinimumAmbient();
    }
}

void
SilverLiningNode::traverse(osg::NodeVisitor& nv)
{
    static Threading::Mutex s_mutex;

    if ( nv.getVisitorType() == nv.CULL_VISITOR )
    {
        osgUtil::CullVisitor* cv = Culling::asCullVisitor(nv);
        osg::Camera* camera = cv->getCurrentCamera();
        if ( camera )
        {
            Threading::ScopedMutexLock lock(s_mutex);

            CameraContextMap::const_iterator i = _contexts.find(camera);
            if (i == _contexts.end())
            {
                _camerasToAdd.insert(camera);
            }

            else
            {
                i->second->accept(nv);
            }
        }
    }

    else if (nv.getVisitorType() == nv.UPDATE_VISITOR)
    {
        {
            Threading::ScopedMutexLock lock(s_mutex);
            if (!_camerasToAdd.empty())
            {
                for (CameraSet::const_iterator i = _camerasToAdd.begin(); i != _camerasToAdd.end(); ++i)
                {
                    _contexts[i->get()] = new SilverLiningContextNode(this, i->get(), _light, _mapSRS, _options, _callback);
                }
                _camerasToAdd.clear();
            }
        }

        for (CameraContextMap::const_iterator i = _contexts.begin(); i != _contexts.end(); ++i)
        {
            i->second->accept(nv);
        }
    }

    else
    {
        Threading::ScopedMutexLock lock(s_mutex);
        for (CameraContextMap::const_iterator i = _contexts.begin(); i != _contexts.end(); ++i)
        {
            i->second->accept(nv);
        }
    }

    if ( _lightSource.valid() )
    {
        _lightSource->accept(nv);
    }

    osgEarth::Util::SkyNode::traverse(nv);
}<|MERGE_RESOLUTION|>--- conflicted
+++ resolved
@@ -52,12 +52,8 @@
     _lightSource = new osg::LightSource();
     _lightSource->setLight( _light.get() );
     _lightSource->setReferenceFrame(osg::LightSource::RELATIVE_RF);
-<<<<<<< HEAD
     _lightSource->accept(GenerateGL3LightingUniforms());
-    
-=======
-
->>>>>>> b4576142
+   
     // scene lighting
     osg::StateSet* stateset = this->getOrCreateStateSet();
     _lighting = new PhongLightingEffect();
@@ -131,19 +127,10 @@
 void
 SilverLiningNode::onSetDateTime()
 {
-<<<<<<< HEAD
     for (CameraContextMap::iterator i = _contexts.begin(); i != _contexts.end(); ++i)
     {
         SilverLiningContextNode* node = dynamic_cast<SilverLiningContextNode* > (i->second.get());
         if (node)
-=======
-  for (osg::NodeList::const_iterator itr = _children.begin();
-        itr != _children.end();
-        ++itr)
-    {
-        SilverLiningContextNode* node = dynamic_cast<SilverLiningContextNode* > ((*itr).get());
-        if(node)
->>>>>>> b4576142
             node->onSetDateTime();
     }
 }
@@ -151,19 +138,10 @@
 void
 SilverLiningNode::onSetMinimumAmbient()
 {
-<<<<<<< HEAD
     for (CameraContextMap::iterator i = _contexts.begin(); i != _contexts.end(); ++i)
     {
         SilverLiningContextNode* node = dynamic_cast<SilverLiningContextNode* > (i->second.get());
         if (node)
-=======
-    for (osg::NodeList::const_iterator itr = _children.begin();
-        itr != _children.end();
-        ++itr)
-    {
-        SilverLiningContextNode* node = dynamic_cast<SilverLiningContextNode* > ((*itr).get());
-        if(node)
->>>>>>> b4576142
             node->onSetMinimumAmbient();
     }
 }
