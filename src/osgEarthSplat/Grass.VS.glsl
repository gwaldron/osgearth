#version $GLSL_VERSION_STR
$GLSL_DEFAULT_PRECISION_FLOAT

#pragma vp_name       GroundCover vertex shader
#pragma vp_entryPoint oe_Grass_VS
#pragma vp_location   vertex_view

#pragma import_defines(OE_GROUNDCOVER_USE_INSTANCING)
#pragma import_defines(OE_LANDCOVER_TEX)
#pragma import_defines(OE_LANDCOVER_TEX_MATRIX)
#pragma import_defines(OE_GROUNDCOVER_MASK_SAMPLER)
#pragma import_defines(OE_GROUNDCOVER_MASK_MATRIX)


#pragma import_defines(OE_GROUNDCOVER_COLOR_SAMPLER)
#pragma import_defines(OE_GROUNDCOVER_COLOR_MATRIX)
#ifdef OE_GROUNDCOVER_COLOR_SAMPLER
uniform sampler2D OE_GROUNDCOVER_COLOR_SAMPLER ;
uniform mat4 OE_GROUNDCOVER_COLOR_MATRIX ;
#endif

//uncomment to activate
//#define OE_GROUNDCOVER_USE_ACTOR

uniform vec2 oe_GroundCover_numInstances;
uniform vec3 oe_GroundCover_LL, oe_GroundCover_UR;

// Noise texture:
uniform sampler2D oe_GroundCover_noiseTex;
vec4 oe_noise;
// Noise texture channels:
#define NOISE_SMOOTH   0
#define NOISE_RANDOM   1
#define NOISE_RANDOM_2 2
#define NOISE_CLUMPY   3

// LandCover texture
uniform sampler2D OE_LANDCOVER_TEX;
uniform mat4 OE_LANDCOVER_TEX_MATRIX;
float oe_LandCover_coverage;

vec3 vp_Normal;
vec4 vp_Color;
vec4 oe_layer_tilec;
vec3 oe_UpVectorView;

uniform float osg_FrameTime; // OSG frame time (seconds) used for wind animation
uniform float oe_GroundCover_wind;  // wind strength
uniform float oe_GroundCover_maxDistance; // distance at which flora disappears

#ifdef OE_GROUNDCOVER_USE_ACTOR
uniform float actorRadius;
uniform float actorHeight;
//uniform float actorPlace;
uniform vec3 actorPos;
uniform mat4 osg_ViewMatrix;
#endif

uniform vec3 oe_Camera; // (vp width, vp height, LOD scale)


                        // Output grass texture coords to the FS
out vec2 oe_GroundCover_texCoord;

// Output that selects the land cover texture from the texture array (flat)
flat out float oe_GroundCover_atlasIndex;

struct oe_GroundCover_Biome {
    int firstObjectIndex;
    int numObjects;
    float density;
    float fill;
    vec2 maxWidthHeight;
};
void oe_GroundCover_getBiome(in int index, out oe_GroundCover_Biome biome);

struct oe_GroundCover_Object {
    int type;             // 0=billboard 
    int objectArrayIndex; // index into the typed object array 
};
void oe_GroundCover_getObject(in int index, out oe_GroundCover_Object object);

struct oe_GroundCover_Billboard {
    int atlasIndexSide;
    int atlasIndexTop;
    float width;
    float height;
    float sizeVariation;
};
void oe_GroundCover_getBillboard(in int index, out oe_GroundCover_Billboard bb);

// SDK import
float oe_terrain_getElevation(in vec2);

// Generated in GroundCover.cpp
int oe_GroundCover_getBiomeIndex(in vec4);

#ifdef OE_GROUNDCOVER_MASK_SAMPLER
uniform sampler2D OE_GROUNDCOVER_MASK_SAMPLER;
uniform mat4 OE_GROUNDCOVER_MASK_MATRIX;
#endif

// https://stackoverflow.com/a/17897228/4218920
vec3 rgb2hsv(vec3 c)
{
    const vec4 K = vec4(0.0, -1.0 / 3.0, 2.0 / 3.0, -1.0);
    vec4 p = mix(vec4(c.bg, K.wz), vec4(c.gb, K.xy), step(c.b, c.g));
    vec4 q = mix(vec4(p.xyw, c.r), vec4(c.r, p.yzx), step(p.x, c.r));
    float d = q.x - min(q.w, q.y);
    const float e = 1.0e-10;
    return vec3(abs(q.z + (q.w - q.y) / (6.0 * d + e)), d / (q.x + e), q.x);
}

const float oe_grass_hue = 80.0; // HSL hue value
const float oe_grass_hueWidth = 0.27;
const float oe_grass_saturation = 0.32;

float accel(float x) {
    return x*x;
}
float decel(float x) {
    return 1.0-(1.0-x)*(1.0-x);
}

void oe_Grass_VS(inout vec4 vertex)
{
    // intialize with a "no draw" value:
    oe_GroundCover_atlasIndex = -1.0;

    // input: 8 verts per instance so we can expand into a dual billboard
#ifdef OE_GROUNDCOVER_USE_INSTANCING
    int instanceID = gl_InstanceID;
#else
    int instanceID = gl_VertexID / 16;
#endif

    // Generate the UV tile coordinates (oe_layer_tilec) based on the current instance number
    vec2 numInstances = oe_GroundCover_numInstances;

    vec2 offset = vec2(
        float(instanceID % int(numInstances.x)),
        float(instanceID / int(numInstances.y)));

    // half the distance between cell centers
    vec2 halfSpacing = 0.5/numInstances;

    oe_layer_tilec = vec4( halfSpacing + offset/numInstances, 0, 1);

    // Sample our noise texture
    oe_noise = textureLod(oe_GroundCover_noiseTex, oe_layer_tilec.st, 0);

    // randomly shift each point off center
    vec2 shift = vec2(fract(oe_noise[NOISE_RANDOM]*5.5), fract(oe_noise[NOISE_RANDOM_2]*5.5))*2-1;
    oe_layer_tilec.st += shift*halfSpacing;

    // interpolate to correct position within the tile
    vertex.xyz +=
        gl_NormalMatrix *  // model to view
        vec3(mix(oe_GroundCover_LL.xy, oe_GroundCover_UR.xy, oe_layer_tilec.st), 0);

    // Sample the landcover data. Must do this BEFORE calling getBiomeIndex.
    oe_LandCover_coverage = textureLod(OE_LANDCOVER_TEX, (OE_LANDCOVER_TEX_MATRIX*oe_layer_tilec).st, 0).r;

    // Look up the biome and bail if not defined
    int biomeIndex = oe_GroundCover_getBiomeIndex(oe_layer_tilec);
    if ( biomeIndex < 0 )
        return;

    // Sample optional mask texture
#ifdef OE_GROUNDCOVER_MASK_SAMPLER
    float mask = texture(OE_GROUNDCOVER_MASK_SAMPLER, (OE_GROUNDCOVER_MASK_MATRIX*oe_layer_tilec).st).a;
    if ( mask > 0.0 )
        return;
#endif

    // Clamp the center point to the elevation.
    vertex.xyz += oe_UpVectorView * oe_terrain_getElevation(oe_layer_tilec.st);

    // Calculate the normalized camera range (oe_Camera.z = LOD Scale)
    float maxRange = oe_GroundCover_maxDistance / oe_Camera.z;
    float zv = vertex.z;
    float nRange = clamp(-zv/maxRange, 0.0, 1.0);

    // Distance culling:
    if ( nRange == 1.0 )
        return;

    // look up biome:
    oe_GroundCover_Biome biome;
    oe_GroundCover_getBiome(biomeIndex, biome);

    // discard instances based on noise value threshold (fill).

    float fill = biome.fill;

    float fillEdgeFactor = 1.0;

#ifdef OE_GROUNDCOVER_COLOR_SAMPLER
    //fill = 1.0; // for color sampling
    vec4 c = texture(OE_GROUNDCOVER_COLOR_SAMPLER, (OE_GROUNDCOVER_COLOR_MATRIX*oe_layer_tilec).st);
    vec3 hsv = rgb2hsv(c.rgb);
    float hue_dot = -cos((oe_grass_hue/360.0)*6.2831853); // [-1..1]
    float hsv_dot = -cos(hsv[0]*6.2831853); // [-1..1]
    float hue_delta = 0.5*abs(hue_dot - hsv_dot); // [0..1]
    if (oe_grass_hueWidth < hue_delta) {
        float f = (oe_grass_hueWidth/hue_delta);
        fill *= f*f*f;
    }
    if (hsv[1] < oe_grass_saturation) {
        float f = (hsv[1]/oe_grass_saturation);
        fill *= f*f;
    }
#endif

    if ( oe_noise[NOISE_SMOOTH] > fill )
    {
        return;
    }
    else
    {
        // scale the smooth-noise back up to [0..1] and compute an edge factor
        // that will shrink the foliage near the fill boundaries
        oe_noise[NOISE_SMOOTH] /= fill;
        const float xx = 0.5;
        if (oe_noise[NOISE_SMOOTH] > xx)
            fillEdgeFactor = 1.0-((oe_noise[NOISE_SMOOTH]-xx)/(1.0-xx));
    }

    // select a billboard at "random" .. TODO: still order-dependent; needs work
    float pickNoise = (1.0-oe_noise[NOISE_SMOOTH]);
    int objectIndex = biome.firstObjectIndex + int(floor(pickNoise * float(biome.numObjects)));
    objectIndex = clamp(objectIndex, biome.firstObjectIndex, biome.firstObjectIndex + biome.numObjects - 1);

    // Recover the object we randomly picked and its billboard
    oe_GroundCover_Object object;
    oe_GroundCover_getObject(objectIndex, object);
    oe_GroundCover_Billboard billboard;
    oe_GroundCover_getBillboard(object.objectArrayIndex, billboard);

    oe_GroundCover_atlasIndex = float(billboard.atlasIndexSide);

    // push the falloff closer to the max distance.
    float falloff = 1.0-(nRange*nRange*nRange);

    // a pseudo-random scale factor to the width and height of a billboard
    //float sizeScale = billboard.sizeVariation * (oe_noise[NOISE_RANDOM_2]*2.0-1.0);
    float sizeScale = billboard.sizeVariation * (oe_noise[NOISE_CLUMPY]*2.0-1.0);

    float width = (billboard.width + billboard.width*sizeScale) * clamp(fillEdgeFactor*2,0,1);

    // need abs here but not sure why... todo
    float height = abs((billboard.height + billboard.height*sizeScale) * fillEdgeFactor);

    // ratio of adjusted height to nonimal height
    float heightRatio = height/billboard.height;

    int which = gl_VertexID & 15; // mod16 - there are 16 verts per instance

    vp_Color = vec4(1,1,1,falloff);

    // darken as the fill level decreases
<<<<<<< HEAD
    vp_Color.rgb *= 0.75+( decel(fillEdgeFactor)*(1.0-0.75) );
=======
    vp_Color.rgb *= 0.5+( decel(fillEdgeFactor)*(1.0-0.5) );
>>>>>>> 5d4c604b

    // texture coordinate:
    float row = float(which/4);
    oe_GroundCover_texCoord.t = (1.0/3.0)*row;

    // random rotation; do this is model space and then transform
    // the vector to view space.
    float a = 6.283185 * fract(oe_noise[NOISE_RANDOM_2]*5.5);
    vec3 faceVec = gl_NormalMatrix * vec3(-sin(a), cos(a), 0);

    // local frame side vector
    vec3 sideVec = cross(faceVec, oe_UpVectorView);

    // make a curved billboard
    if ((which&3) == 0) { // col 0
        vertex.xyz += -sideVec*width*0.5 -faceVec*width*0.1;
        oe_GroundCover_texCoord.s = 0.0;
    }
    else if (((which-1)&3) == 0) { // col 1
        vertex.xyz += -sideVec*width*0.15 +faceVec*width*0.1;
        oe_GroundCover_texCoord.s = (1.0/3.0);
    }
    else if (((which-2)&3) == 0) { // col 2
        vertex.xyz += sideVec*width*0.15 +faceVec*width*0.1;
        oe_GroundCover_texCoord.s = (2.0/3.0);
    }
    else { // col 3
        vertex.xyz += sideVec*width*0.5 -faceVec*width*0.1;
        oe_GroundCover_texCoord.s = 1.0;
    }

    // extrude to height:
    vertex.xyz += oe_UpVectorView * height * oe_GroundCover_texCoord.t;

    // normal:
    vp_Normal = oe_UpVectorView;

    // For bending, exaggerate effect as we climb the stalk
    vec3 bendVec = vec3(0.0);
    float bendPower = pow(3.0*oe_GroundCover_texCoord.t, 2.0);

    // effect of gravity:
    const float gravity = 0.025; // 0=no bend, 1=insane megabend
    bendVec += faceVec * heightRatio * gravity * bendPower;

    // wind:
    if (oe_GroundCover_wind > 0.0)
    {
        float windEffect = oe_GroundCover_wind * heightRatio * bendPower * 0.2 * falloff;

#ifdef OE_GROUNDCOVER_USE_ACTOR
        vec3 windPos = (osg_ViewMatrix * vec4(actorPos, 1)).xyz;
        windPos += oe_UpVectorView * actorHeight;

        // macro:
        vec3 windvec = vertex.xyz - windPos;
        float attenuation = clamp(actorRadius/length(windvec), 0, 1);
        attenuation *= attenuation;
        bendVec += normalize(windvec) * windEffect * attenuation;

        // micro turbulence
        vec2 turbUV = oe_layer_tilec.xy + (1.0-oe_GroundCover_wind)*osg_FrameTime;
        vec2 turb = textureLod(oe_GroundCover_noiseTex, turbUV, 0).xw * 2 - 1;
        bendVec += gl_NormalMatrix * vec3(turb.xy, 0) * windEffect * attenuation;
#else
        const vec2 turbFreq = vec2(0.01);
        vec2 turbUV = oe_layer_tilec.xy + turbFreq*osg_FrameTime;
        vec2 turb = textureLod(oe_GroundCover_noiseTex, turbUV, 0).xw * 2 - 1;
        bendVec += gl_NormalMatrix * vec3(turb.xy, 0) * windEffect;
#endif
    }

    vertex.xyz += bendVec;

<<<<<<< HEAD
    // VRV_PATCH - grass textures don't cover the whole quad
    oe_GroundCover_texCoord.t *= 0.4;
    // VRV_PATCH END
=======
>>>>>>> 5d4c604b
}


[break]
#version $GLSL_VERSION_STR
$GLSL_DEFAULT_PRECISION_FLOAT
#pragma vp_name GroundCover frag shader
#pragma vp_entryPoint oe_Grass_FS
#pragma vp_location fragment

#pragma import_defines(OE_GROUNDCOVER_COLOR_SAMPLER)
#pragma import_defines(OE_GROUNDCOVER_COLOR_MATRIX)

#ifdef OE_GROUNDCOVER_COLOR_SAMPLER
uniform sampler2D OE_GROUNDCOVER_COLOR_SAMPLER ;
uniform mat4 OE_GROUNDCOVER_COLOR_MATRIX ;
in vec4 oe_layer_tilec;
#endif

uniform sampler2DArray oe_GroundCover_billboardTex;
in vec2 oe_GroundCover_texCoord;
flat in float oe_GroundCover_atlasIndex;
vec3 vp_Normal;

uniform float oe_GroundCover_maxAlpha;
uniform int oe_GroundCover_A2C;

void oe_Grass_FS(inout vec4 color)
{
    if (oe_GroundCover_atlasIndex < 0.0)
        discard;

    // paint the texture
    color = texture(oe_GroundCover_billboardTex, vec3(oe_GroundCover_texCoord, oe_GroundCover_atlasIndex)) * color;

    if (oe_GroundCover_A2C == 1)
    {
        // https://medium.com/@bgolus/anti-aliased-alpha-test-the-esoteric-alpha-to-coverage-8b177335ae4f
        color.a = (color.a - oe_GroundCover_maxAlpha) / max(fwidth(color.a), 0.0001) + 0.5;
    }
    else if (color.a < oe_GroundCover_maxAlpha)
    {
        discard;
    }

<<<<<<< HEAD
    // VRV_PATCH
    // counteract the normal-flipping in VRV's lighting shader
    if (gl_FrontFacing == false)
        vp_Normal = -vp_Normal;
    //VRV_PATCH END
=======
>>>>>>> 5d4c604b

#ifdef OE_GROUNDCOVER_COLOR_SAMPLER
    const float modulation = 0.75;
    float mono = (color.r*0.2126 + color.g*0.7152 + color.b*0.0722);
    vec4 mod_color = texture(OE_GROUNDCOVER_COLOR_SAMPLER, (OE_GROUNDCOVER_COLOR_MATRIX*oe_layer_tilec).st);
    color.rgb = mix(color.rgb, mod_color.rgb*vec3(mono)*2.0, modulation);
#endif
}<|MERGE_RESOLUTION|>--- conflicted
+++ resolved
@@ -259,11 +259,7 @@
     vp_Color = vec4(1,1,1,falloff);
 
     // darken as the fill level decreases
-<<<<<<< HEAD
-    vp_Color.rgb *= 0.75+( decel(fillEdgeFactor)*(1.0-0.75) );
-=======
     vp_Color.rgb *= 0.5+( decel(fillEdgeFactor)*(1.0-0.5) );
->>>>>>> 5d4c604b
 
     // texture coordinate:
     float row = float(which/4);
@@ -338,12 +334,9 @@
 
     vertex.xyz += bendVec;
 
-<<<<<<< HEAD
     // VRV_PATCH - grass textures don't cover the whole quad
     oe_GroundCover_texCoord.t *= 0.4;
     // VRV_PATCH END
-=======
->>>>>>> 5d4c604b
 }
 
 
@@ -389,14 +382,11 @@
         discard;
     }
 
-<<<<<<< HEAD
     // VRV_PATCH
     // counteract the normal-flipping in VRV's lighting shader
     if (gl_FrontFacing == false)
         vp_Normal = -vp_Normal;
     //VRV_PATCH END
-=======
->>>>>>> 5d4c604b
 
 #ifdef OE_GROUNDCOVER_COLOR_SAMPLER
     const float modulation = 0.75;
