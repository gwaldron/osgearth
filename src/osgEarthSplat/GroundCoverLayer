--- conflicted
+++ resolved
@@ -49,8 +49,8 @@
             OE_OPTION(bool, castShadows);
             OE_OPTION(float, maxAlpha);
             OE_OPTION(bool, alphaToCoverage);
-            OE_OPTION(float, maxSSE);
             OE_OPTION_VECTOR(BiomeZone, biomeZones);
+            OE_OPTION(float, windScale);
             virtual Config getConfig() const;
         private:
             void fromConfig(const Config& conf);
@@ -74,10 +74,6 @@
         //! Color modulation layer
         void setColorLayer(ImageLayer* layer);
         ImageLayer* getColorLayer() const;
-
-        //! Set the maximum screen-space error (pixels)
-        void setMaxSSE(float pixels);
-        float getMaxSSE() const;
 
         //! LOD at which to draw ground cover
         void setLOD(unsigned value);
@@ -109,12 +105,7 @@
         //! Override layer open
         virtual Status openImplementation() override;
 
-<<<<<<< HEAD
-        //! Override layer close
-        virtual Status closeImplementation();
-=======
         virtual Status closeImplementation() override;
->>>>>>> f75373b7
 
         virtual void prepareForRenderingImplementation(TerrainEngine*) override;
 
@@ -133,7 +124,11 @@
         LayerReference<LandCoverDictionary> _landCoverDict;
         LayerReference<LandCoverLayer> _landCoverLayer;
 
+        TextureImageUnitReservation _groundCoverTexBinding;
         TextureImageUnitReservation _noiseBinding;
+
+        //Zones _zones;
+        //bool _zonesConfigured;
 
         void buildStateSets();
 
@@ -154,109 +149,53 @@
         };
         friend struct ZoneSelector;
 
-        struct TileGenInfo {
-            TileGenInfo() : _revision(-1), _dirty(true), _expired(false) { }
-            TileKey _key;
-            int _revision;
-            bool _dirty;
-            bool _expired;
-        };
-        
-        typedef std::unordered_map<TileKey, TileGenInfo> TileGenInfoMap;
-        
-        typedef std::set<int> TileGenFreeList;
-
-        struct TileManager
-        {
-            std::vector<TileGenInfo> _current;
-            std::vector<TileGenInfo> _new;
-            int _highestOccupiedSlot;
-
-            TileManager();
-            void reset();
-            int allocate(const TileKey& key, int revision);
-            int release(const TileKey& key);
-            void release(int slot);
-            int getSlot(const TileKey& key) const;
-            bool inUse(int slot) const;
-        };
-
-        // Custom GL renderer for ground cover.
-        // This is a PatchLayer callback that intercepts the drawing of a
-        // terrain tile to do custom rendering with access to the tile's data.
+        // Custom GL renderer for ground cover
         struct Renderer : public PatchLayer::DrawCallback
         {
             Renderer(GroundCoverLayer* layer);
-            ~Renderer();
-
-            // Uniform data must be maintained for each unique PCP
-            struct PCPState
+            
+            struct UniformState
             {
-                PCPState();
-                GLint _generateDataUL;
-                float _generateData[5];
-                GLint _isMSUL;
-                GLint _contextIdUL;
+                UniformState();
+
+                int _numInstances1D;
+
+                GLint _computeDataUL;
+                float _computeData[5];
+
+                GLint _A2CUL;
+
+                unsigned _tileCounter;
             };
-            typedef std::unordered_map<const void*, PCPState> PCPStateMap;
-
-            typedef std::unordered_map<const void*, osg::ref_ptr<InstanceCloud> > InstancerPerZone;
-
-            // Data unique to a specific camera traversal
-            // (multiple views, shadow cams, etc)
-            struct CameraState
+
+            // Tracks a GL state to minimize state changes
+            struct DrawState
             {
-                CameraState() { }
-
-                // Track zone changes
-                const osg::StateAttribute* _previousZoneSA;
-                const osg::StateAttribute* _currentZoneSA;
-
-                // Asset catalog differs by zone
-                InstancerPerZone _instancers;
-
-                // Uniform locations differ by PCP
-                PCPStateMap _pcpState;
-
-                // Points to shared renderer object
+                // Geometry differs by zone/groundcover settings
+                typedef UnorderedMap<const void*, osg::ref_ptr<InstanceCloud> > InstancerPerGroundCover;
+                InstancerPerGroundCover _instancers;
+
                 Renderer* _renderer;
 
-                // tracks the last know batch ID so we know when to regenerate tiles
+                typedef UnorderedMap<const void*, UniformState> UniformsPerPCP;
+                UniformsPerPCP _uniforms;
+
+                osg::Matrixd _mvp;
                 std::size_t _lastTileBatchID;
-                osg::Matrixf _lastMVP;
-                unsigned _numTilesGenerated;
-
-                // Track in-GPU tile set
-                TileManager _tiles;
-
-                // compute pass
-                unsigned _pass;
             };
-            typedef PerObjectFastMap<const osg::Camera*, CameraState> CameraStateMap;
-
-<<<<<<< HEAD
-            mutable CameraStateMap _cameraState;
-
-            struct CameraStateRGLO : public CameraStateMap::ConstFunctor {
-                CameraStateRGLO(osg::State* state) : _state(state) { }
-                void operator()(const CameraState& ds) const;
-                osg::State* _state;
-            };
-=======
+
             // one per graphics context
             mutable osg::buffered_object<DrawState> _drawStateBuffer;
->>>>>>> f75373b7
 
             // uniform IDs
             unsigned _computeDataUName;
-            unsigned _isMSUName;
-            unsigned _contextIdUName;
-
-            void applyLocalState(osg::RenderInfo& ri, CameraState& ds);
+            unsigned _A2CName;
+
+            void applyLocalState(osg::RenderInfo& ri, DrawState& ds);
 
             // DrawCallback API
-            void visitTileBatch(osg::RenderInfo& ri, const TileBatch* tiles);
-            void visitTile(osg::RenderInfo& ri, const DrawContext& tile);
+            void draw(osg::RenderInfo& ri, const TileBatch* tiles);
+            void drawTile(osg::RenderInfo& ri, const DrawContext& tile);
 
             void resizeGLObjectBuffers(unsigned maxSize);
             void releaseGLObjects(osg::State* state) const;
@@ -265,34 +204,38 @@
             GroundCoverLayer* _layer;
             osg::ref_ptr<osg::StateAttribute> _a2cBlending;
 
-            osg::ref_ptr<osg::StateSet> _computeSS;
+            unsigned _pass;
+
+            osg::ref_ptr<osg::StateSet> _computeStateSet;
             osg::Program* _computeProgram;
-
+            int _counter;
             float _spacing;
-
-            osg::ref_ptr<GeometryCloud> _geomCloud;
-            osg::ref_ptr<osg::Texture> _noiseTex;
-            osg::ref_ptr<TextureArena> _texArena;
         };
 
         osg::ref_ptr<Renderer> _renderer;
+        bool _isModel;
         bool _debug;
         osg::ref_ptr<osg::Drawable> _debugDrawable;
         osg::ref_ptr<osg::Texture> _atlas;
 
-
-        virtual void loadRenderingShaders(
+        struct PerCameraData {
+            const osg::StateAttribute* _previousZoneSA;
+            const osg::StateAttribute* _currentZoneSA;
+        };
+        mutable PerObjectFastMap<const osg::Camera*, PerCameraData> _perCamera;
+
+        virtual void loadShaders(
             VirtualProgram* vp,
             const osgDB::Options* options) const;
 
-        // create a stand-in geometry for the shader to manipulate
-        // (for billboards, etc)
-        virtual osg::Geometry* createParametricGeometry() const;
+        virtual osg::Geometry* createGeometry() const;
 
         osg::Shader* createLUTShader() const;
 
         struct AssetData : public osg::Referenced
         {
+            osg::ref_ptr<osg::Image> _sideImage;
+            osg::ref_ptr<osg::Image> _topImage;
             osg::ref_ptr<osg::Node> _model;
 
             const BiomeZone* _zone;
@@ -303,45 +246,29 @@
             int _landCoverGroupIndex;
 
             // texture atlas indexes
-            osg::ref_ptr<Texture> _sideBillboardTex;
-            int _sideBillboardTexIndex;
-
-            osg::ref_ptr<Texture> _sideBillboardNormalMap;
-            int _sideBillboardNormalMapIndex;
-
-            osg::ref_ptr<Texture> _topBillboardTex;
-            int _topBillboardTexIndex;
-
-            osg::ref_ptr<Texture> _topBillboardNormalMap;
-            int _topBillboardNormalMapIndex;
-
-            osg::ref_ptr<Texture> _modelTex;
-            int _modelTexIndex;
+            int _sideImageAtlasIndex;
+            int _topImageAtlasIndex;
+            int _modelAtlasIndex;
 
             // number of instances of this asset (for selection weight purposes)
             int _numInstances;
             std::vector<int> _codes;
 
-            osg::BoundingBox _modelAABB;
-
-            int _assetID; // sequential unique ID of this asset
-            int _modelID; // sequential unique ID of the asset's model (may or may not have one)
-        };
-
-        void loadAssets(TextureArena*);
+        };
+
+        void loadAssets();
         typedef std::vector<osg::ref_ptr<AssetData> > AssetDataVector;
         AssetDataVector _liveAssets;
 
         typedef std::vector<osg::ref_ptr<osg::Image> > ImageVector;
+        ImageVector _atlasImages;
+
+        osg::Texture* createTextureAtlas() const;
 
         osg::StateSet* getZoneStateSet(unsigned index) const;
         std::vector<osg::ref_ptr<osg::StateSet> > _zoneStateSets;
 
-        GeometryCloud* createGeometryCloud(TextureArena*) const;
-
-        osg::ref_ptr<const Profile> _mapProfile;
-
-        osg::ref_ptr<osg::Uniform> _sseU;
+        bool shouldEnableTopDownBillboards() const;
     };
 
 } } // namespace osgEarth::Splat
