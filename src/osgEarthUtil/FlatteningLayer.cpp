--- conflicted
+++ resolved
@@ -442,11 +442,7 @@
                     const double outerRadius = innerRadius + w.bufferWidth;
                     const double outerRadius2 = outerRadius * outerRadius;
 
-<<<<<<< HEAD
-                    const Geometry* component = geomColl[geomIndex];
-=======
-                    Geometry* component = geom->getComponents()[geomIndex].get();
->>>>>>> f7a922ba
+                    const Geometry* component = geom->getComponents()[geomIndex].get();
                     // Search for line segments.
                     ConstGeometryIterator giter(component);
                     while (giter.hasMore())
