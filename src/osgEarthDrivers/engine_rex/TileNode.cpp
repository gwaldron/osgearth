--- conflicted
+++ resolved
@@ -72,17 +72,9 @@
 
     // Get a shared geometry from the pool that corresponds to this tile key:
     osg::ref_ptr<osg::Geometry> geom;
-<<<<<<< HEAD
-    context->getGeometryPool()->getPooledGeometry(key, context->getMapFrame().getMapInfo(), geom);
-
-    // Make a unique Drawable to house the shared geometry:
-    TileDrawable* surfaceDrawable = new TileDrawable(key, context->getRenderBindings(), geom.get());
-=======
-
     context->getGeometryPool()->getPooledGeometry(key, context->getSelectionInfo().uiLODForMorphing, context->getMapFrame().getMapInfo(), geom);
 
     TileDrawable* surfaceDrawable = new TileDrawable(key, context->getSelectionInfo(), context->getRenderBindings(), geom.get());
->>>>>>> 5e27eca4
     surfaceDrawable->setDrawAsPatches(false);
 
     _surface = new SurfaceNode(
