/* -*-c++-*- */
/* osgEarth - Geospatial SDK for OpenSceneGraph
<<<<<<< HEAD
 * Copyright 2019 Pelican Mapping
=======
 * Copyright 2020 Pelican Mapping
>>>>>>> bbf28457
 * http://osgearth.org
 *
 * osgEarth is free software; you can redistribute it and/or modify
 * it under the terms of the GNU Lesser General Public License as published by
 * the Free Software Foundation; either version 2 of the License, or
 * (at your option) any later version.
 *
 * This program is distributed in the hope that it will be useful,
 * but WITHOUT ANY WARRANTY; without even the implied warranty of
 * MERCHANTABILITY or FITNESS FOR A PARTICULAR PURPOSE.  See the
 * GNU Lesser General Public License for more details.
 *
 * You should have received a copy of the GNU Lesser General Public License
 * along with this program.  If not, see <http://www.gnu.org/licenses/>
 */
#include "BumpMapExtension"
#include "BumpMapTerrainEffect"

#include <osgEarth/MapNode>
#include <osgEarth/TerrainEngineNode>

using namespace osgEarth;
using namespace osgEarth::BumpMap;

#define LC "[BumpMapExtension] "


REGISTER_OSGEARTH_EXTENSION(osgearth_bumpmap, BumpMapExtension);
REGISTER_OSGEARTH_EXTENSION(osgearth_bump_map, BumpMapExtension);


BumpMapExtension::BumpMapExtension()
{
    //nop
}

BumpMapExtension::BumpMapExtension(const BumpMapOptions& options) :
BumpMapOptions( options )
{
    //nop
}

BumpMapExtension::~BumpMapExtension()
{
    //nop
}

void
BumpMapExtension::setDBOptions(const osgDB::Options* dbOptions)
{
    _dbOptions = dbOptions;
}

bool
BumpMapExtension::connect(MapNode* mapNode)
{
    if ( !mapNode )
    {
        OE_WARN << LC << "Illegal: MapNode cannot be null." << std::endl;
        return false;
    }
    
    osg::ref_ptr<osg::Image> image = imageURI()->getImage( _dbOptions.get() );
    if ( !image.valid() )
    {
        OE_WARN << LC << "Failed; unable to load normal map image from "
            << imageURI()->full() << "\n";
        return false;
    }

    _effect = new BumpMapTerrainEffect( _dbOptions.get() );
    _effect->setBumpMapImage( image.get() );

    if (intensity().isSet())
        _effect->getIntensityUniform()->set( intensity().get() );

    if (scale().isSet())
        _effect->getScaleUniform()->set( scale().get() );

    if ( octaves().isSet() )
        _effect->setOctaves( octaves().get() );

    if ( baseLOD().isSet() )
        _effect->setBaseLOD( baseLOD().get() );

    mapNode->getTerrainEngine()->addEffect( _effect.get() );
    
    OE_INFO << LC << "Installed.\n";

    return true;
}

bool
BumpMapExtension::disconnect(MapNode* mapNode)
{
    if ( mapNode )
    {
        mapNode->getTerrainEngine()->removeEffect( _effect.get() );
    }
    _effect = 0L;
    return true;
}
<|MERGE_RESOLUTION|>--- conflicted
+++ resolved
@@ -1,10 +1,6 @@
 /* -*-c++-*- */
 /* osgEarth - Geospatial SDK for OpenSceneGraph
-<<<<<<< HEAD
- * Copyright 2019 Pelican Mapping
-=======
  * Copyright 2020 Pelican Mapping
->>>>>>> bbf28457
  * http://osgearth.org
  *
  * osgEarth is free software; you can redistribute it and/or modify
