--- conflicted
+++ resolved
@@ -62,7 +62,7 @@
 
 // compatibility string for GLES:
 
-#ifdef OSG_GLES2_AVAILABLE
+#if defined(OSG_GLES2_AVAILABLE) || defined(OSG_GLES3_AVAILABLE)
 #   define GLSL_PRECISION "precision mediump float;"
 #   define MEDIUMP        "mediump "
 #   define LOWP           "lowp "
@@ -689,28 +689,7 @@
 void
 ShaderGenerator::apply(osg::ClipNode& node)
 {
-<<<<<<< HEAD
-    static const char* s_clip_source =
-        "#version " GLSL_VERSION_STR "\n"
-        "void oe_sg_set_clipvertex(inout vec4 vertexVIEW)\n"
-        "{\n"
-        "    gl_ClipVertex = vertexVIEW; \n"
-        "}\n";
-
-    if ( !_active )
-        return;
-
-    if ( ignore(&node) )
-        return;
-
-    osg::StateSet* stateSet = cloneOrCreateStateSet(&node);
-    VirtualProgram* vp = VirtualProgram::getOrCreate(stateSet);
-    if ( vp->referenceCount() == 1 ) vp->setName( _name );
-    vp->setFunction( "oe_sg_set_clipvertex", s_clip_source, ShaderComp::LOCATION_VERTEX_VIEW, 0.95f );
-
-=======
     // no longer needed
->>>>>>> f7a922ba
     apply( static_cast<osg::Group&>(node) );
 }
 
