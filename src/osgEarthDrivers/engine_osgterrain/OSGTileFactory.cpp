/* -*-c++-*- */
/* osgEarth - Dynamic map generation toolkit for OpenSceneGraph
* Copyright 2008-2010 Pelican Mapping
* http://osgearth.org
*
* osgEarth is free software; you can redistribute it and/or modify
* it under the terms of the GNU Lesser General Public License as published by
* the Free Software Foundation; either version 2 of the License, or
* (at your option) any later version.
*
* This program is distributed in the hope that it will be useful,
* but WITHOUT ANY WARRANTY; without even the implied warranty of
* MERCHANTABILITY or FITNESS FOR A PARTICULAR PURPOSE.  See the
* GNU Lesser General Public License for more details.
*
* You should have received a copy of the GNU Lesser General Public License
* along with this program.  If not, see <http://www.gnu.org/licenses/>
*/
#include "OSGTileFactory"
#include "CustomTerrain"
#include "FileLocationCallback"
#include "TerrainTileEdgeNormalizerUpdateCallback"
#include "TransparentLayer"

#include <osgEarth/Map>
#include <osgEarth/Caching>
#include <osgEarth/HeightFieldUtils>
#include <osgEarth/Registry>
#include <osgEarth/ImageUtils>
#include <osgEarth/TileSource>

#include <osg/Image>
#include <osg/Notify>
#include <osg/PagedLOD>
#include <osg/ClusterCullingCallback>
#include <osg/CoordinateSystemNode>
#include <osgFX/MultiTextureControl>
#include <osgDB/ReadFile>
#include <osgDB/WriteFile>
#include <osgTerrain/Terrain>
#include <osgTerrain/TerrainTile>
#include <osgTerrain/Locator>
#include <osgTerrain/GeometryTechnique>
#include <OpenThreads/ReentrantMutex>
#include <sstream>
#include <stdlib.h>

using namespace OpenThreads;
using namespace osgEarth;
using namespace osgEarth::Drivers;

#define LC "[OSGTileFactory] "

/*****************************************************************************/

namespace
{
    //TODO: get rid of this, and move it to the CustomTerrain CULL traversal....?????
    struct PopulateTileDataCallback : public osg::NodeCallback
    {
        PopulateTileDataCallback( const MapFrame& mapf ) : _mapf(mapf) { }

        void operator()( osg::Node* node, osg::NodeVisitor* nv )
        {
            if ( nv->getVisitorType() == osg::NodeVisitor::CULL_VISITOR )
            {
                if ( node->asGroup()->getNumChildren() > 0 )
                {
                    CustomTile* tile = static_cast<CustomTile*>( node->asGroup()->getChild(0) );
                    if ( tile && tile->getUseLayerRequests() )
                    {
                        tile->servicePendingImageRequests( _mapf, nv->getFrameStamp()->getFrameNumber() );
                    }
                }
            }
            traverse( node, nv );
        }

        const MapFrame& _mapf;
    };
}

/*****************************************************************************/

OSGTileFactory::OSGTileFactory(unsigned int engineId,
                               const MapFrame& cull_thread_mapf,
                               const OSGTerrainOptions& props ) :
osg::Referenced( true ),
_engineId( engineId ),
_cull_thread_mapf( cull_thread_mapf ),
_terrainOptions( props )
{
    LoadingPolicy::Mode mode = _terrainOptions.loadingPolicy()->mode().value();

    OE_INFO << LC << "Loading policy mode = " <<
        ( mode == LoadingPolicy::MODE_PREEMPTIVE ? "PREEMPTIVE" :
        mode == LoadingPolicy::MODE_SEQUENTIAL ? "SEQUENTIAL" :
        "STANDARD" )
        << std::endl;
}

const OSGTerrainOptions& 
OSGTileFactory::getTerrainOptions() const
{
    return _terrainOptions;
}

std::string
OSGTileFactory::createURI( unsigned int id, const TileKey& key )
{
    std::stringstream ss;
    ss << key.str() << "." <<id<<".osgearth_osgterrain_tile";
    std::string ssStr;
    ssStr = ss.str();
    return ssStr;
}

// Make a MatrixTransform suitable for use with a Locator object based on the given extents.
// Calling Locator::setTransformAsExtents doesn't work with OSG 2.6 due to the fact that the
// _inverse member isn't updated properly.  Calling Locator::setTransform works correctly.
osg::Matrixd
OSGTileFactory::getTransformFromExtents(double minX, double minY, double maxX, double maxY) const
{
    osg::Matrixd transform;
    transform.set(
        maxX-minX, 0.0,       0.0, 0.0,
        0.0,       maxY-minY, 0.0, 0.0,
        0.0,       0.0,       1.0, 0.0,
        minX,      minY,      0.0, 1.0); 
    return transform;
}

osg::Node*
OSGTileFactory::createSubTiles( const MapFrame& mapf, CustomTerrain* terrain, const TileKey& key, bool populateLayers )
{
    TileKey k0 = key.createChildKey(0);
    TileKey k1 = key.createChildKey(1);
    TileKey k2 = key.createChildKey(2);
    TileKey k3 = key.createChildKey(3);

    bool hasValidData = false;
    bool validData;

    bool fallback = false;
    osg::ref_ptr<osg::Node> q0 = createTile( mapf, terrain, k0, populateLayers, true, fallback, validData);
    if (!hasValidData && validData) hasValidData = true;

    osg::ref_ptr<osg::Node> q1 = createTile( mapf, terrain, k1, populateLayers, true, fallback, validData );
    if (!hasValidData && validData) hasValidData = true;

    osg::ref_ptr<osg::Node> q2 = createTile( mapf, terrain, k2, populateLayers, true, fallback, validData );
    if (!hasValidData && validData) hasValidData = true;

    osg::ref_ptr<osg::Node> q3 = createTile( mapf, terrain, k3, populateLayers, true, fallback, validData );
    if (!hasValidData && validData) hasValidData = true;

    if (!hasValidData)
    {
        OE_DEBUG << LC << "Couldn't create any quadrants for " << key.str() << " time to stop subdividing!" << std::endl;
        return NULL;
    }

    osg::Group* tile_parent = new osg::Group();

    fallback = true;
    //Fallback on tiles if we couldn't create any
    if (!q0.valid())
    {
        q0 = createTile( mapf, terrain, k0, populateLayers, true, fallback, validData);
    }

    if (!q1.valid())
    {
        q1 = createTile( mapf, terrain, k1, populateLayers, true, fallback, validData);
    }

    if (!q2.valid())
    {
        q2 = createTile( mapf, terrain, k2, populateLayers, true, fallback, validData);
    }

    if (!q3.valid())
    {        
        q3 = createTile( mapf, terrain, k3, populateLayers, true, fallback, validData);
    }

    tile_parent->addChild( q0.get() );
    tile_parent->addChild( q1.get() );
    tile_parent->addChild( q2.get() );
    tile_parent->addChild( q3.get() );
    return tile_parent;
}

GeoImage
OSGTileFactory::createValidGeoImage(ImageLayer* layer,
                                    const TileKey& key,
                                    ProgressCallback* progress)
{
    //TODO:  Redo this to just grab images from the parent TerrainTiles
    //Try to create the image with the given key
    TileKey image_key = key;

    GeoImage geo_image;

    while (image_key.valid())
    {
        if ( layer->isKeyValid(image_key) )
        {
            geo_image = layer->createImage( image_key, progress );
            if (geo_image.valid()) 
                return geo_image;
        }
        image_key = image_key.createParentKey();
    }
    return geo_image;
}

bool
OSGTileFactory::hasMoreLevels( Map* map, const TileKey& key )
{
    //Threading::ScopedReadLock lock( map->getMapDataMutex() );

    bool more_levels = false;
    int max_level = 0;

    ImageLayerVector imageLayers;
    map->getImageLayers( imageLayers );

    for ( ImageLayerVector::const_iterator i = imageLayers.begin(); i != imageLayers.end(); i++ )
    {
        const ImageLayerOptions& opt = i->get()->getImageLayerOptions();

        if ( !opt.maxLevel().isSet() || key.getLevelOfDetail() < *opt.maxLevel() )
        {
            more_levels = true;
            break;
        }
    }
    if ( !more_levels )
    {
        ElevationLayerVector elevLayers;
        map->getElevationLayers( elevLayers );

        for( ElevationLayerVector::const_iterator j = elevLayers.begin(); j != elevLayers.end(); j++ )
        {
            const ElevationLayerOptions& opt = j->get()->getElevationLayerOptions();

            if ( !opt.maxLevel().isSet() || key.getLevelOfDetail() < *opt.maxLevel() )
            //if ( !j->get()->maxLevel().isSet() || key.getLevelOfDetail() < j->get()->maxLevel().get() )
            {
                more_levels = true;
                break;
            }
        }
    }

    return more_levels;
}

bool
OSGTileFactory::isCached(Map* map, const osgEarth::TileKey& key)
{
    //Threading::ScopedReadLock lock( map->getMapDataMutex() );

    const Profile* mapProfile = key.getProfile();

    ImageLayerVector imageLayers;
    map->getImageLayers( imageLayers );

    //Check the imagery layers
    for( ImageLayerVector::const_iterator i = imageLayers.begin(); i != imageLayers.end(); i++ )
    {
        ImageLayer* layer = i->get();
        osg::ref_ptr< Cache > cache = layer->getCache();

        if ( !cache.valid() || !layer->getProfile() ) 
            return false;

        std::vector< TileKey > keys;

        if ( map->getProfile()->isEquivalentTo( layer->getProfile() ) )
        {
            keys.push_back( key );
        }
        else
        {
            layer->getProfile()->getIntersectingTiles( key, keys );
        }

        for (unsigned int j = 0; j < keys.size(); ++j)
        {
            if ( layer->isKeyValid( keys[j] ) )
            {
                if ( !cache->isCached( keys[j], layer->getName(), layer->getCacheFormat() ) )
                {
                    return false;
                }
            }
        }
    }

    //Check the elevation layers
    ElevationLayerVector elevLayers;
    map->getElevationLayers( elevLayers );

    for( ElevationLayerVector::const_iterator i = elevLayers.begin(); i != elevLayers.end(); i++ )
    {
        ElevationLayer* layer = i->get();
        osg::ref_ptr< Cache > cache = layer->getCache();

        if ( !cache.valid() || !layer->getProfile() )
            return false;

        std::vector<TileKey> keys;

        if ( map->getProfile()->isEquivalentTo( layer->getProfile() ) )
        {
            keys.push_back( key );
        }
        else
        {
            layer->getProfile()->getIntersectingTiles( key, keys );
        }

        for (unsigned int j = 0; j < keys.size(); ++j)
        {
            if ( layer->isKeyValid( keys[j] ) )
            {
                if ( !cache->isCached( keys[j], layer->getName(), layer->getCacheFormat() ) )
                {
                    return false;
                }
            }
        }
    }
    return true;
}

osg::HeightField*
OSGTileFactory::createEmptyHeightField( const TileKey& key, int numCols, int numRows )
{
    osg::HeightField* hf = key.getProfile()->getVerticalSRS()->createReferenceHeightField(
        key.getExtent(), numCols, numRows );

    return hf;

    ////Get the bounds of the key
    //double minx, miny, maxx, maxy;
    //key.getExtent().getBounds(minx, miny, maxx, maxy);

    //osg::HeightField *hf = new osg::HeightField();
    //hf->allocate( numCols, numRows );
    //for(unsigned int i=0; i<hf->getHeightList().size(); i++ )
    //    hf->getHeightList()[i] = 0.0;

    //hf->setOrigin( osg::Vec3d( minx, miny, 0.0 ) );
    //hf->setXInterval( (maxx - minx)/(double)(hf->getNumColumns()-1) );
    //hf->setYInterval( (maxy - miny)/(double)(hf->getNumRows()-1) );
    //hf->setBorderWidth( 0 );
    //return hf;
}

void
OSGTileFactory::addPlaceholderImageLayers(CustomTile* tile,
                                          CustomTile* ancestorTile,
                                          const ImageLayerVector& imageLayers,
                                          GeoLocator* defaultLocator,
                                          const TileKey& key)
{
    if ( !ancestorTile )
    {
        //OE_NOTICE << "No ancestorTile for key " << key.str() << std::endl;
        return;
    }        

    // Now if we have a valid ancestor tile, go through and make a temporary tile consisting only of
    // layers that exist in the new map layer image list as well.
    //int layer = 0;
    ColorLayersByUID colorLayers;
    ancestorTile->getCustomColorLayers( colorLayers );
    tile->setCustomColorLayers( colorLayers );

    //for( unsigned int j=0; j<ancestorTile->getNumColorLayers(); j++ )
    //{
    //    tile->setCustomColorLayer( j,  ancestorTile->getCustomColorLayer( j ) );
    //}
}


void
OSGTileFactory::addPlaceholderHeightfieldLayer(CustomTile* tile,
                                               CustomTile* ancestorTile,
                                               GeoLocator* defaultLocator,
                                               const TileKey& key,
                                               const TileKey& ancestorKey)
{
    osgTerrain::HeightFieldLayer* newHFLayer = 0L;

    if ( ancestorTile && ancestorKey.valid() )
    {
        osg::ref_ptr<osgTerrain::HeightFieldLayer> ancestorLayer;
        {
            Threading::ScopedReadLock sharedLock( ancestorTile->getTileLayersMutex() );
            ancestorLayer = dynamic_cast<osgTerrain::HeightFieldLayer*>(ancestorTile->getElevationLayer());
        }

        if ( ancestorLayer.valid() )
        {
            osg::ref_ptr<osg::HeightField> ancestorHF = ancestorLayer->getHeightField();
            if ( ancestorHF.valid() )
            {
                osg::HeightField* newHF = HeightFieldUtils::createSubSample(
                    ancestorHF.get(),
                    ancestorKey.getExtent(),
                    key.getExtent());

                newHFLayer = new osgTerrain::HeightFieldLayer( newHF );
                newHFLayer->setLocator( defaultLocator );

                // lock to set the elevation layerdata:
                {
                    Threading::ScopedWriteLock exclusiveLock( tile->getTileLayersMutex() );
                    tile->setElevationLayer( newHFLayer );                
                    tile->setElevationLOD( ancestorTile->getElevationLOD() );
                }
            }
        }
    }

    // lock the tile to write the elevation data.
    {
        Threading::ScopedWriteLock exclusiveLock( tile->getTileLayersMutex() );

        if ( !newHFLayer )
        {
            newHFLayer = new osgTerrain::HeightFieldLayer();
            newHFLayer->setHeightField( createEmptyHeightField( key, 8, 8 ) );
            newHFLayer->setLocator( defaultLocator );
            tile->setElevationLOD( -1 );
        }

        if ( newHFLayer )
        {
            tile->setElevationLayer( newHFLayer );
        }
    }
}


osgTerrain::HeightFieldLayer*
OSGTileFactory::createPlaceholderHeightfieldLayer(osg::HeightField* ancestorHF,
                                                  const TileKey& ancestorKey,
                                                  const TileKey& key,
                                                  GeoLocator* keyLocator )
{
    osgTerrain::HeightFieldLayer* hfLayer = NULL;

    osg::HeightField* newHF = HeightFieldUtils::createSubSample(
        ancestorHF,
        ancestorKey.getExtent(),
        key.getExtent() );

    newHF->setSkirtHeight( ancestorHF->getSkirtHeight() / 2.0 );

    hfLayer = new osgTerrain::HeightFieldLayer( newHF );
    hfLayer->setLocator( keyLocator );

    return hfLayer;
}

osg::Node*
OSGTileFactory::createTile(const MapFrame& mapf, CustomTerrain* terrain, 
                           const TileKey& key, bool populateLayers, 
                           bool wrapInPagedLOD, bool fallback,
                           bool& validData )
{
    if ( populateLayers )
    {        
        return createPopulatedTile( mapf, terrain, key, wrapInPagedLOD, fallback, validData);
    }
    else
    {
        //Placeholders always contain valid data
        validData = true;
        return createPlaceholderTile( mapf, terrain, key );
    }
}



osg::Node*
OSGTileFactory::createPlaceholderTile(const MapFrame& mapf,
                                      CustomTerrain* terrain,
                                      const TileKey& key )
{
    // Start out by finding the nearest registered ancestor tile, since the placeholder is
    // going to be based on inherited data. Note- the ancestor may not be the immediate
    // parent, b/c the parent may or may not be in the scene graph.
    TileKey ancestorKey = key.createParentKey();
    osg::ref_ptr<CustomTile> ancestorTile;
    while( !ancestorTile.valid() && ancestorKey.valid() )
    {
        terrain->getCustomTile( ancestorKey.getTileId(), ancestorTile );
        if ( !ancestorTile.valid() )
            ancestorKey = ancestorKey.createParentKey();
    }
    if ( !ancestorTile.valid() )
    {
        OE_WARN << LC << "cannot find ancestor tile for (" << key.str() << ")" <<std::endl;
        return 0L;
    }

    OE_DEBUG << LC << "Creating placeholder for " << key.str() << std::endl;

    const MapInfo& mapInfo = mapf.getMapInfo();

    bool hasElevation = mapf.elevationLayers().size() > 0;

    // Build a "placeholder" tile.
    double xmin, ymin, xmax, ymax;
    key.getExtent().getBounds( xmin, ymin, xmax, ymax );

    // A locator will place the tile on the globe:
    osg::ref_ptr<GeoLocator> locator = GeoLocator::createForKey( key, mapInfo );

    // The empty tile:
    CustomTile* tile = new CustomTile( key, locator.get(), terrain->getQuickReleaseGLObjects() );
    tile->setTerrainTechnique( osg::clone(terrain->getTerrainTechniquePrototype(), osg::CopyOp::DEEP_COPY_ALL) );
    tile->setVerticalScale( _terrainOptions.verticalScale().value() );
    tile->setRequiresNormals( true );
    tile->setDataVariance( osg::Object::DYNAMIC );
    tile->setLocator( locator.get() );

    // Attach an updatecallback to normalize the edges of TerrainTiles.
#if 0
    if ( hasElevation && _terrainOptions.normalizeEdges().get() )
    {
        tile->setUpdateCallback(new TerrainTileEdgeNormalizerUpdateCallback());
        tile->setDataVariance(osg::Object::DYNAMIC);
    }
#endif

    // Generate placeholder imagery and elevation layers. These "inherit" data from an
    // ancestor tile.
    {
        //Threading::ScopedReadLock parentLock( ancestorTile->getTileLayersMutex() );
        addPlaceholderImageLayers( tile, ancestorTile.get(), mapf.imageLayers(), locator.get(), key );
        addPlaceholderHeightfieldLayer( tile, ancestorTile.get(), locator.get(), key, ancestorKey );
    }

    // calculate the switching distances:
    osg::BoundingSphere bs = tile->getBound();
    double max_range = 1e10;
    double radius = bs.radius();
    double min_range = radius * _terrainOptions.minTileRangeFactor().get();

    // Set the skirt height of the heightfield
    osgTerrain::HeightFieldLayer* hfLayer = static_cast<osgTerrain::HeightFieldLayer*>(tile->getElevationLayer());
    if (!hfLayer)
    {
        OE_WARN << LC << "Warning: Couldn't get hfLayer for " << key.str() << std::endl;
    }
    hfLayer->getHeightField()->setSkirtHeight(radius * _terrainOptions.heightFieldSkirtRatio().get() );

    // In a Plate Carre tesselation, scale the heightfield elevations from meters to degrees
    if ( mapInfo.isPlateCarre() && hfLayer->getHeightField() )
        HeightFieldUtils::scaleHeightFieldToDegrees( hfLayer->getHeightField() );

    bool markTileLoaded = false;

    if ( _terrainOptions.loadingPolicy()->mode().get() != LoadingPolicy::MODE_STANDARD )
    {
        markTileLoaded = true;
        tile->setUseLayerRequests( true );
        tile->setHasElevationHint( hasElevation );
    }

    // install a tile switcher:
    tile->setTerrainRevision( terrain->getRevision() );
    tile->setTerrain( terrain );
    terrain->registerTile( tile );

    osg::Node* result = 0L;


    // create a PLOD so we can keep subdividing:
    osg::PagedLOD* plod = new osg::PagedLOD();
    plod->setCenter( bs.center() );
    plod->addChild( tile, min_range, max_range );

    if ( key.getLevelOfDetail() < getTerrainOptions().maxLOD().get() )
    {
        plod->setFileName( 1, createURI( _engineId, key ) ); //map->getId(), key ) );
        plod->setRange( 1, 0.0, min_range );
    }
    else
    {
        plod->setRange( 0, 0, FLT_MAX );
    }

#if USE_FILELOCATIONCALLBACK
    osgDB::Options* options = new osgDB::Options;
    options->setFileLocationCallback( new FileLocationCallback);
    plod->setDatabaseOptions( options );
#endif

    result = plod;

    // Install a callback that will load the actual tile data via the pager.
    result->addCullCallback( new PopulateTileDataCallback( _cull_thread_mapf ) );

    // Install a cluster culler (FIXME for cube mode)
    //bool isCube = map->getMapOptions().coordSysType() == MapOptions::CSTYPE_GEOCENTRIC_CUBE;
    if ( mapInfo.isGeocentric() && !mapInfo.isCube() )
    {
        osg::ClusterCullingCallback* ccc = createClusterCullingCallback( tile, locator->getEllipsoidModel() );
        result->addCullCallback( ccc );
    }     

    return result;
}

namespace
<<<<<<< HEAD
{
    struct GeoImageData
    {
        GeoImageData() : _layerUID(-1) { }
        GeoImage _image;
        UID      _layerUID;
    };
=======
{
struct GeoImageData
{
    GeoImageData() : _layerUID(-1) { }
    GeoImage _image;
    UID      _layerUID;
};
}

osg::Node*
OSGTileFactory::createPopulatedTile(const MapFrame& mapf, CustomTerrain* terrain, 
                                    const TileKey& key, bool wrapInPagedLOD, 
                                    bool fallback, bool& validData )
{
    const MapInfo& mapInfo = mapf.getMapInfo();
    bool isPlateCarre = !mapInfo.isGeocentric() && mapInfo.isGeographicSRS();

>>>>>>> 024d7143
    typedef std::vector<GeoImageData> GeoImageDataVector;
}

osg::Node*
OSGTileFactory::createPopulatedTile(const MapFrame& mapf, CustomTerrain* terrain, 
                                    const TileKey& key, bool wrapInPagedLOD, 
                                    bool fallback, bool& validData )
{
    const MapInfo& mapInfo = mapf.getMapInfo();
    bool isPlateCarre = !mapInfo.isGeocentric() && mapInfo.isGeographicSRS();
    GeoImageDataVector image_tiles;
    //GeoImageVector image_tiles;

    // Collect the image layers
    bool empty_map = mapf.imageLayers().size() == 0 && mapf.elevationLayers().size() == 0;

    // Create the images for the tile
    for( ImageLayerVector::const_iterator i = mapf.imageLayers().begin(); i != mapf.imageLayers().end(); ++i )
    {
        ImageLayer* layer = i->get();
        GeoImageData imageData;
        //GeoImage image;

        // Only try to create images if the key is valid
        if ( layer->isKeyValid( key ) )
        {
            imageData._image = layer->createImage( key );
            imageData._layerUID = layer->getUID();
        }

        // always push images, even it they are empty, so that the image_tiles vector is one-to-one
        // with the imageLayers() vector.
        image_tiles.push_back( imageData );
    }

    bool hasElevation = false;

    //Create the heightfield for the tile
    osg::ref_ptr<osg::HeightField> hf;
    if ( mapf.elevationLayers().size() > 0 )
    {
        hf = mapf.createHeightField( key, false, _terrainOptions.elevationInterpolation().value());     
    }

    //If we are on the first LOD and we couldn't get a heightfield tile, just create an empty one.  Otherwise you can run into the situation
    //where you could have an inset heightfield on one hemisphere and the whole other hemisphere won't show up.
    if ( mapInfo.isGeocentric() && key.getLevelOfDetail() <= 1 && !hf.valid())
    {
        hf = createEmptyHeightField( key );
    }
    hasElevation = hf.valid();

    //Determine if we've created any images
    unsigned int numValidImages = 0;
    for (unsigned int i = 0; i < image_tiles.size(); ++i)
    {
        if (image_tiles[i]._image.valid()) numValidImages++;
    }


    //If we couldn't create any imagery or heightfields, bail out
    if (!hf.valid() && (numValidImages == 0) && !empty_map)
    {
        OE_DEBUG << LC << "Could not create any imagery or heightfields for " << key.str() <<".  Not building tile" << std::endl;
        validData = false;

        //If we're not asked to fallback on previous LOD's and we have no data, return NULL
        if (!fallback)
        {
            return NULL;
        }
    }
    else
    {
        validData = true;
    }

    //Try to interpolate any missing image layers from parent tiles
    for (unsigned int i = 0; i < mapf.imageLayers().size(); i++ )
    {
        if (!image_tiles[i]._image.valid())
        {
            GeoImage image;
            if (mapf.imageLayers()[i]->isKeyValid(key))
            {
                //If the key was valid and we have no image, then something possibly went wrong with the image creation such as a server being busy.
                image = createValidGeoImage(mapf.imageLayers()[i].get(), key);
            }

            //If we still couldn't create an image, either something is really wrong or the key wasn't valid, so just create a transparent placeholder image
            if (!image.valid())
            {
                //If the image is not valid, create an empty texture as a placeholder
                image = GeoImage(ImageUtils::createEmptyImage(), key.getExtent());
            }

            //Assign the new image to the proper place in the list
            image_tiles[i]._image = image;
        }
    }

    //Fill in missing heightfield information from parent tiles
    if (!hf.valid())
    {
        //We have no heightfield sources, 
        if ( mapf.elevationLayers().size() == 0 )
        {
            hf = createEmptyHeightField( key );
        }
        else
        {
            //Try to get a heightfield again, but this time fallback on parent tiles
            hf = mapf.createHeightField( key, true, _terrainOptions.elevationInterpolation().value());
            if (!hf.valid())
            {
                //We couldn't get any heightfield, so just create an empty one.
                hf = createEmptyHeightField( key );
            }
            else
            {
                hasElevation = true;
            }
        }
    }


    // In a Plate Carre tesselation, scale the heightfield elevations from meters to degrees
    if ( isPlateCarre )
    {
        HeightFieldUtils::scaleHeightFieldToDegrees( hf.get() );
    }

    osg::ref_ptr<GeoLocator> locator = GeoLocator::createForKey( key, mapInfo );
    osgTerrain::HeightFieldLayer* hf_layer = new osgTerrain::HeightFieldLayer();
    hf_layer->setLocator( locator.get() );
    hf_layer->setHeightField( hf.get() );

    CustomTile* tile = new CustomTile( key, locator.get(), terrain->getQuickReleaseGLObjects() );
    tile->setTerrainTechnique( osg::clone(terrain->getTerrainTechniquePrototype(), osg::CopyOp::DEEP_COPY_ALL) );
    tile->setVerticalScale( _terrainOptions.verticalScale().value() );
    tile->setLocator( locator.get() );
    tile->setElevationLayer( hf_layer );
    tile->setRequiresNormals( true );
    tile->setDataVariance(osg::Object::DYNAMIC);

#if 0
    //Attach an updatecallback to normalize the edges of TerrainTiles.
    if (hasElevation && _terrainOptions.normalizeEdges().get() )
    {
        tile->setUpdateCallback(new TerrainTileEdgeNormalizerUpdateCallback());
        tile->setDataVariance(osg::Object::DYNAMIC);
    }
#endif

    //Assign the terrain system to the TerrainTile.
    //It is very important the terrain system is set while the MapConfig's sourceMutex is locked.
    //This registers the terrain tile so that adding/removing layers are always in sync.  If you don't do this
    //you can end up with a situation where the database pager is waiting to merge a tile, then a layer is added, then
    //the tile is finally merged and is out of sync.

    double min_units_per_pixel = DBL_MAX;

#if 0
    // create contour layer:
    if (map->getContourTransferFunction() != NULL)
    {
        osgTerrain::ContourLayer* contourLayer(new osgTerrain::ContourLayer(map->getContourTransferFunction()));

        contourLayer->setMagFilter(_terrainOptions.getContourMagFilter().value());
        contourLayer->setMinFilter(_terrainOptions.getContourMinFilter().value());
        tile->setCustomColorLayer(layer,contourLayer); //TODO: need layerUID, not layer index here -GW
        ++layer;
    }
#endif

    for (unsigned int i = 0; i < image_tiles.size(); ++i)
    {
        if (image_tiles[i]._image.valid())
        {
            const GeoImage& geo_image = image_tiles[i]._image;

            double img_xmin, img_ymin, img_xmax, img_ymax;
            geo_image.getExtent().getBounds( img_xmin, img_ymin, img_xmax, img_ymax );

            //Specify a new locator for the color with the coordinates of the TileKey that was actually used to create the image
            osg::ref_ptr<GeoLocator> img_locator = key.getProfile()->getSRS()->createLocator( 
                img_xmin, img_ymin, img_xmax, img_ymax,
                isPlateCarre );

            if ( mapInfo.isGeocentric() )
                img_locator->setCoordinateSystemType( osgTerrain::Locator::GEOCENTRIC );

            if ( _terrainOptions.levelOfDetailBlending() == true )
            {
                osg::ref_ptr<const osg::Image> finalImage = geo_image.getImage();
                TileKey parentKey = key.createParentKey();
                if ( parentKey.valid() )
                {
                    osg::ref_ptr<CustomTile> parentTile;
                    terrain->getCustomTile( parentKey.getTileId(), parentTile );
                    if ( parentTile.valid() )
                    {
                        CustomColorLayer parentLayer;
                        if ( parentTile->getCustomColorLayer( image_tiles[i]._layerUID, parentLayer ) )
                        {
                            GeoImage parentGI(
                                const_cast<osg::Image*>( parentLayer.getImage() ),
                                static_cast<const GeoLocator*>(parentLayer.getLocator())->getDataExtent() );

                            GeoImage cropped = parentGI.crop( key.getExtent() );

                            osg::ref_ptr<osg::Image> parentImage = ImageUtils::resizeImage( 
                                cropped.getImage(),
                                image_tiles[i]._image.getImage()->s(),
                                image_tiles[i]._image.getImage()->t() );

                            // busted?? yes. gw
                            //GeoImage cropped = parentGI.crop(
                            //    key.getExtent(),
                            //    false,
                            //    image_tiles[i]._image.getImage()->s(),
                            //    image_tiles[i]._image.getImage()->t() );

                            //parentImage = cropped.getImage();

                            finalImage = ImageUtils::createMipmapBlendedImage(
                                geo_image.getImage(),
                                parentImage.get() );

                            //GeoImage blend( s_createMipmapBlend( geo_image.getImage(), parentImage.get() ), geo_image.getExtent() );
                            //finalImage = blend.takeImage();
                        }
                    }
                }

                tile->setCustomColorLayer( CustomColorLayer(
                    mapf.imageLayerAt(i),
                    finalImage.get(),
                    img_locator.get(),
                    key.getLevelOfDetail() ) );
            }
            else
            {
                tile->setCustomColorLayer( CustomColorLayer(
                    mapf.imageLayerAt(i),
                    geo_image.getImage(),
                    img_locator.get(),
                    key.getLevelOfDetail() ) );
            }

            double upp = geo_image.getUnitsPerPixel();

            // Scale the units per pixel to degrees if the image is mercator (and the key is geo)
            if ( geo_image.getSRS()->isMercator() && key.getExtent().getSRS()->isGeographic() )
                upp *= 1.0f/111319.0f;

            min_units_per_pixel = osg::minimum(upp, min_units_per_pixel);
        }
    }

    osg::BoundingSphere bs = tile->getBound();
    double max_range = 1e10;
    double radius = bs.radius();

#if 1
    double min_range = radius * _terrainOptions.minTileRangeFactor().get();
    osg::LOD::RangeMode mode = osg::LOD::DISTANCE_FROM_EYE_POINT;
#else
    double width = key.getExtent().width();	
    if (min_units_per_pixel == DBL_MAX) min_units_per_pixel = width/256.0;
    double min_range = (width / min_units_per_pixel) * _terrainOptions.getMinTileRangeFactor(); 
    osg::LOD::RangeMode mode = osg::LOD::PIXEL_SIZE_ON_SCREEN;
#endif


    // a skirt hides cracks when transitioning between LODs:
    hf->setSkirtHeight(radius * _terrainOptions.heightFieldSkirtRatio().get() );

    // for now, cluster culling does not work for CUBE rendering
    //bool isCube = mapInfo.isCube(); //map->getMapOptions().coordSysType() == MapOptions::CSTYPE_GEOCENTRIC_CUBE;
    if ( mapInfo.isGeocentric() && !mapInfo.isCube() )
    {
        //TODO:  Work on cluster culling computation for cube faces
        osg::ClusterCullingCallback* ccc = createClusterCullingCallback(tile, locator->getEllipsoidModel() );
        tile->setCullCallback( ccc );
    }

    // Wait until now, when the tile is fully baked, to assign the terrain to the tile.
    // Placeholder tiles might try to locate this tile as an ancestor, and access its layers
    // and locators...so they must be intact before making this tile available via setTerrain.
    //
    // If there's already a placeholder tile registered, this will be ignored. If there isn't,
    // this will register the new tile.
    tile->setTerrain( terrain );
    terrain->registerTile( tile );

    // Set the tile's revision to the current terrain revision
    tile->setTerrainRevision( static_cast<CustomTerrain*>(terrain)->getRevision() );

    if ( _terrainOptions.loadingPolicy()->mode() != LoadingPolicy::MODE_STANDARD && key.getLevelOfDetail())
    {
        tile->setUseLayerRequests( true );
        tile->setHasElevationHint( hasElevation );
    }

    tile->setTerrainRevision( terrain->getRevision() );
    tile->setDataVariance( osg::Object::DYNAMIC );

    osg::Node* result = 0L;

    if (wrapInPagedLOD)
    {
        // create a PLOD so we can keep subdividing:
        osg::PagedLOD* plod = new osg::PagedLOD();
        plod->setCenter( bs.center() );
        plod->addChild( tile, min_range, max_range );

        std::string filename = createURI( _engineId, key ); //map->getId(), key );

        //Only add the next tile if it hasn't been blacklisted
        bool isBlacklisted = osgEarth::Registry::instance()->isBlacklisted( filename );
        if (!isBlacklisted && key.getLevelOfDetail() < this->getTerrainOptions().maxLOD().value() && validData )
        {
            plod->setFileName( 1, filename  );
            plod->setRange( 1, 0.0, min_range );
        }
        else
        {
            plod->setRange( 0, 0, FLT_MAX );
        }

#if USE_FILELOCATIONCALLBACK
        osgDB::Options* options = new osgDB::Options;
        options->setFileLocationCallback( new FileLocationCallback() );
        plod->setDatabaseOptions( options );
#endif
        result = plod;

        if ( tile->getUseLayerRequests() )
            result->addCullCallback( new PopulateTileDataCallback( _cull_thread_mapf ) );
    }
    else
    {
        result = tile;
    }

    return result;
}

CustomColorLayerRef*
OSGTileFactory::createImageLayer(const MapInfo& mapInfo,
                                 ImageLayer* layer,
                                 const TileKey& key,
                                 ProgressCallback* progress)
{
    GeoImage geoImage;

    //If the key is valid, try to get the image from the MapLayer
    if (layer->isKeyValid( key ) )
    {
        geoImage = layer->createImage(key, progress);
    }
    else
    {
        //If the key is not valid, simply make a transparent tile
        geoImage = GeoImage(ImageUtils::createEmptyImage(), key.getExtent());
    }

    if (geoImage.valid())
    {
        osg::ref_ptr<GeoLocator> imgLocator = GeoLocator::createForKey( key, mapInfo );

        if ( mapInfo.isGeocentric() )
            imgLocator->setCoordinateSystemType( osgTerrain::Locator::GEOCENTRIC );

        // since this method is only called in SEQ/PRE mode, we don't need to bother 
        // supporting LOD blending here.

        CustomColorLayer result( layer, geoImage.getImage(), imgLocator.get(), key.getLevelOfDetail() );
        return new CustomColorLayerRef( result );
    }

    return NULL;
}

osgTerrain::HeightFieldLayer* 
OSGTileFactory::createHeightFieldLayer( const MapFrame& mapf, const TileKey& key, bool exactOnly )
{
    //NOTE: took this out since we're now using a MapFrame
    //Threading::ScopedReadLock lock( map->getMapDataMutex() );

    const MapInfo& mapInfo = mapf.getMapInfo();
    bool isPlateCarre = !mapInfo.isGeocentric() && mapInfo.isGeographicSRS();

    // try to create a heightfield at native res:
    osg::ref_ptr<osg::HeightField> hf = mapf.createHeightField( key, !exactOnly, _terrainOptions.elevationInterpolation().value());
    if ( !hf )
    {
        if ( exactOnly )
            return NULL;
        else
            hf = createEmptyHeightField( key );
    }

    // In a Plate Carre tesselation, scale the heightfield elevations from meters to degrees
    if ( isPlateCarre )
    {
        HeightFieldUtils::scaleHeightFieldToDegrees( hf );
    }

    osgTerrain::HeightFieldLayer* hfLayer = new osgTerrain::HeightFieldLayer( hf.get() );

    GeoLocator* locator = GeoLocator::createForKey( key, mapInfo );
    hfLayer->setLocator( locator );

    return hfLayer;
}

osg::ClusterCullingCallback*
OSGTileFactory::createClusterCullingCallback(osgTerrain::TerrainTile* tile, osg::EllipsoidModel* et)
{
    //This code is a very slightly modified version of the DestinationTile::createClusterCullingCallback in VirtualPlanetBuilder.
    osg::HeightField* grid = ((osgTerrain::HeightFieldLayer*)tile->getElevationLayer())->getHeightField();
    if (!grid) return 0;

    float verticalScale = 1.0f;
    CustomTile* customTile = dynamic_cast<CustomTile*>(tile);
    if (customTile)
    {
        verticalScale = customTile->getVerticalScale();
    }

    double globe_radius = et ? et->getRadiusPolar() : 1.0;
    unsigned int numColumns = grid->getNumColumns();
    unsigned int numRows = grid->getNumRows();

    double midLong = grid->getOrigin().x()+grid->getXInterval()*((double)(numColumns-1))*0.5;
    double midLat = grid->getOrigin().y()+grid->getYInterval()*((double)(numRows-1))*0.5;
    double midZ = grid->getOrigin().z();

    double midX,midY;
    et->convertLatLongHeightToXYZ(osg::DegreesToRadians(midLat),osg::DegreesToRadians(midLong),midZ, midX,midY,midZ);

    osg::Vec3 center_position(midX,midY,midZ);

    osg::Vec3 center_normal(midX,midY,midZ);
    center_normal.normalize();

    osg::Vec3 transformed_center_normal = center_normal;

    unsigned int r,c;

    // populate the vertex/normal/texcoord arrays from the grid.
    double orig_X = grid->getOrigin().x();
    double delta_X = grid->getXInterval();
    double orig_Y = grid->getOrigin().y();
    double delta_Y = grid->getYInterval();
    double orig_Z = grid->getOrigin().z();


    float min_dot_product = 1.0f;
    float max_cluster_culling_height = 0.0f;
    float max_cluster_culling_radius = 0.0f;

    for(r=0;r<numRows;++r)
    {
        for(c=0;c<numColumns;++c)
        {
            double X = orig_X + delta_X*(double)c;
            double Y = orig_Y + delta_Y*(double)r;
            double Z = orig_Z + grid->getHeight(c,r) * verticalScale;
            double height = Z;

            et->convertLatLongHeightToXYZ(
                osg::DegreesToRadians(Y), osg::DegreesToRadians(X), Z,
                X, Y, Z);

            osg::Vec3d v(X,Y,Z);
            osg::Vec3 dv = v - center_position;
            double d = sqrt(dv.x()*dv.x() + dv.y()*dv.y() + dv.z()*dv.z());
            double theta = acos( globe_radius/ (globe_radius + fabs(height)) );
            double phi = 2.0 * asin (d*0.5/globe_radius); // d/globe_radius;
            double beta = theta+phi;
            double cutoff = osg::PI_2 - 0.1;

            //log(osg::INFO,"theta="<<theta<<"\tphi="<<phi<<" beta "<<beta);
            if (phi<cutoff && beta<cutoff)
            {
                float local_dot_product = -sin(theta + phi);
                float local_m = globe_radius*( 1.0/ cos(theta+phi) - 1.0);
                float local_radius = static_cast<float>(globe_radius * tan(beta)); // beta*globe_radius;
                min_dot_product = osg::minimum(min_dot_product, local_dot_product);
                max_cluster_culling_height = osg::maximum(max_cluster_culling_height,local_m);      
                max_cluster_culling_radius = osg::maximum(max_cluster_culling_radius,local_radius);
            }
            else
            {
                //log(osg::INFO,"Turning off cluster culling for wrap around tile.");
                return 0;
            }
        }
    }    

    osg::ClusterCullingCallback* ccc = new osg::ClusterCullingCallback;

    ccc->set(center_position + transformed_center_normal*max_cluster_culling_height ,
        transformed_center_normal, 
        min_dot_product,
        max_cluster_culling_radius);

    return ccc;
}<|MERGE_RESOLUTION|>--- conflicted
+++ resolved
@@ -258,17 +258,32 @@
 }
 
 bool
-OSGTileFactory::isCached(Map* map, const osgEarth::TileKey& key)
+OSGTileFactory::areChildrenCached( Map* map, const TileKey& parentKey ) const
+{      
+    MapFrame mapf( map );
+
+    //Split the key into it's 4 children and check to see if all 4 are cached.
+    for( unsigned int i=0; i<4; ++i )
+    {
+        if ( !isCached( mapf, parentKey.createChildKey(i) ) )
+            return false;
+    }
+
+    return true;
+}
+
+bool
+OSGTileFactory::isCached( const MapFrame& mapf, const osgEarth::TileKey& key ) const
 {
     //Threading::ScopedReadLock lock( map->getMapDataMutex() );
 
-    const Profile* mapProfile = key.getProfile();
-
-    ImageLayerVector imageLayers;
-    map->getImageLayers( imageLayers );
+    const Profile* mapProfile = mapf.getProfile(); // key.getProfile();
+
+    //ImageLayerVector imageLayers;
+    //map->getImageLayers( imageLayers );
 
     //Check the imagery layers
-    for( ImageLayerVector::const_iterator i = imageLayers.begin(); i != imageLayers.end(); i++ )
+    for( ImageLayerVector::const_iterator i = mapf.imageLayers().begin(); i != mapf.imageLayers().end(); i++ )
     {
         ImageLayer* layer = i->get();
         osg::ref_ptr< Cache > cache = layer->getCache();
@@ -278,7 +293,7 @@
 
         std::vector< TileKey > keys;
 
-        if ( map->getProfile()->isEquivalentTo( layer->getProfile() ) )
+        if ( mapProfile->isEquivalentTo( layer->getProfile() ) )
         {
             keys.push_back( key );
         }
@@ -300,10 +315,10 @@
     }
 
     //Check the elevation layers
-    ElevationLayerVector elevLayers;
-    map->getElevationLayers( elevLayers );
-
-    for( ElevationLayerVector::const_iterator i = elevLayers.begin(); i != elevLayers.end(); i++ )
+    //ElevationLayerVector elevLayers;
+    //map->getElevationLayers( elevLayers );
+
+    for( ElevationLayerVector::const_iterator i =mapf.elevationLayers().begin(); i != mapf.elevationLayers().end(); ++i )
     {
         ElevationLayer* layer = i->get();
         osg::ref_ptr< Cache > cache = layer->getCache();
@@ -313,7 +328,7 @@
 
         std::vector<TileKey> keys;
 
-        if ( map->getProfile()->isEquivalentTo( layer->getProfile() ) )
+        if ( mapProfile->isEquivalentTo( layer->getProfile() ) )
         {
             keys.push_back( key );
         }
@@ -621,15 +636,6 @@
 }
 
 namespace
-<<<<<<< HEAD
-{
-    struct GeoImageData
-    {
-        GeoImageData() : _layerUID(-1) { }
-        GeoImage _image;
-        UID      _layerUID;
-    };
-=======
 {
 struct GeoImageData
 {
@@ -647,17 +653,7 @@
     const MapInfo& mapInfo = mapf.getMapInfo();
     bool isPlateCarre = !mapInfo.isGeocentric() && mapInfo.isGeographicSRS();
 
->>>>>>> 024d7143
     typedef std::vector<GeoImageData> GeoImageDataVector;
-}
-
-osg::Node*
-OSGTileFactory::createPopulatedTile(const MapFrame& mapf, CustomTerrain* terrain, 
-                                    const TileKey& key, bool wrapInPagedLOD, 
-                                    bool fallback, bool& validData )
-{
-    const MapInfo& mapInfo = mapf.getMapInfo();
-    bool isPlateCarre = !mapInfo.isGeocentric() && mapInfo.isGeographicSRS();
     GeoImageDataVector image_tiles;
     //GeoImageVector image_tiles;
 
