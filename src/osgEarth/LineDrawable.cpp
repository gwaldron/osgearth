--- conflicted
+++ resolved
@@ -507,26 +507,19 @@
 void
 LineDrawable::setColor(const osg::Vec4& color)
 {
-    initialize();
-
-    _color = color;
-    if (_colors && !_colors->empty())
-    {
-        _colors->assign(_colors->size(), _color);
-        _colors->dirty();
-    }
+        initialize();
+
+        _color = color;
+        if (_colors && !_colors->empty())
+        {
+            _colors->assign(_colors->size(), _color);
+            _colors->dirty();
+        }
 }
 
 void
 LineDrawable::setColor(unsigned vi, const osg::Vec4& color)
 {
-<<<<<<< HEAD
-    // test against overall color:
-    if (color == _color)
-        return;
-
-=======
->>>>>>> 5db22666
     bool dirty = false;
     if (_gpu)
     {
@@ -589,12 +582,6 @@
     if (dirty)
     {
         _colors->dirty();
-<<<<<<< HEAD
-
-        // reset "overall" color
-        _color.set(-1,-1,-1,-1);
-=======
->>>>>>> 5db22666
     }
 }
 
