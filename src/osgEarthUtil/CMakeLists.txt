IF   (DYNAMIC_OSGEARTH)
    ADD_DEFINITIONS(-DOSGEARTHUTIL_LIBRARY)
ELSE (DYNAMIC_OSGEARTH)
    ADD_DEFINITIONS(-DOSGEARTHUTIL_LIBRARY_STATIC)
ENDIF(DYNAMIC_OSGEARTH)

SET(LIB_NAME osgEarthUtil)

SET(HEADER_PATH ${OSGEARTH_SOURCE_DIR}/include/${LIB_NAME})

SET(HEADERS_ROOT
    AnnotationEvents
    AutoClipPlaneHandler
    Common
    Controls
    ClampCallback
    EarthManipulator
    ElevationManager
    ExampleResources
    Export
    FeatureManipTool
    FeatureQueryTool
    Formatter
    GeodeticGraticule
    #HSLColorFilter
    LatLongFormatter
    LineOfSight
    MeasureTool
    MGRSFormatter
    MGRSGraticule
    MouseCoordsTool
    ObjectPlacer
    ObjectLocator
    SkyNode
    SpatialData
    StarData
<<<<<<< HEAD
	TerrainProfile
	TFS
	TFSPackager
    TMS	
=======
    TerrainProfile
    TMS
>>>>>>> 36a07cb6
    TMSPackager
    UTMGraticule
    WFS
    WMS
)
SOURCE_GROUP( Headers FILES ${HEADERS_ROOT} )


SET(SOURCES_ROOT
    AnnotationEvents.cpp
    AutoClipPlaneHandler.cpp
    ClampCallback.cpp
    Controls.cpp
    EarthManipulator.cpp
    ElevationManager.cpp
    ExampleResources.cpp
    FeatureManipTool.cpp
    FeatureQueryTool.cpp
    GeodeticGraticule.cpp
    #HSLColorFilter.cpp
    LatLongFormatter.cpp
    LineOfSight.cpp
    MeasureTool.cpp
    MGRSFormatter.cpp
    MGRSGraticule.cpp
    MouseCoordsTool.cpp
    ObjectPlacer.cpp
    ObjectLocator.cpp
    SpatialData.cpp
    SkyNode.cpp
<<<<<<< HEAD
	TerrainProfile.cpp
	TFS.cpp
	TFSPackager.cpp
=======
    TerrainProfile.cpp
>>>>>>> 36a07cb6
    TMS.cpp
    TMSPackager.cpp
    UTMGraticule.cpp
    WFS.cpp
    WMS.cpp
)
SOURCE_GROUP( Sources FILES ${SOURCES_ROOT} )


SET(HEADERS_COLORFILTER
    BrightnessContrastColorFilter
    CMYKColorFilter
    GammaColorFilter
    HSLColorFilter
    RGBColorFilter
)
SOURCE_GROUP( Headers\\ColorFilters FILES ${HEADERS_COLORFILTER} )


SET(SOURCES_COLORFILTER
    BrightnessContrastColorFilter.cpp
    CMYKColorFilter.cpp
    GammaColorFilter.cpp
    HSLColorFilter.cpp
    RGBColorFilter.cpp
)
SOURCE_GROUP( Sources\\ColorFilters FILES ${SOURCES_COLORFILTER} )


SET(LIB_PUBLIC_HEADERS
    ${HEADERS_ROOT}
    ${HEADERS_COLORFILTER}
)

SET(LIB_COMMON_FILES 
    ${SOURCES_ROOT} ${SOURCES_COLORFILTER}
)

ADD_LIBRARY(${LIB_NAME} SHARED
    ${LIB_PUBLIC_HEADERS}
    ${LIB_COMMON_FILES}
)

# Setting this tells ModuleInstall not to set source groups (since we're doing it here)
SET(USE_CUSTOM_SOURCE_GROUPS 1)



INCLUDE_DIRECTORIES(${OSG_INCLUDE_DIR} ${OSGEARTH_SOURCE_DIR})

IF (WIN32)
  LINK_EXTERNAL(${LIB_NAME} ${TARGET_EXTERNAL_LIBRARIES} ${CMAKE_THREAD_LIBS_INIT} ${MATH_LIBRARY})
ELSE(WIN32)
  LINK_EXTERNAL(${LIB_NAME} ${TARGET_EXTERNAL_LIBRARIES} ${CMAKE_THREAD_LIBS_INIT} ${MATH_LIBRARY})
ENDIF(WIN32)

LINK_INTERNAL(${LIB_NAME}
    osgEarth
    osgEarthFeatures
    osgEarthSymbology
    osgEarthAnnotation
)

LINK_WITH_VARIABLES(${LIB_NAME} OSG_LIBRARY OSGUTIL_LIBRARY OSGSIM_LIBRARY OSGTERRAIN_LIBRARY OSGDB_LIBRARY OSGFX_LIBRARY OSGMANIPULATOR_LIBRARY OSGVIEWER_LIBRARY OSGTEXT_LIBRARY OSGGA_LIBRARY OPENTHREADS_LIBRARY)
LINK_CORELIB_DEFAULT(${LIB_NAME} ${CMAKE_THREAD_LIBS_INIT} ${MATH_LIBRARY})

INCLUDE(ModuleInstall OPTIONAL)<|MERGE_RESOLUTION|>--- conflicted
+++ resolved
@@ -34,15 +34,8 @@
     SkyNode
     SpatialData
     StarData
-<<<<<<< HEAD
-	TerrainProfile
-	TFS
-	TFSPackager
-    TMS	
-=======
     TerrainProfile
     TMS
->>>>>>> 36a07cb6
     TMSPackager
     UTMGraticule
     WFS
@@ -73,13 +66,7 @@
     ObjectLocator.cpp
     SpatialData.cpp
     SkyNode.cpp
-<<<<<<< HEAD
-	TerrainProfile.cpp
-	TFS.cpp
-	TFSPackager.cpp
-=======
     TerrainProfile.cpp
->>>>>>> 36a07cb6
     TMS.cpp
     TMSPackager.cpp
     UTMGraticule.cpp
