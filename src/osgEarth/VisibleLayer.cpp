--- conflicted
+++ resolved
@@ -45,27 +45,16 @@
 {
     _visible.init( true );
     _opacity.init( 1.0f );
-<<<<<<< HEAD
-    _minRange.init(0.0);
-    _maxRange.init(FLT_MAX);
-=======
     _minRange.init( 0.0 );
     _maxRange.init( FLT_MAX );
     _attenuationRange.init(0.0f);
     _blend.init( BLEND_INTERPOLATE );
->>>>>>> f7a922ba
 }
 
 Config
 VisibleLayerOptions::getConfig() const
 {
     Config conf = LayerOptions::getConfig();
-<<<<<<< HEAD
-    conf.set("visible", _visible);
-    conf.set("opacity", _opacity);
-    conf.set("min_range", _minRange);
-    conf.set("max_range", _maxRange);
-=======
     conf.set( "visible", _visible);
     conf.set( "opacity", _opacity);
     conf.set( "min_range", _minRange );
@@ -73,19 +62,12 @@
     conf.set( "attenuation_range", _attenuationRange );
     conf.set( "blend", "interpolate", _blend, BLEND_INTERPOLATE );
     conf.set( "blend", "modulate", _blend, BLEND_MODULATE );
->>>>>>> f7a922ba
     return conf;
 }
 
 void
 VisibleLayerOptions::fromConfig(const Config& conf)
 {
-<<<<<<< HEAD
-    conf.getIfSet( "visible", _visible );
-    conf.getIfSet("opacity", _opacity);
-    conf.getIfSet("min_range", _minRange);
-    conf.getIfSet("max_range", _maxRange);
-=======
     conf.get( "visible", _visible );
     conf.get( "opacity", _opacity);
     conf.get( "min_range", _minRange );
@@ -93,7 +75,6 @@
     conf.get( "attenuation_range", _attenuationRange );
     conf.get( "blend", "interpolate", _blend, BLEND_INTERPOLATE );
     conf.get( "blend", "modulate", _blend, BLEND_MODULATE );
->>>>>>> f7a922ba
 }
 
 void
@@ -314,12 +295,6 @@
 }
 
 void
-<<<<<<< HEAD
-VisibleLayer::setMinVisibleRange(float minVisibleRange)
-{
-   options().minVisibleRange() = minVisibleRange;
-   fireCallback(&VisibleLayerCallback::onVisibleRangeChanged);
-=======
 VisibleLayer::setMinVisibleRange( float minVisibleRange )
 {
     initializeMinMaxRangeOpacity();
@@ -329,22 +304,11 @@
         (float)options().maxVisibleRange().get(),
         (float)options().attenuationRange().get()));
     fireCallback( &VisibleLayerCallback::onVisibleRangeChanged );
->>>>>>> f7a922ba
 }
 
 float
 VisibleLayer::getMinVisibleRange() const
 {
-<<<<<<< HEAD
-   return options().minVisibleRange().get();
-}
-
-void
-VisibleLayer::setMaxVisibleRange(float maxVisibleRange)
-{
-   options().maxVisibleRange() = maxVisibleRange;
-   fireCallback(&VisibleLayerCallback::onVisibleRangeChanged);
-=======
     return options().minVisibleRange().get();
 }
 
@@ -358,15 +322,11 @@
         (float)options().maxVisibleRange().get(),
         (float)options().attenuationRange().get()));
     fireCallback( &VisibleLayerCallback::onVisibleRangeChanged );
->>>>>>> f7a922ba
 }
 
 float
 VisibleLayer::getMaxVisibleRange() const
 {
-<<<<<<< HEAD
-   return options().maxVisibleRange().get();
-=======
     return options().maxVisibleRange().get();
 }
 
@@ -385,7 +345,6 @@
 VisibleLayer::getAttenuationRange() const
 {
     return options().attenuationRange().get();
->>>>>>> f7a922ba
 }
 
 void
