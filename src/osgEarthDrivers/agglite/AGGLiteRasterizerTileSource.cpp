/* -*-c++-*- */
/* osgEarth - Dynamic map generation toolkit for OpenSceneGraph
 * Copyright 2008-2013 Pelican Mapping
 * http://osgearth.org
 *
 * osgEarth is free software; you can redistribute it and/or modify
 * it under the terms of the GNU Lesser General Public License as published by
 * the Free Software Foundation; either version 2 of the License, or
 * (at your option) any later version.
 *
 * This program is distributed in the hope that it will be useful,
 * but WITHOUT ANY WARRANTY; without even the implied warranty of
 * MERCHANTABILITY or FITNESS FOR A PARTICULAR PURPOSE.  See the
 * GNU Lesser General Public License for more details.
 *
 * You should have received a copy of the GNU Lesser General Public License
 * along with this program.  If not, see <http://www.gnu.org/licenses/>
 */

#include <osgEarthFeatures/FeatureTileSource>
#include <osgEarthFeatures/ResampleFilter>
#include <osgEarthFeatures/TransformFilter>
#include <osgEarthFeatures/BufferFilter>
#include <osgEarthSymbology/Style>
//TODO: replace this with GeometryRasterizer
#include <osgEarthSymbology/AGG.h>
#include <osgEarth/Registry>
#include <osgEarth/FileUtils>

#include <osg/Notify>
#include <osgDB/FileNameUtils>
#include <osgDB/FileUtils>
#include <osgDB/Registry>
#include <osgDB/ReadFile>
#include <osgDB/WriteFile>

#include "AGGLiteOptions"

#include <sstream>
#include <OpenThreads/Mutex>
#include <OpenThreads/ScopedLock>

#define LC "[AGGLite] "

using namespace osgEarth;
using namespace osgEarth::Features;
using namespace osgEarth::Symbology;
using namespace osgEarth::Drivers;
using namespace OpenThreads;

/********************************************************************/

class AGGLiteRasterizerTileSource : public FeatureTileSource
{
public:
    struct RenderFrame {
        double xmin, ymin;
        double xf, yf;
    };

public:
    AGGLiteRasterizerTileSource( const TileSourceOptions& options ) : FeatureTileSource( options ),
        _options( options )
    {
        //nop
    }

    //override
    bool preProcess(osg::Image* image, osg::Referenced* buildData)
    {
        agg::rendering_buffer rbuf( image->data(), image->s(), image->t(), image->s()*4 );
        agg::renderer<agg::span_abgr32> ren(rbuf);
        ren.clear(agg::rgba8(0,0,0,0));
        return true;
    }

    //override
    bool renderFeaturesForStyle(
        const Style&       style,
        const FeatureList& features,
        osg::Referenced*   buildData,
        const GeoExtent&   imageExtent,
        osg::Image*        image )
    {
        // A processing context to use with the filters:
        FilterContext context;
        context.profile() = getFeatureSource()->getFeatureProfile();

        const LineSymbol*    masterLine = style.getSymbol<LineSymbol>();
        const PolygonSymbol* masterPoly = style.getSymbol<PolygonSymbol>();

        // sort into bins, making a copy for lines that require buffering.
        FeatureList polygons;
        FeatureList lines;

        for(FeatureList::const_iterator f = features.begin(); f != features.end(); ++f)
        {
            if ( f->get()->getGeometry() )
            {
                if ( masterPoly || f->get()->style()->has<PolygonSymbol>() )
                {
                    polygons.push_back( f->get() );
                }

                if ( masterLine || f->get()->style()->has<LineSymbol>() )
                {
                    Feature* newFeature = new Feature( *f->get() );
                    if ( !newFeature->getGeometry()->isLinear() )
                    {
                        newFeature->setGeometry( newFeature->getGeometry()->cloneAs(Geometry::TYPE_RING) );
                    }
                    lines.push_back( newFeature );
                }
            }
        }

        // initialize:
        RenderFrame frame;
        frame.xmin = imageExtent.xMin();
        frame.ymin = imageExtent.yMin();
        frame.xf   = (double)image->s() / imageExtent.width();
        frame.yf   = (double)image->t() / imageExtent.height();

        if ( lines.size() > 0 )
        {
            // We are buffering in the features native extent, so we need to use the
            // transformed extent to get the proper "resolution" for the image
            const SpatialReference* featureSRS = context.profile()->getSRS();
            GeoExtent transformedExtent = imageExtent.transform(featureSRS);

            double trans_xf = (double)image->s() / transformedExtent.width();
            double trans_yf = (double)image->t() / transformedExtent.height();

            // resolution of the image (pixel extents):
            double xres = 1.0/trans_xf;
            double yres = 1.0/trans_yf;

            // downsample the line data so that it is no higher resolution than to image to which
            // we intend to rasterize it. If you don't do this, you run the risk of the buffer 
            // operation taking forever on very high-res input data.
            if ( _options.optimizeLineSampling() == true )
            {
                ResampleFilter resample;
                resample.minLength() = osg::minimum( xres, yres );
                context = resample.push( lines, context );
            }

            // now run the buffer operation on all lines:
            BufferFilter buffer;
            double lineWidth = 1.0;
            if ( masterLine )
            {
                buffer.capStyle() = masterLine->stroke()->lineCap().value();

                if ( masterLine->stroke()->width().isSet() )
                {
                    lineWidth = masterLine->stroke()->width().value();

                    GeoExtent imageExtentInFeatureSRS = imageExtent.transform(featureSRS);
                    double pixelWidth = imageExtentInFeatureSRS.width() / (double)image->s();

                    // if the width units are specified, process them:
                    if (masterLine->stroke()->widthUnits().isSet() &&
                        masterLine->stroke()->widthUnits().get() != Units::PIXELS)
                    {
                        const Units& featureUnits = featureSRS->getUnits();
                        const Units& strokeUnits  = masterLine->stroke()->widthUnits().value();

                        // if the units are different than those of the feature data, we need to
                        // do a units conversion.
                        if ( featureUnits != strokeUnits )
                        {
                            if ( Units::canConvert(strokeUnits, featureUnits) )
                            {
                                // linear to linear, no problem
                                lineWidth = strokeUnits.convertTo( featureUnits, lineWidth );
                            }
                            else if ( strokeUnits.isLinear() && featureUnits.isAngular() )
                            {
                                // linear to angular? approximate degrees per meter at the 
                                // latitude of the tile's centroid.
                                lineWidth = masterLine->stroke()->widthUnits()->convertTo(Units::METERS, lineWidth);
                                double circ = featureSRS->getEllipsoid()->getRadiusEquator() * 2.0 * osg::PI;
                                double x, y;
                                context.profile()->getExtent().getCentroid(x, y);
                                double radians = (lineWidth/circ) * cos(osg::DegreesToRadians(y));
                                lineWidth = osg::RadiansToDegrees(radians);
                            }
                        }

                        // enfore a minimum width of one pixel.
                        float minPixels = masterLine->stroke()->minPixels().getOrUse( 1.0f );
                        lineWidth = osg::clampAbove(lineWidth, pixelWidth*minPixels);
                    }

                    else // pixels
                    {
                        lineWidth *= pixelWidth;
                    }
                }
            }

            buffer.distance() = lineWidth * 0.5;   // since the distance is for one side
            buffer.push( lines, context );
        }

        // Transform the features into the map's SRS:
        TransformFilter xform( imageExtent.getSRS() );
        xform.setLocalizeCoordinates( false );
        FilterContext polysContext = xform.push( polygons, context );
        FilterContext linesContext = xform.push( lines, context );

        // set up the AGG renderer:
        agg::rendering_buffer rbuf( image->data(), image->s(), image->t(), image->s()*4 );

        // Create the renderer and the rasterizer
        agg::renderer<agg::span_abgr32> ren(rbuf);
        agg::rasterizer ras;

        // Setup the rasterizer
        ras.gamma(1.3);
        ras.filling_rule(agg::fill_even_odd);

        // construct an extent for cropping the geometry to our tile.
        // extend just outside the actual extents so we don't get edge artifacts:
        GeoExtent cropExtent = GeoExtent(imageExtent);
        cropExtent.scale(1.1, 1.1);

        osg::ref_ptr<Symbology::Polygon> cropPoly = new Symbology::Polygon( 4 );
        cropPoly->push_back( osg::Vec3d( cropExtent.xMin(), cropExtent.yMin(), 0 ));
        cropPoly->push_back( osg::Vec3d( cropExtent.xMax(), cropExtent.yMin(), 0 ));
        cropPoly->push_back( osg::Vec3d( cropExtent.xMax(), cropExtent.yMax(), 0 ));
        cropPoly->push_back( osg::Vec3d( cropExtent.xMin(), cropExtent.yMax(), 0 ));

        // render the polygons
        for(FeatureList::iterator i = polygons.begin(); i != polygons.end(); i++)
        {
            Feature*  feature  = i->get();
            Geometry* geometry = feature->getGeometry();

            osg::ref_ptr<Geometry> croppedGeometry;
            if ( geometry->crop( cropPoly.get(), croppedGeometry ) )
            {
                const PolygonSymbol* poly =
                    feature->style().isSet() && feature->style()->has<PolygonSymbol>() ? feature->style()->get<PolygonSymbol>() :
                    masterPoly;
<<<<<<< HEAD
                osg::Vec4f color = osg::Vec4f(1,1,1,1);
                if(poly) color = poly->fill()->color();

=======
                
                const osg::Vec4 color = poly ? static_cast<osg::Vec4>(poly->fill()->color()) : osg::Vec4(1,1,1,1);
>>>>>>> 9db980e6
                rasterize(croppedGeometry.get(), color, frame, ras, ren);
            }
        }

        // render the lines
        for(FeatureList::iterator i = lines.begin(); i != lines.end(); i++)
        {
            Feature*  feature  = i->get();
            Geometry* geometry = feature->getGeometry();

            osg::ref_ptr<Geometry> croppedGeometry;
            if ( geometry->crop( cropPoly.get(), croppedGeometry ) )
            {
                const LineSymbol* line =
                    feature->style().isSet() && feature->style()->has<LineSymbol>() ? feature->style()->get<LineSymbol>() :
                    masterLine;
                
<<<<<<< HEAD
                osg::Vec4f color = osg::Vec4f(1,1,1,1);
                if(line) color = line->stroke()->color();
=======
                const osg::Vec4 color = line ? static_cast<osg::Vec4>(line->stroke()->color()) : osg::Vec4(1,1,1,1);
>>>>>>> 9db980e6
                rasterize(croppedGeometry.get(), color, frame, ras, ren);
            }
        }

        return true;
    }

    //override
    bool postProcess( osg::Image* image, osg::Referenced* data )
    {
        //convert from ABGR to RGBA
        unsigned char* pixel = image->data();
        for(int i=0; i<image->s()*image->t()*4; i+=4, pixel+=4)
        {
            std::swap( pixel[0], pixel[3] );
            std::swap( pixel[1], pixel[2] );
        }
        return true;
    }

    // rasterizes a geometry.
    void rasterize(const Geometry* geometry, const osg::Vec4& color, RenderFrame& frame, 
                   agg::rasterizer& ras, agg::renderer<agg::span_abgr32>& ren)
    {
        osg::Vec4 c = color;
        unsigned int a = (unsigned int)(127+(c.a()*255)/2); // scale alpha up
        agg::rgba8 fgColor( (unsigned int)(c.r()*255), (unsigned int)(c.g()*255), (unsigned int)(c.b()*255), a );

        ras.filling_rule( agg::fill_even_odd );

        ConstGeometryIterator gi( geometry );
        while( gi.hasMore() )
        {
            c = color;
            const Geometry* g = gi.next();

            for( Geometry::const_iterator p = g->begin(); p != g->end(); p++ )
            {
                const osg::Vec3d& p0 = *p;
                double x0 = frame.xf*(p0.x()-frame.xmin);
                double y0 = frame.yf*(p0.y()-frame.ymin);

                if ( p == g->begin() )
                    ras.move_to_d( x0, y0 );
                else
                    ras.line_to_d( x0, y0 );
            }
        }
        ras.render(ren, fgColor);
        ras.reset();
    }


    virtual std::string getExtension()  const 
    {
        return "png";
    }

private:
    const AGGLiteOptions _options;
    std::string _configPath;
};


/**
 * Plugin entry point for the AGGLite feature rasterizer
 */
class AGGLiteRasterizerTileSourceDriver : public TileSourceDriver
{
    public:
        AGGLiteRasterizerTileSourceDriver() {}

        virtual const char* className()
        {
            return "AGG-Lite feature rasterizer";
        }
        
        virtual bool acceptsExtension(const std::string& extension) const
        {
            return
                osgDB::equalCaseInsensitive( extension, "osgearth_agglite" ) ||
                osgDB::equalCaseInsensitive( extension, "osgearth_rasterize" );
        }

        virtual ReadResult readObject(const std::string& file_name, const Options* options) const
        {
            std::string ext = osgDB::getFileExtension( file_name );
            if ( !acceptsExtension( ext ) )
            {
                return ReadResult::FILE_NOT_HANDLED;
            }

            return new AGGLiteRasterizerTileSource( getTileSourceOptions(options) );
        }
};

REGISTER_OSGPLUGIN(osgearth_agglite, AGGLiteRasterizerTileSourceDriver)<|MERGE_RESOLUTION|>--- conflicted
+++ resolved
@@ -244,14 +244,9 @@
                 const PolygonSymbol* poly =
                     feature->style().isSet() && feature->style()->has<PolygonSymbol>() ? feature->style()->get<PolygonSymbol>() :
                     masterPoly;
-<<<<<<< HEAD
                 osg::Vec4f color = osg::Vec4f(1,1,1,1);
                 if(poly) color = poly->fill()->color();
 
-=======
-                
-                const osg::Vec4 color = poly ? static_cast<osg::Vec4>(poly->fill()->color()) : osg::Vec4(1,1,1,1);
->>>>>>> 9db980e6
                 rasterize(croppedGeometry.get(), color, frame, ras, ren);
             }
         }
@@ -269,12 +264,7 @@
                     feature->style().isSet() && feature->style()->has<LineSymbol>() ? feature->style()->get<LineSymbol>() :
                     masterLine;
                 
-<<<<<<< HEAD
-                osg::Vec4f color = osg::Vec4f(1,1,1,1);
-                if(line) color = line->stroke()->color();
-=======
                 const osg::Vec4 color = line ? static_cast<osg::Vec4>(line->stroke()->color()) : osg::Vec4(1,1,1,1);
->>>>>>> 9db980e6
                 rasterize(croppedGeometry.get(), color, frame, ras, ren);
             }
         }
