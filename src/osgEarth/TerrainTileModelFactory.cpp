/* -*-c++-*- */
/* osgEarth - Geospatial SDK for OpenSceneGraph
* Copyright 2008-2014 Pelican Mapping
* http://osgearth.org
*
* osgEarth is free software; you can redistribute it and/or modify
* it under the terms of the GNU Lesser General Public License as published by
* the Free Software Foundation; either version 2 of the License, or
* (at your option) any later version.
*
* This program is distributed in the hope that it will be useful,
* but WITHOUT ANY WARRANTY; without even the implied warranty of
* MERCHANTABILITY or FITNESS FOR A PARTICULAR PURPOSE.  See the
* GNU Lesser General Public License for more details.
*
* You should have received a copy of the GNU Lesser General Public License
* along with this program.  If not, see <http://www.gnu.org/licenses/>
*/
#include <osgEarth/TerrainTileModelFactory>
#include <osgEarth/ImageToHeightFieldConverter>
#include <osgEarth/Map>
#include <osgEarth/Registry>
#include <osgEarth/LandCoverLayer>
#include <osgEarth/Metrics>

#include <osgEarth/Metrics>
#include <osg/ConcurrencyViewerMacros>
#include <osg/Texture2D>
#include <osg/Texture2DArray>

#define LC "[TerrainTileModelFactory] "

using namespace osgEarth;

//.........................................................................

CreateTileManifest::CreateTileManifest()
{
    _includesElevation = false;
    _includesLandCover = false;
}

void CreateTileManifest::insert(const Layer* layer)
{
    if (layer)
    {
        _layers[layer->getUID()] = layer->getRevision();

        if (dynamic_cast<const ElevationLayer*>(layer))
            _includesElevation = true;

        if (dynamic_cast<const LandCoverLayer*>(layer))
            _includesLandCover = true;
    }
}

bool CreateTileManifest::excludes(const Layer* layer) const
{
    return !empty() && _layers.find(layer->getUID()) == _layers.end();
}

bool CreateTileManifest::empty() const
{
    return _layers.empty();
}

bool CreateTileManifest::inSyncWith(const Map* map) const
{
    for(LayerTable::const_iterator i = _layers.begin();
        i != _layers.end();
        ++i)
    {
        const Layer* layer = map->getLayerByUID(i->first);

        // note: if the layer is NULL, it was removed, so let it pass.

        if (layer != NULL && layer->getRevision() != i->second)
        {
            return false;
        }
    }
    return true;
}

void CreateTileManifest::updateRevisions(const Map* map)
{
    for(LayerTable::iterator i = _layers.begin();
        i != _layers.end();
        ++i)
    {
        const Layer* layer = map->getLayerByUID(i->first);
        if (layer)
        {
            i->second = layer->getRevision();
        }
    }
}

bool CreateTileManifest::includes(const Layer* layer) const
{
    return includes(layer->getUID());
}

bool CreateTileManifest::includes(UID uid) const
{
    return empty() || _layers.find(uid) != _layers.end();
}

bool CreateTileManifest::includesElevation() const
{
    return empty() || _includesElevation;
}

bool CreateTileManifest::includesLandCover() const
{
    return empty() || _includesLandCover;
}

//.........................................................................

TerrainTileModelFactory::TerrainTileModelFactory(const TerrainOptions& options) :
_options         ( options )
{
    // Create an empty texture that we can use as a placeholder
    _emptyColorTexture = new osg::Texture2D(ImageUtils::createEmptyImage());
    _emptyColorTexture->setUnRefImageDataAfterApply(Registry::instance()->unRefImageDataAfterApply().get());

    osg::Image* landCoverImage = LandCover::createImage(1u);
    ImageUtils::PixelWriter writeLC(landCoverImage);
    writeLC(osg::Vec4(0,0,0,0), 0, 0);
    _emptyLandCoverTexture = new osg::Texture2D(landCoverImage);
    _emptyLandCoverTexture->setUnRefImageDataAfterApply(Registry::instance()->unRefImageDataAfterApply().get());
}

TerrainTileModel*
TerrainTileModelFactory::createTileModel(
    const Map*                       map,
    const TileKey&                   key,
    const CreateTileManifest&        manifest,
    const TerrainEngineRequirements* requirements,
    ProgressCallback*                progress)
{
    OE_PROFILING_ZONE;
    // Make a new model:
    osg::ref_ptr<TerrainTileModel> model = new TerrainTileModel(
        key,
        map->getDataModelRevision() );

    // assemble all the components:
    addColorLayers(model.get(), map, requirements, key, manifest, progress, false);

    if ( requirements == 0L || requirements->elevationTexturesRequired() )
    {
        unsigned border = (requirements && requirements->elevationBorderRequired()) ? 1u : 0u;

        addElevation( model.get(), map, key, manifest, border, progress );
    }

    addLandCover(model.get(), map, key, requirements, manifest, progress);

    //addPatchLayers(model.get(), map, key, filter, progress, false);

    // done.
    return model.release();
}

TerrainTileModel*
TerrainTileModelFactory::createStandaloneTileModel(
    const Map*                       map,
    const TileKey&                   key,
    const CreateTileManifest&        manifest,
    const TerrainEngineRequirements* requirements,
    ProgressCallback*                progress)
{
    OE_PROFILING_ZONE;
    // Make a new model:
    osg::ref_ptr<TerrainTileModel> model = new TerrainTileModel(
        key,
        map->getDataModelRevision());

    // assemble all the components:
    addColorLayers(model.get(), map, requirements, key, manifest, progress, true);

    if (requirements == 0L || requirements->elevationTexturesRequired())
    {
        unsigned border = (requirements && requirements->elevationBorderRequired()) ? 1u : 0u;

        addStandaloneElevation(model.get(), map, key, manifest, border, progress);
    }

    addStandaloneLandCover(model.get(), map, key, requirements, manifest, progress);

    //addPatchLayers(model.get(), map, key, filter, progress, true);

    // done.
    return model.release();
}

TerrainTileImageLayerModel*
TerrainTileModelFactory::addImageLayer(
    TerrainTileModel* model,
    ImageLayer* imageLayer,
    const TileKey& key,
    const TerrainEngineRequirements* reqs,
    ProgressCallback* progress)
{
    TerrainTileImageLayerModel* layerModel = NULL;
    osg::Texture* tex = 0L;
    TextureWindow window;
    osg::Matrix scaleBiasMatrix;
        
    if (imageLayer->isKeyInLegalRange(key) && imageLayer->mayHaveData(key))
    {
        if (imageLayer->useCreateTexture())
        {
            window = imageLayer->createTexture(key, progress);
            tex = window.getTexture();
            scaleBiasMatrix = window.getMatrix();
        }

        else
        {
            GeoImage geoImage = imageLayer->createImage(key, progress);

            if (geoImage.valid())
            {
                if (imageLayer->isCoverage())
                    tex = createCoverageTexture(geoImage.getImage());
                else
                    tex = createImageTexture(geoImage.getImage(), imageLayer);
            }
        }
    }

    // if this is the first LOD, and the engine requires that the first LOD
    // be populated, make an empty texture if we didn't get one.
    if (tex == 0L &&
        _options.firstLOD() == key.getLOD() &&
        reqs && reqs->fullDataAtFirstLodRequired())
    {
        tex = _emptyColorTexture.get();
    }

    if (tex)
    {
        tex->setName(model->getKey().str());

        layerModel = new TerrainTileImageLayerModel();

        layerModel->setImageLayer(imageLayer);

        layerModel->setTexture(tex);
        layerModel->setMatrix(new osg::RefMatrixf(scaleBiasMatrix));
        layerModel->setRevision(imageLayer->getRevision());

        model->colorLayers().push_back(layerModel);

        if (imageLayer->isShared())
        {
            model->sharedLayers().push_back(layerModel);
        }

        if (imageLayer->isDynamic())
        {
            model->setRequiresUpdateTraverse(true);
        }
    }

    return layerModel;
}

void
TerrainTileModelFactory::addStandaloneImageLayer(
    TerrainTileModel* model,
    ImageLayer* imageLayer,
    const TileKey& key,
    const TerrainEngineRequirements* reqs,
    ProgressCallback* progress)
{
    TerrainTileImageLayerModel* layerModel = NULL;
    TileKey keyToUse = key;
    osg::Matrixf scaleBiasMatrix;
    while (keyToUse.valid() && !layerModel)
    {
        layerModel = addImageLayer(model, imageLayer, keyToUse, reqs, progress);
        if (!layerModel)
        {
            TileKey parentKey = keyToUse.createParentKey();
            if (parentKey.valid())
            {
                osg::Matrixf sb;
                keyToUse.getExtent().createScaleBias(parentKey.getExtent(), sb);
                scaleBiasMatrix.postMult(sb);
            }
            keyToUse = parentKey;
        }
    }
    if (layerModel)
    {
        layerModel->setMatrix(new osg::RefMatrixf(scaleBiasMatrix));
    }
}

void
TerrainTileModelFactory::addColorLayers(
    TerrainTileModel* model,
    const Map* map,
    const TerrainEngineRequirements* reqs,
    const TileKey& key,
    const CreateTileManifest& manifest,
    ProgressCallback* progress,
    bool standalone)
{
    OE_PROFILING_ZONE;

    osg::CVMarkerSeries series("SubloadParentTask");
    osg::CVSpan UpdateTick(series, 3, "TerrainTileModelFactory::addColorLayers");

    int order = 0;

    LayerVector layers;
    map->getLayers(layers);

    for (LayerVector::const_iterator i = layers.begin(); i != layers.end(); ++i)
    {
        Layer* layer = i->get();

        if (!layer->isOpen())
            continue;

        if (layer->getRenderType() != layer->RENDERTYPE_TERRAIN_SURFACE)
            continue;

        if (manifest.excludes(layer))
            continue;

        ImageLayer* imageLayer = dynamic_cast<ImageLayer*>(layer);
        if (imageLayer)
        {
            if (standalone)
            {
                addStandaloneImageLayer(model, imageLayer, key, reqs, progress);
            }
            else
            {
                addImageLayer(model, imageLayer, key, reqs, progress);
            }
        }
        else // non-image kind of TILE layer:
        {
            TerrainTileColorLayerModel* colorModel = new TerrainTileColorLayerModel();
            colorModel->setLayer(layer);
            colorModel->setRevision(layer->getRevision());
            model->colorLayers().push_back(colorModel);
        }
    }
}


void
TerrainTileModelFactory::addPatchLayers(
    TerrainTileModel* model,
    const Map* map,
    const TileKey&    key,
    const CreateTileManifest& manifest,
    ProgressCallback* progress,
    bool fallback)
{
    PatchLayerVector patchLayers;
    map->getLayers(patchLayers);

    for(PatchLayerVector::const_iterator i = patchLayers.begin();
        i != patchLayers.end();
        ++i )
    {
        PatchLayer* layer = i->get();

        if (!layer->isOpen())
            continue;

        if (manifest.excludes(layer))
            continue;

        if (layer->getAcceptCallback() == 0L || layer->getAcceptCallback()->acceptKey(key))
        {
            GeoNode node = layer->createNode(key, progress);
            if (node.valid())
            {
                TerrainTilePatchLayerModel* patchModel = new TerrainTilePatchLayerModel();
                patchModel->setPatchLayer(layer);
                patchModel->setRevision(layer->getRevision());
                patchModel->setNode(node.getNode());
            }
        }
    }
}


void
TerrainTileModelFactory::addElevation(
    TerrainTileModel*            model,
    const Map*                   map,
    const TileKey&               key,
    const CreateTileManifest&    manifest,
    unsigned                     border,
    ProgressCallback*            progress)
{
    bool needElevation = manifest.includesElevation();
    ElevationLayerVector layers;
    map->getLayers(layers);
    int combinedRevision = map->getDataModelRevision();

    if (!manifest.empty())
    {
        for(ElevationLayerVector::const_iterator i = layers.begin(); i != layers.end(); ++i)
        {
            const ElevationLayer* layer = i->get();

            if (needElevation == false && !manifest.excludes(layer))
            {
                needElevation = true;
            }

            combinedRevision += layer->getRevision();
        }
    }
    if (!needElevation)
        return;

    osg::ref_ptr<ElevationTexture> elevTex;

    bool getNormalMap = (_options.normalMaps() == true);

    const bool getResolutions = (getNormalMap);
    const bool acceptLowerRes = false;

    if (map->getElevationPool()->getTile(key, getResolutions, acceptLowerRes, elevTex, NULL))
    {
        osg::ref_ptr<TerrainTileElevationModel> layerModel = new TerrainTileElevationModel();
        layerModel->setRevision(combinedRevision);

        if ( elevTex.valid() )
        {
<<<<<<< HEAD
            // Made an image, so store this as a texture with no matrix.
            osg::Texture* texture = createElevationTexture( hfImage );
            texture->setName(key.str() + ":elevation");
            layerModel->setTexture( texture );
            model->elevationModel() = layerModel.get();
        }

        if (normalMap.valid())
        {
            TerrainTileImageLayerModel* layerModel = new TerrainTileImageLayerModel();
            layerModel->setName(key.str() + ":normal_map" );
            layerModel->setRevision(combinedRevision);

            // Made an image, so store this as a texture with no matrix.
            osg::Texture* texture = createNormalTexture(normalMap.get(), *_options.compressNormalMaps());
            texture->setName(key.str() + ":normal_map");
            layerModel->setTexture( texture );
            model->normalModel() = layerModel;
        }
    }
}

bool
TerrainTileModelFactory::getOrCreateHeightField(
    const Map*                      map,
    const ElevationLayerVector&     layers,
    int                             revision,
    const TileKey&                  key,
    ElevationSamplePolicy           samplePolicy,
    RasterInterpolation             interpolation,
    unsigned                        border,
    osg::ref_ptr<osg::HeightField>& out_hf,
    osg::ref_ptr<NormalMap>&        out_normalMap,
    ProgressCallback*               progress)
{
    OE_PROFILING_ZONE;
  
    // check the quick cache.
    HFCacheKey cachekey;
    cachekey._key          = key;
    cachekey._revision     = revision;
    cachekey._samplePolicy = samplePolicy;

    bool hit = false;
    HFCache::Record rec;
    if ( _heightFieldCacheEnabled && _heightFieldCache.get(cachekey, rec) )
    {
        out_hf = rec.value()._hf.get();
        out_normalMap = rec.value()._normalMap.get();
        return true;
    }

    if ( !out_hf.valid() )
    {
        out_hf = HeightFieldUtils::createReferenceHeightField(
            key.getExtent(),
            257, 257,           // base tile size for elevation data
            border,             // 1 sample border around the data makes it 259x259
            true);              // initialize to HAE (0.0) heights
    }

    if (!out_normalMap.valid() && _options.normalMaps() == true)
    {
        out_normalMap = new NormalMap(257, 257);
    }
=======
            // Make a normal map
            NormalMapGenerator gen;
>>>>>>> bb89d48e

            Distance resolution(
                key.getExtent().height() / (osgEarth::ELEVATION_TILE_SIZE-1),
                key.getProfile()->getSRS()->getUnits());
            
            osg::Texture2D* normalMap = gen.createNormalMap(key, map, &_workingSet);

<<<<<<< HEAD
#ifdef TREAT_ALL_ZEROS_AS_MISSING_TILE
    // check for a real tile with all zeros and treat it the same as non-existent data.
    if ( populated )
    {
        bool isEmpty = true;
        for(osg::FloatArray::const_iterator f = out_hf->getFloatArray()->begin(); f != out_hf->getFloatArray()->end(); ++f)
        {
            if ( (*f) != 0.0f )
=======
            if (normalMap)
>>>>>>> bb89d48e
            {
                elevTex->setNormalMapTexture(normalMap);
            }

<<<<<<< HEAD
    if ( populated )
    {   
        // cache it.
        if (_heightFieldCacheEnabled )
        {
            HFCacheValue newValue;
            newValue._hf = out_hf.get();
            newValue._normalMap = out_normalMap.get();

            _heightFieldCache.insert( cachekey, newValue );
=======
            // Made an image, so store this as a texture with no matrix.
            layerModel->setTexture( elevTex.get() );
            model->elevationModel() = layerModel.get();
>>>>>>> bb89d48e
        }
    }
}

void
TerrainTileModelFactory::addStandaloneElevation(
    TerrainTileModel*            model,
    const Map*                   map,
    const TileKey&               key,
    const CreateTileManifest&    manifest,
    unsigned                     border,
    ProgressCallback*            progress)
{
    TileKey keyToUse = key;
    while (keyToUse.valid() && model->elevationModel().valid() == false)
    {
        addElevation(model, map, keyToUse, manifest, border, progress);
        if (model->elevationModel() == NULL)
        {
            keyToUse = keyToUse.createParentKey();
        }
    }
    if (model->elevationModel().valid())
    {
        osg::Matrixf scaleBiasMatrix;
        key.getExtent().createScaleBias(keyToUse.getExtent(), scaleBiasMatrix);
        model->elevationModel()->setMatrix(new osg::RefMatrixf(scaleBiasMatrix));
    }
}

TerrainTileLandCoverModel*
TerrainTileModelFactory::addLandCover(
    TerrainTileModel*            model,
    const Map*                   map,
    const TileKey&               key,
    const TerrainEngineRequirements* reqs,
    const CreateTileManifest&    manifest,
    ProgressCallback*            progress)
{
    TerrainTileLandCoverModel* landCoverModel = NULL;

    // Note. We only support one land cover layer...
    LandCoverLayerVector layers;
    map->getLayers(layers);
    int combinedRevision = map->getDataModelRevision();

    // any land cover layer means using them all:
    bool needLandCover = manifest.includesLandCover();

    if (!manifest.empty())
    {
        for(LandCoverLayerVector::const_iterator i = layers.begin(); i != layers.end(); ++i)
        {
            const LandCoverLayer* layer = i->get();
            if (layer->isOpen())
            {
                if (needLandCover == false && !manifest.excludes(layer))
                {
                    needLandCover = true;
                }

                combinedRevision += layer->getRevision();
            }
        }
    }

    if (!needLandCover)
    {
        return NULL;
    }

    osg::ref_ptr<osg::Image> coverageImage;

    osg::ref_ptr<osg::Texture> tex;

    if (layers.populateLandCoverImage(coverageImage, key, progress))
    {
        tex = createCoverageTexture(coverageImage.get());
    }

    // if this is the first LOD, and the engine requires that the first LOD
    // be populated, make an empty texture if we didn't get one.
    if (tex == 0L &&
        _options.firstLOD() == key.getLOD() &&
        reqs && reqs->fullDataAtFirstLodRequired())
    {
        tex = _emptyLandCoverTexture.get();
    }

    if (tex)
    {
        tex->setName(model->getKey().str());

        landCoverModel = new TerrainTileLandCoverModel();
        landCoverModel->setRevision(combinedRevision);

        landCoverModel->setTexture(tex.get());

        model->landCoverModel() = landCoverModel;
    }

    return landCoverModel;
}

void
TerrainTileModelFactory::addStandaloneLandCover(
    TerrainTileModel*            model,
    const Map*                   map,
    const TileKey&               key,
    const TerrainEngineRequirements* reqs,
    const CreateTileManifest&    manifest,
    ProgressCallback*            progress)
{
    TerrainTileLandCoverModel* layerModel = NULL;
    TileKey keyToUse = key;
    osg::Matrixf scaleBiasMatrix;
    while (keyToUse.valid() && !layerModel)
    {
        layerModel = addLandCover(model, map, keyToUse, reqs, manifest, progress);
        if (!layerModel)
        {
            TileKey parentKey = keyToUse.createParentKey();
            if (parentKey.valid())
            {
                osg::Matrixf sb;
                keyToUse.getExtent().createScaleBias(parentKey.getExtent(), sb);
                scaleBiasMatrix.postMult(sb);
            }
            keyToUse = parentKey;
        }
    }
    if (layerModel)
    {
        layerModel->setMatrix(new osg::RefMatrixf(scaleBiasMatrix));
    }
}

osg::Texture*
TerrainTileModelFactory::createImageTexture(osg::Image*       image,
                                            const ImageLayer* layer) const
{
    osg::Texture* tex = 0;
    if (image->r() == 1)
    {
        tex = new osg::Texture2D(image);
    }
    else if (image->r() > 1)
    {
        std::vector< osg::ref_ptr<osg::Image> > images;
        ImageUtils::flattenImage(image, images);

        osg::Texture2DArray* tex2dArray = new osg::Texture2DArray();

        tex2dArray->setTextureDepth(images.size());
        tex2dArray->setInternalFormat(images[0]->getInternalTextureFormat());
        tex2dArray->setSourceFormat(images[0]->getPixelFormat());
        for (int i = 0; i < (int)images.size(); ++i)
            tex2dArray->setImage(i, images[i].get());

        tex = tex2dArray;
    }

    tex->setDataVariance(osg::Object::STATIC);
    tex->setWrap( osg::Texture::WRAP_S, osg::Texture::CLAMP_TO_EDGE );
    tex->setWrap( osg::Texture::WRAP_T, osg::Texture::CLAMP_TO_EDGE );
    tex->setResizeNonPowerOfTwoHint(false);

    osg::Texture::FilterMode magFilter =
        layer ? layer->options().magFilter().get() : osg::Texture::LINEAR;
    osg::Texture::FilterMode minFilter =
        layer ? layer->options().minFilter().get() : osg::Texture::LINEAR;

    tex->setFilter( osg::Texture::MAG_FILTER, magFilter );
    tex->setFilter( osg::Texture::MIN_FILTER, minFilter );
    tex->setMaxAnisotropy( 4.0f );

    // Disable mip mapping for npot tiles
    if (!ImageUtils::isPowerOfTwo( image ) || (!image->isMipmap() && ImageUtils::isCompressed(image)))
    {
        tex->setFilter( osg::Texture::MIN_FILTER, osg::Texture::LINEAR );
    }

    tex->setUnRefImageDataAfterApply(Registry::instance()->unRefImageDataAfterApply().get());

    // For GL_RED, swizzle the RGBA all to RED in order to match old GL_LUMINANCE behavior
    for(unsigned i=0; i<tex->getNumImages(); ++i)
    {
        if (tex->getImage(i) && tex->getImage(i)->getPixelFormat() == GL_RED)
        {
            tex->setSwizzle(osg::Vec4i(GL_RED, GL_RED, GL_RED, GL_RED));
            break;
        }
    }

    layer->applyTextureCompressionMode(tex);
    {
        Threading::ScopedMutexLock lock(_mipmapMutex);
        ImageUtils::generateMipmaps(tex);
    }
    
    return tex;
}

osg::Texture*
TerrainTileModelFactory::createCoverageTexture(osg::Image* image) const
{
    osg::Texture2D* tex = new osg::Texture2D( image );
    tex->setDataVariance(osg::Object::STATIC);

    tex->setInternalFormat(GL_R16F);

    tex->setWrap( osg::Texture::WRAP_S, osg::Texture::CLAMP_TO_EDGE );
    tex->setWrap( osg::Texture::WRAP_T, osg::Texture::CLAMP_TO_EDGE );
    tex->setResizeNonPowerOfTwoHint(false);

    tex->setFilter( osg::Texture::MAG_FILTER, osg::Texture::NEAREST );
    tex->setFilter( osg::Texture::MIN_FILTER, osg::Texture::NEAREST );

    tex->setMaxAnisotropy( 1.0f );

    tex->setUnRefImageDataAfterApply(Registry::instance()->unRefImageDataAfterApply().get());

    return tex;
}

osg::Texture*
TerrainTileModelFactory::createElevationTexture(osg::Image* image) const
{
    osg::Texture2D* tex = new osg::Texture2D( image );
    tex->setDataVariance(osg::Object::STATIC);
    tex->setInternalFormat(GL_R32F);
    tex->setFilter( osg::Texture::MAG_FILTER, osg::Texture::LINEAR );
    tex->setFilter( osg::Texture::MIN_FILTER, osg::Texture::NEAREST );
    tex->setWrap  ( osg::Texture::WRAP_S,     osg::Texture::CLAMP_TO_EDGE );
    tex->setWrap  ( osg::Texture::WRAP_T,     osg::Texture::CLAMP_TO_EDGE );
    tex->setResizeNonPowerOfTwoHint( false );
    tex->setMaxAnisotropy( 1.0f );
    tex->setUnRefImageDataAfterApply(Registry::instance()->unRefImageDataAfterApply().get());
    return tex;
}

osg::Texture*
TerrainTileModelFactory::createNormalTexture(osg::Image* image, bool compress) const
{
    if (compress)
    {            
        // Only compress the image if it's not already compressed.
        if (image->getPixelFormat() != GL_COMPRESSED_RED_GREEN_RGTC2_EXT)
        {
            // See if we have a CPU compressor generator:
            osgDB::ImageProcessor* ip = osgDB::Registry::instance()->getImageProcessor();
            if (ip)
            {
                ip->compress(*image, osg::Texture::USE_RGTC2_COMPRESSION, true, true, osgDB::ImageProcessor::USE_CPU, osgDB::ImageProcessor::NORMAL);
            }
            else
            {
                OE_NOTICE << LC << "Failed to get image processor, cannot compress normal map" << std::endl;
            }
        }
    }    

    osg::Texture2D* tex = new osg::Texture2D(image);
    tex->setDataVariance(osg::Object::STATIC);
    tex->setInternalFormatMode(osg::Texture::USE_IMAGE_DATA_FORMAT);
    tex->setFilter(osg::Texture::MAG_FILTER, osg::Texture::LINEAR);
    tex->setFilter(osg::Texture::MIN_FILTER, osg::Texture::LINEAR_MIPMAP_LINEAR);
    tex->setWrap(osg::Texture::WRAP_S, osg::Texture::CLAMP_TO_EDGE);
    tex->setWrap(osg::Texture::WRAP_T, osg::Texture::CLAMP_TO_EDGE);
    tex->setResizeNonPowerOfTwoHint(false);
    tex->setMaxAnisotropy(1.0f);
    tex->setUnRefImageDataAfterApply(Registry::instance()->unRefImageDataAfterApply().get());

    {
        Threading::ScopedMutexLock lock(_mipmapMutex);
        ImageUtils::generateMipmaps(tex);
    }
    return tex;
}<|MERGE_RESOLUTION|>--- conflicted
+++ resolved
@@ -441,76 +441,8 @@
 
         if ( elevTex.valid() )
         {
-<<<<<<< HEAD
-            // Made an image, so store this as a texture with no matrix.
-            osg::Texture* texture = createElevationTexture( hfImage );
-            texture->setName(key.str() + ":elevation");
-            layerModel->setTexture( texture );
-            model->elevationModel() = layerModel.get();
-        }
-
-        if (normalMap.valid())
-        {
-            TerrainTileImageLayerModel* layerModel = new TerrainTileImageLayerModel();
-            layerModel->setName(key.str() + ":normal_map" );
-            layerModel->setRevision(combinedRevision);
-
-            // Made an image, so store this as a texture with no matrix.
-            osg::Texture* texture = createNormalTexture(normalMap.get(), *_options.compressNormalMaps());
-            texture->setName(key.str() + ":normal_map");
-            layerModel->setTexture( texture );
-            model->normalModel() = layerModel;
-        }
-    }
-}
-
-bool
-TerrainTileModelFactory::getOrCreateHeightField(
-    const Map*                      map,
-    const ElevationLayerVector&     layers,
-    int                             revision,
-    const TileKey&                  key,
-    ElevationSamplePolicy           samplePolicy,
-    RasterInterpolation             interpolation,
-    unsigned                        border,
-    osg::ref_ptr<osg::HeightField>& out_hf,
-    osg::ref_ptr<NormalMap>&        out_normalMap,
-    ProgressCallback*               progress)
-{
-    OE_PROFILING_ZONE;
-  
-    // check the quick cache.
-    HFCacheKey cachekey;
-    cachekey._key          = key;
-    cachekey._revision     = revision;
-    cachekey._samplePolicy = samplePolicy;
-
-    bool hit = false;
-    HFCache::Record rec;
-    if ( _heightFieldCacheEnabled && _heightFieldCache.get(cachekey, rec) )
-    {
-        out_hf = rec.value()._hf.get();
-        out_normalMap = rec.value()._normalMap.get();
-        return true;
-    }
-
-    if ( !out_hf.valid() )
-    {
-        out_hf = HeightFieldUtils::createReferenceHeightField(
-            key.getExtent(),
-            257, 257,           // base tile size for elevation data
-            border,             // 1 sample border around the data makes it 259x259
-            true);              // initialize to HAE (0.0) heights
-    }
-
-    if (!out_normalMap.valid() && _options.normalMaps() == true)
-    {
-        out_normalMap = new NormalMap(257, 257);
-    }
-=======
             // Make a normal map
             NormalMapGenerator gen;
->>>>>>> bb89d48e
 
             Distance resolution(
                 key.getExtent().height() / (osgEarth::ELEVATION_TILE_SIZE-1),
@@ -518,38 +450,15 @@
             
             osg::Texture2D* normalMap = gen.createNormalMap(key, map, &_workingSet);
 
-<<<<<<< HEAD
-#ifdef TREAT_ALL_ZEROS_AS_MISSING_TILE
-    // check for a real tile with all zeros and treat it the same as non-existent data.
-    if ( populated )
-    {
-        bool isEmpty = true;
-        for(osg::FloatArray::const_iterator f = out_hf->getFloatArray()->begin(); f != out_hf->getFloatArray()->end(); ++f)
-        {
-            if ( (*f) != 0.0f )
-=======
             if (normalMap)
->>>>>>> bb89d48e
             {
                 elevTex->setNormalMapTexture(normalMap);
             }
 
-<<<<<<< HEAD
-    if ( populated )
-    {   
-        // cache it.
-        if (_heightFieldCacheEnabled )
-        {
-            HFCacheValue newValue;
-            newValue._hf = out_hf.get();
-            newValue._normalMap = out_normalMap.get();
-
-            _heightFieldCache.insert( cachekey, newValue );
-=======
             // Made an image, so store this as a texture with no matrix.
-            layerModel->setTexture( elevTex.get() );
+            texture->setName(key.str() + ":elevation");
+            layerModel->setTexture( texture );
             model->elevationModel() = layerModel.get();
->>>>>>> bb89d48e
         }
     }
 }
