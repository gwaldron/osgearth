--- conflicted
+++ resolved
@@ -1017,15 +1017,11 @@
 {
     if (nv.getVisitorType() == nv.CULL_VISITOR)
     {
-<<<<<<< HEAD
 #if OSG_VERSION_LESS_THAN(3,6,0)
         osgUtil::CullVisitor *cv = dynamic_cast<osgUtil::CullVisitor*>(&nv);
 #else
         osgUtil::CullVisitor* cv = nv.asCullVisitor();
 #endif
-=======
-        osgUtil::CullVisitor* cv = static_cast<osgUtil::CullVisitor*>(&nv);
->>>>>>> 58d46f96
 
         if (_boundingBox.valid())
         {
