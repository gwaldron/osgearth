/* -*-c++-*- */
/* osgEarth - Geospatial SDK for OpenSceneGraph
 * Copyright 2019 Pelican Mapping
 * http://osgearth.org
 *
 * osgEarth is free software; you can redistribute it and/or modify
 * it under the terms of the GNU Lesser General Public License as published by
 * the Free Software Foundation; either version 2 of the License, or
 * (at your option) any later version.
 *
 * This program is distributed in the hope that it will be useful,
 * but WITHOUT ANY WARRANTY; without even the implied warranty of
 * MERCHANTABILITY or FITNESS FOR A PARTICULAR PURPOSE.  See the
 * GNU Lesser General Public License for more details.
 *
 * You should have received a copy of the GNU Lesser General Public License
 * along with this program.  If not, see <http://www.gnu.org/licenses/>
 */
#include <osgEarth/TerrainLayer>
#include <osgEarth/Registry>
#include <osgEarth/TimeControl>
#include <osgEarth/URI>
#include <osgEarth/Map>

using namespace osgEarth;
using namespace OpenThreads;

#define LC "[TerrainLayer] Layer \"" << getName() << "\" "

//------------------------------------------------------------------------

Config
TerrainLayer::Options::getConfig() const
{
    Config conf = VisibleLayer::Options::getConfig();

    conf.set( "min_level", _minLevel );
    conf.set( "max_level", _maxLevel );
    conf.set( "min_resolution", _minResolution );
    conf.set( "max_resolution", _maxResolution );
    conf.set( "max_data_level", _maxDataLevel );
    conf.set( "proxy", _proxySettings );
    conf.set( "no_data_value", _noDataValue);
    conf.set( "min_valid_value", _minValidValue);
    conf.set( "max_valid_value", _maxValidValue);
    conf.set( "tile_size", _tileSize);
    conf.set( "profile", _profile);

    return conf;
}

void
TerrainLayer::Options::fromConfig(const Config& conf)
{
    _minLevel.init( 0 );
    _maxLevel.init( 23 );
    _maxDataLevel.init( 99 );
    _tileSize.init( 256 );
    _noDataValue.init( -32768.0f );
    _minValidValue.init(-32767.0f );
    _maxValidValue.init( 32768.0f );

    conf.get( "min_level", _minLevel );
    conf.get( "max_level", _maxLevel );
    conf.get( "min_resolution", _minResolution );
    conf.get( "max_resolution", _maxResolution );
    conf.get( "max_data_level", _maxDataLevel );
    conf.get( "proxy", _proxySettings );
    conf.get( "no_data_value", _noDataValue);
    conf.get( "nodata_value", _noDataValue); // back compat
    conf.get( "min_valid_value", _minValidValue);
    conf.get( "max_valid_value", _maxValidValue);
    conf.get( "tile_size", _tileSize);
    conf.get( "profile", _profile);

    if (conf.hasValue("driver"))
        driver() = TileSourceOptions(conf);
}

//------------------------------------------------------------------------

TerrainLayer::CacheBinMetadata::CacheBinMetadata() :
_valid(false)
{
    //nop
}

TerrainLayer::CacheBinMetadata::CacheBinMetadata(const TerrainLayer::CacheBinMetadata& rhs) :
_valid          ( rhs._valid ),
_cacheBinId     ( rhs._cacheBinId ),
_sourceName     ( rhs._sourceName ),
_sourceDriver   ( rhs._sourceDriver ),
_sourceTileSize ( rhs._sourceTileSize ),
_sourceProfile  ( rhs._sourceProfile ),
_cacheProfile   ( rhs._cacheProfile ),
_cacheCreateTime( rhs._cacheCreateTime )
{
    //nop
}

TerrainLayer::CacheBinMetadata::CacheBinMetadata(const Config& conf)
{
    _valid = !conf.empty();

    conf.get("cachebin_id", _cacheBinId);
    conf.get("source_name", _sourceName);
    conf.get("source_driver", _sourceDriver);
    conf.get("source_tile_size", _sourceTileSize);
    conf.get("source_profile", _sourceProfile);
    conf.get("cache_profile", _cacheProfile);
    conf.get("cache_create_time", _cacheCreateTime);

    const Config* extentsRoot = conf.child_ptr("extents");
    if ( extentsRoot )
    {
        const ConfigSet& extents = extentsRoot->children();

        for (ConfigSet::const_iterator i = extents.begin(); i != extents.end(); ++i)
        {
            std::string srsString;
            double xmin, ymin, xmax, ymax;
            optional<unsigned> minLevel, maxLevel;

            srsString = i->value("srs");
            xmin = i->value("xmin", 0.0f);
            ymin = i->value("ymin", 0.0f);
            xmax = i->value("xmax", 0.0f);
            ymax = i->value("ymax", 0.0f);
            i->get("minlevel", minLevel);
            i->get("maxlevel", maxLevel);

            const SpatialReference* srs = SpatialReference::get(srsString);
            DataExtent e( GeoExtent(srs, xmin,  ymin, xmax, ymax) );
            if (minLevel.isSet())
                e.minLevel() = minLevel.get();
            if (maxLevel.isSet())
                e.maxLevel() = maxLevel.get();

            _dataExtents.push_back(e);
        }
    }

    // check for validity. This will reject older caches that don't have
    // sufficient attribution.
    if (_valid)
    {
        if (!conf.hasValue("source_tile_size") ||
            !conf.hasChild("source_profile") ||
            !conf.hasChild("cache_profile"))
        {
            _valid = false;
        }
    }
}

Config
TerrainLayer::CacheBinMetadata::getConfig() const
{
    Config conf("osgearth_terrainlayer_cachebin");
    conf.set("cachebin_id", _cacheBinId);
    conf.set("source_name", _sourceName);
    conf.set("source_driver", _sourceDriver);
    conf.set("source_tile_size", _sourceTileSize);
    conf.set("source_profile", _sourceProfile);
    conf.set("cache_profile", _cacheProfile);
    conf.set("cache_create_time", _cacheCreateTime);

    if (!_dataExtents.empty())
    {
        Config extents;
        for (DataExtentList::const_iterator i = _dataExtents.begin(); i != _dataExtents.end(); ++i)
        {
            Config extent;
            extent.set("srs", i->getSRS()->getHorizInitString());
            extent.set("xmin", i->xMin());
            extent.set("ymin", i->yMin());
            extent.set("xmax", i->xMax());
            extent.set("ymax", i->yMax());
            extent.set("minlevel", i->minLevel());
            extent.set("maxlevel", i->maxLevel());

            extents.add("extent", extent);
        }
        conf.add("extents", extents);
    }

    return conf;
}

//------------------------------------------------------------------------

<<<<<<< HEAD
TerrainLayer::TerrainLayer(TerrainLayerOptions* optionsPtr) :
VisibleLayer(optionsPtr ? optionsPtr : &_optionsConcrete),
_options(optionsPtr ? optionsPtr : &_optionsConcrete),
_openCalled(false),
_tileSourceExpected(true),
_tileSize(0)
{
    //nop - init() called by subclass
}

TerrainLayer::TerrainLayer(TerrainLayerOptions* optionsPtr, TileSource* tileSource) :
VisibleLayer(optionsPtr ? optionsPtr : &_optionsConcrete),
_options(optionsPtr ? optionsPtr : &_optionsConcrete),
_tileSource(tileSource),
_openCalled(false),
_tileSourceExpected(true),
_tileSize(0)
{
    //nop - init() called by subclass
}
=======
OE_LAYER_PROPERTY_IMPL(TerrainLayer, unsigned, MinLevel, minLevel);
OE_LAYER_PROPERTY_IMPL(TerrainLayer, double, MinResolution, minResolution);
OE_LAYER_PROPERTY_IMPL(TerrainLayer, unsigned, MaxLevel, maxLevel);
OE_LAYER_PROPERTY_IMPL(TerrainLayer, double, MaxResolution, maxResolution);
OE_LAYER_PROPERTY_IMPL(TerrainLayer, unsigned, MaxDataLevel, maxDataLevel);

>>>>>>> 5db22666

TerrainLayer::~TerrainLayer()
{
    //nop
}

void
TerrainLayer::init()
{
    Layer::init();

    _openCalled = false;
    _writingRequested = false;
    _tileSourceExpected = true;
    _profileMatchesMapProfile = true;

    // intiailize our read-options, which store caching and IO information.
    setReadOptions(0L);

    // Custom tile size?
    if (options().tileSize().isSet())
        _tileSize = options().tileSize().get();
    else
        _tileSize = 256;

    // If the user asked for a custom profile, install it now
    if (options().profile().isSet())
    {
        _profile = Profile::create(options().profile().get());
    }
}

void
TerrainLayer::addedToMap(const Map* map)
{
    VisibleLayer::addedToMap(map);

    unsigned l2CacheSize = 0u;

    // If the profiles don't match, mosaicing will be likely so set up a 
    // small L2 cache for this layer.
    if (map &&
        map->getProfile() &&
        getProfile() &&
        !map->getProfile()->getSRS()->isHorizEquivalentTo(getProfile()->getSRS()))
    {
        _profileMatchesMapProfile = false;
        l2CacheSize = 16u;
        OE_INFO << LC << "Map/Layer profiles differ; requesting L2 cache" << std::endl;
    }

    setUpL2Cache(l2CacheSize);
}

void
TerrainLayer::removedFromMap(const Map* map)
{
    VisibleLayer::removedFromMap(map);
    _profileMatchesMapProfile.unset();
}

void
TerrainLayer::setUpL2Cache(unsigned minSize)
{
    // Check the layer hints
    unsigned l2CacheSize = layerHints().L2CacheSize().getOrUse(minSize);

    // Create an L2 mem cache that sits atop the main cache, if necessary.
    // For now: use the same L2 cache size at the driver.
    if (l2CacheSize == 0u && options().driver()->L2CacheSize().isSet())
        l2CacheSize = options().driver()->L2CacheSize().get();

    // See if it was overridden with an env var.
    char const* l2env = ::getenv("OSGEARTH_L2_CACHE_SIZE");
    if (l2env)
    {
        l2CacheSize = as<int>(std::string(l2env), 0);
        OE_INFO << LC << "L2 cache size set from environment = " << l2CacheSize << "\n";
    }

    // Env cache-only mode also disables the L2 cache.
    char const* noCacheEnv = ::getenv("OSGEARTH_MEMORY_PROFILE");
    if (noCacheEnv)
    {
        l2CacheSize = 0;
    }

    // Initialize the l2 cache if it's size is > 0
    if (l2CacheSize > 0)
    {
        _memCache = new MemCache(l2CacheSize);
        OE_INFO << LC << "L2 cache size = " << l2CacheSize << std::endl;
    }
}

const Status&
TerrainLayer::open()
{
    if ( !_openCalled )
    {
        _openCalled = true;

        // Call base class
        if (VisibleLayer::open().isError())
            return getStatus();

        // create the unique cache ID for the cache bin.
        if (options().cacheId().isSet() && !options().cacheId()->empty())
        {
            // user expliticy set a cacheId in the terrain layer options.
            // this appears to be a NOP; review for removal -gw
            _runtimeCacheId = options().cacheId().get();
        }
        else
        {
            // system will generate a cacheId from the layer configuration.
            Config hashConf = options().getConfig();

            // remove non-data properties.
            hashConf.remove("name");
            hashConf.remove("enabled");
            hashConf.remove("cacheid");
            hashConf.remove("cache_only");
            hashConf.remove("cache_enabled");
            hashConf.remove("cache_policy");
            hashConf.remove("visible");
            hashConf.remove("l2_cache_size");

            OE_DEBUG << "hashConfFinal = " << hashConf.toJSON(true) << std::endl;

            unsigned hash = osgEarth::hashString(hashConf.toJSON());
            _runtimeCacheId = Stringify() << std::hex << std::setw(8) << std::setfill('0') << hash;
        }

        // Now that we know the cache ID, establish the cache settings for this Layer.
        // Start by cloning whatever CacheSettings were inherited in the read options
        // (typically from the Map).
        CacheSettings* oldSettings = CacheSettings::get(_readOptions.get());
        _cacheSettings = oldSettings ? new CacheSettings(*oldSettings) : new CacheSettings();

        // Store for further propagation!
        _cacheSettings->store(_readOptions.get());

        // Integrate a cache policy from this Layer's options:
        _cacheSettings->integrateCachePolicy(options().cachePolicy());

        // If the layer hints are set, integrate that cache policy last.
        _cacheSettings->integrateCachePolicy(layerHints().cachePolicy());

        // If you created the layer with a pre-created tile source, it will already by set.
        if (!_tileSource.valid())
        {
            osg::ref_ptr<TileSource> ts;

            // as long as we're not in cache-only mode, try to create the TileSource.
            if (_cacheSettings->cachePolicy()->isCacheOnly())
            {
                OE_INFO << LC << "Opening in cache-only mode\n";
            }
            else if (isTileSourceExpected())
            {
                // Initialize the tile source once and only once.
                ts = createAndOpenTileSource();
            }

            // All good
            if (ts.valid() && !_tileSource.valid())
            {
                _tileSource = ts.release();
            }
        }
        else
        {
            // User supplied the tile source, so attempt to initialize it:
            _tileSource = createAndOpenTileSource();
        }

        // Finally, open and activate a caching bin for this layer if it
        // hasn't already been created.
        if (_cacheSettings->isCacheEnabled() && _cacheSettings->getCacheBin() == 0L)
        {
            CacheBin* bin = _cacheSettings->getCache()->addBin(_runtimeCacheId);
            if (bin)
            {
                _cacheSettings->setCacheBin(bin);
                OE_INFO << LC << "Cache bin is [" << bin->getID() << "]\n";
            }
        }

        OE_INFO << LC
            << (getProfile()? getProfile()->toString() : "[no profile]") << " "
            << (_cacheSettings.valid()? _cacheSettings->toString() : "[no cache settings]")
            << std::endl;

    }

    return getStatus();
}


const Status&
TerrainLayer::openForWriting()
{
    if (isWritingSupported())
    {
        _writingRequested = true;
        return open();
    }
    return setStatus(Status::ServiceUnavailable, "Layer does not support writing");
}

void
TerrainLayer::close()
{
    setProfile(0L);
    _tileSource = 0L;
    _openCalled = false;
    setStatus(Status());
    _readOptions = 0L;
    _cacheSettings = new CacheSettings();
}

void
TerrainLayer::establishCacheSettings()
{
    //nop
}

CacheSettings*
TerrainLayer::getCacheSettings() const
{
    return _cacheSettings.get();
}

void
TerrainLayer::setTileSource(TileSource* value)
{
    if (_openCalled)
    {
        OE_WARN << LC << "Illegal: cannot call setTileSource after Layer is open" << std::endl;
        return;
    }
    _tileSource = value;
    setTileSourceExpected(true);    
}

TileSource*
TerrainLayer::getTileSource() const
{
    return _tileSource.get();
}

const Profile*
TerrainLayer::getProfile() const
{
    return _profile.get();
}

void
TerrainLayer::setProfile(const Profile* profile)
{
    _profile = profile;
}

bool
TerrainLayer::isDynamic() const
{
    if (getHints().dynamic().isSetTo(true))
        return true;

    TileSource* ts = getTileSource();
    return ts ? ts->isDynamic() : false;
}

std::string
TerrainLayer::getAttribution() const
{
    // Get the attribution from the layer if it's set.
    if (_options->attribution().isSet())
    {
        return *_options->attribution();
    }

    // Get it from the tilesource if it's not set on the layer.
    TileSource* ts = getTileSource();
    if (ts)
    {
        return ts->getAttribution();
    }
    else
    {
        return "";
    }
}

std::string
TerrainLayer::getMetadataKey(const Profile* profile) const
{
    if (profile)
        return Stringify() << profile->getHorizSignature() << "_metadata";
    else
        return "_metadata";
}

CacheBin*
TerrainLayer::getCacheBin(const Profile* profile)
{
    if ( !_openCalled )
    {
        OE_WARN << LC << "Illegal- called getCacheBin() before layer is open.. did you call open()?\n";
        return 0L;
    }

    CacheSettings* cacheSettings = getCacheSettings();
    if (!cacheSettings)
        return 0L;

    if (cacheSettings->cachePolicy()->isCacheDisabled())
        return 0L;

    CacheBin* bin = cacheSettings->getCacheBin();
    if (!bin)
        return 0L;

    // does the metadata need initializing?
    std::string metaKey = getMetadataKey(profile);

    Threading::ScopedMutexLock lock(_mutex);

    CacheBinMetadataMap::iterator i = _cacheBinMetadata.find(metaKey);
    if (i == _cacheBinMetadata.end())
    {
        //std::string cacheId = _runtimeOptions->cacheId().get();

        // read the metadata record from the cache bin:
        ReadResult rr = bin->readString(metaKey, _readOptions.get());

        osg::ref_ptr<CacheBinMetadata> meta;
        bool metadataOK = false;

        if (rr.succeeded())
        {
            // Try to parse the metadata record:
            Config conf;
            conf.fromJSON(rr.getString());
            meta = new CacheBinMetadata(conf);

            if (meta->isOK())
            {
                metadataOK = true;

                // verify that the cache if compatible with the open tile source:
                if ( getTileSource() && getProfile() )
                {
                    //todo: check the profile too
                    if ( meta->_sourceDriver.get() != getTileSource()->getOptions().getDriver() )
                    {
                        OE_WARN << LC
                            << "Layer \"" << getName() << "\" is requesting a \""
                            << getTileSource()->getOptions().getDriver() << "\" cache, but a \""
                            << meta->_sourceDriver.get() << "\" cache exists at the specified location. "
                            << "The cache will ignored for this layer.\n";

                        cacheSettings->cachePolicy() = CachePolicy::NO_CACHE;
                        return 0L;
                    }
                }

                // if not, see if we're in cache-only mode and still need a profile:
                else if (cacheSettings->cachePolicy()->isCacheOnly() && !_profile.valid())
                {
                    // in cacheonly mode, create a profile from the first cache bin accessed
                    // (they SHOULD all be the same...)
                    setProfile( Profile::create(meta->_sourceProfile.get()) );
                    _tileSize = meta->_sourceTileSize.get();
                }

                bin->setMetadata(meta.get());
            }
            else
            {
                OE_WARN << LC << "Metadata appears to be corrupt.\n";
            }
        }

        if (!metadataOK)
        {
            // cache metadata does not exist, so try to create it.
            if ( getProfile() )
            {
                meta = new CacheBinMetadata();

                // no existing metadata; create some.
                meta->_cacheBinId      = _runtimeCacheId;
                meta->_sourceName      = this->getName();
                meta->_sourceTileSize  = getTileSize();
                meta->_sourceProfile   = getProfile()->toProfileOptions();
                meta->_cacheProfile    = profile->toProfileOptions();
                meta->_cacheCreateTime = DateTime().asTimeStamp();
                meta->_dataExtents     = getDataExtents();

                if (getTileSource())
                {
                    meta->_sourceDriver = getTileSource()->getOptions().getDriver();
                }

                // store it in the cache bin.
                std::string data = meta->getConfig().toJSON(false);
                osg::ref_ptr<StringObject> temp = new StringObject(data);
                bin->write(metaKey, temp.get(), _readOptions.get());

                bin->setMetadata(meta.get());
            }

            else if ( cacheSettings->cachePolicy()->isCacheOnly() )
            {
                disable(Stringify() <<
                    "Failed to open a cache for layer "
                    "because cache_only policy is in effect and bin [" << _runtimeCacheId << "] "
                    "could not be located.");

                return 0L;
            }

            else
            {
                OE_WARN << LC <<
                    "Failed to create cache bin [" << _runtimeCacheId << "] "
                    "because there is no valid profile."
                    << std::endl;

                cacheSettings->cachePolicy() = CachePolicy::NO_CACHE;
                return 0L;
            }
        }

        // If we loaded a profile from the cache metadata, apply the overrides:
        applyProfileOverrides();

        if (meta.valid())
        {
            _cacheBinMetadata[metaKey] = meta.get();
            OE_DEBUG << LC << "Established metadata for cache bin [" << _runtimeCacheId << "]" << std::endl;
        }
    }

    return bin;
}

void
TerrainLayer::disable(const std::string& msg)
{
    setStatus(Status::Error(msg));
}

TerrainLayer::CacheBinMetadata*
TerrainLayer::getCacheBinMetadata(const Profile* profile)
{
    if (!profile)
        return 0L;

    Threading::ScopedMutexLock lock(_mutex);

    CacheBinMetadataMap::iterator i = _cacheBinMetadata.find(getMetadataKey(profile));
    return i != _cacheBinMetadata.end() ? i->second.get() : 0L;
}

TileSource*
TerrainLayer::createTileSource()
{
    if (options().driver().isSet())
    {
        OE_INFO << LC << "Creating \"" << options().driver()->getDriver() << "\" driver\n";

        return TileSourceFactory::create(options().driver().get());
    }
    else
    {
        return 0L;
    }
}

TileSource*
TerrainLayer::createAndOpenTileSource()
{
    osg::ref_ptr<TileSource> ts;

    if ( _tileSource.valid() )
    {
        // this will happen if the layer was created with an explicit TileSource instance.
        ts = _tileSource.get();
    }

    else
    {
        ts = createTileSource();

        if (!ts.valid())
        {
            setStatus(Status::Error(Status::ServiceUnavailable, "Failed to load tile source plugin"));
            return 0L;
        }
    }

    Status tileSourceStatus;

    // Initialize the profile with the context information:
    if ( ts.valid() )
    {
        // add the osgDB options string if it's set.
        const optional<std::string>& osgOptions = ts->getOptions().osgOptionString();
        if ( osgOptions.isSet() && !osgOptions->empty() )
        {
            std::string s = _readOptions->getOptionString();
            if ( !s.empty() )
                s = Stringify() << osgOptions.get() << " " << s;
            else
                s = osgOptions.get();
            _readOptions->setOptionString( s );
        }

        // If we're setting any custom options, do so now before opening:
        if (options().tileSize().isSet())
            ts->setPixelsPerTile(options().tileSize().get());

        if (options().noDataValue().isSet())
            ts->setNoDataValue(options().noDataValue().get());

        if (options().minValidValue().isSet())
            ts->setMinValidValue(options().minValidValue().get());

        if (options().maxValidValue().isSet())
            ts->setMaxValidValue(options().maxValidValue().get());


        // report on a manual override profile:
        if ( ts->getProfile() )
        {
            OE_INFO << LC << "Override profile: "  << ts->getProfile()->toString() << std::endl;
        }

        // Now that the tile source exists, set up the cache.
        if (_cacheSettings->isCacheEnabled())
        {
            // Unless the user has already configured an expiration policy, use the "last modified"
            // timestamp of the TileSource to set a minimum valid cache entry timestamp.
            const CachePolicy& cp = _cacheSettings->cachePolicy().get();

            if ( !cp.minTime().isSet() && !cp.maxAge().isSet() && ts->getLastModifiedTime() > 0)
            {
                // The "effective" policy overrides the runtime policy, but it does not get serialized.
                _cacheSettings->cachePolicy()->mergeAndOverride( cp );
                _cacheSettings->cachePolicy()->minTime() = ts->getLastModifiedTime();
                OE_INFO << LC << "driver says min valid timestamp = " << DateTime(*cp.minTime()).asRFC1123() << "\n";
            }

            CacheBin* bin = _cacheSettings->getCache()->addBin(_runtimeCacheId);
            if (bin)
            {
                _cacheSettings->setCacheBin(bin);
                OE_INFO << LC << "Cache bin is [" << bin->getID() << "]\n";
            }
        }

        // Open the tile source (if it hasn't already been started)
        tileSourceStatus = ts->getStatus();
        if (!tileSourceStatus.isOK())
        {
            tileSourceStatus = ts->open(TileSource::MODE_READ, _readOptions.get());
        }

        // Now that the tile source is open and ready, propagate any user-set
        // properties to and fro.
        if ( tileSourceStatus.isOK() )
        {
            if (!ts->getDataExtents().empty())
                _dataExtents = ts->getDataExtents();
        }
        else
        {
            //OE_WARN << LC << "Driver initialization failed: " << tileSourceStatus.message() << std::endl;
            ts = NULL;
        }
    }

    // Set the profile from the TileSource if possible:
    if ( ts.valid() )
    {
        if (!_profile.valid())
        {
            OE_DEBUG << LC << "Get Profile from tile source" << std::endl;
            setProfile(ts->getProfile());
        }


        if (_profile.valid())
        {
            // create the final profile from any overrides:
            applyProfileOverrides();
        }
    }

    // Otherwise, force cache-only mode (since there is no tilesource). The layer will try to
    // establish a profile from the metadata in the cache instead.
    else if (getCacheSettings()->isCacheEnabled() && options().cacheId().isSet())
    {
        OE_WARN << LC << tileSourceStatus.message() << std::endl;
        OE_WARN << LC << "will attempt to use the cache as a fallback data source" << std::endl;
        getCacheSettings()->cachePolicy() = CachePolicy::CACHE_ONLY;
    }

    // Finally: if we could not open a TileSource, and there's no cache available,
    // just disable the layer.
    else
    {
        disable(tileSourceStatus.message());
        setStatus(tileSourceStatus);
    }

    return ts.release();
}

#if 0
bool
TerrainLayer::mayHaveDataInExtent(const GeoExtent& ex) const
{
    if (!ex.isValid())
    {
        // bad extent; no data
        return false;
    }

    const DataExtentList& de = getDataExtents();
    if (de.empty())
    {
        // not enough info, assume yes
        return true;
    }

    // Get extent in local profile:
    GeoExtent localExtent = ex;
    if (getProfile() && !getProfile()->getSRS()->isHorizEquivalentTo(ex.getSRS()))
    {
        localExtent = getProfile()->clampAndTransformExtent(ex);
    }

    // Check union:
    if (getDataExtentsUnion().intersects(localExtent))
    {
        // possible yes
        return true;
    }

    // Check each extent in turn:
    for (DataExtentList::const_iterator i = de.begin(); i != de.end(); ++i)
    {
        if (i->intersects(localExtent))
        {
            // possible yes
            return true;
        }
    }

    // definite no.
    return false;
}
#endif

bool
TerrainLayer::isKeyInLegalRange(const TileKey& key) const
{
    if ( !key.valid() )
    {
        return false;
    }

    // We must use the equivalent lod b/c the input key can be in any profile.
    unsigned localLOD = getProfile() ?
        getProfile()->getEquivalentLOD(key.getProfile(), key.getLOD()) :
        key.getLOD();


    // First check the key against the min/max level limits, it they are set.
    if ((options().maxLevel().isSet() && localLOD > options().maxLevel().value()) ||
        (options().minLevel().isSet() && localLOD < options().minLevel().value()))
    {
        return false;
    }

    // Next check the maxDataLevel if that is set.
    if (options().maxDataLevel().isSet() && localLOD > options().maxDataLevel().get())
    {
        return false;
    }

    // Next, check against resolution limits (based on the source tile size).
    if (options().minResolution().isSet() || options().maxResolution().isSet())
    {
        const Profile* profile = getProfile();
        if ( profile )
        {
            // calculate the resolution in the layer's profile, which can
            // be different that the key's profile.
            double resKey   = key.getExtent().width() / (double)getTileSize();
            double resLayer = key.getProfile()->getSRS()->transformUnits(resKey, profile->getSRS());

            if (options().maxResolution().isSet() &&
                options().maxResolution().value() > resLayer)
            {
                return false;
            }

            if (options().minResolution().isSet() &&
                options().minResolution().value() < resLayer)
            {
                return false;
            }
        }
    }

	return true;
}

bool
TerrainLayer::isKeyInVisualRange(const TileKey& key) const
{
    if (!key.valid())
    {
        return false;
    }

    // We must use the equivalent lod b/c the input key can be in any profile.
    unsigned localLOD = getProfile() ?
        getProfile()->getEquivalentLOD(key.getProfile(), key.getLOD()) :
        key.getLOD();


    // First check the key against the min/max level limits, it they are set.
    if ((options().maxLevel().isSet() && localLOD > options().maxLevel().value()) ||
        (options().minLevel().isSet() && localLOD < options().minLevel().value()))
    {
        return false;
    }

    // Next, check against resolution limits (based on the source tile size).
    if (options().minResolution().isSet() || options().maxResolution().isSet())
    {
        const Profile* profile = getProfile();
        if (profile)
        {
            // calculate the resolution in the layer's profile, which can
            // be different that the key's profile.
            double resKey = key.getExtent().width() / (double)getTileSize();
            double resLayer = key.getProfile()->getSRS()->transformUnits(resKey, profile->getSRS());

            if (options().maxResolution().isSet() &&
                options().maxResolution().value() > resLayer)
            {
                return false;
            }

            if (options().minResolution().isSet() &&
                options().minResolution().value() < resLayer)
            {
                return false;
            }
        }
    }

    return true;
}

bool
TerrainLayer::isCached(const TileKey& key) const
{
    // first consult the policy:
    if (getCacheSettings()->isCacheDisabled())
        return false;

    else if (getCacheSettings()->cachePolicy()->isCacheOnly())
        return true;

    // next check for a bin:
    CacheBin* bin = const_cast<TerrainLayer*>(this)->getCacheBin( key.getProfile() );
    if ( !bin )
        return false;

    return bin->getRecordStatus( key.str() ) == CacheBin::STATUS_OK;
}

void
TerrainLayer::setReadOptions(const osgDB::Options* readOptions)
{
    // clone the options, or create it not set
    _readOptions = Registry::cloneOrCreateOptions(readOptions);
    //Layer::setReadOptions(readOptions);

    // store HTTP proxy settings in the options:
    storeProxySettings( _readOptions.get() );

    // store the referrer for relative-path resolution
    URIContext( options().referrer() ).store( _readOptions.get() );

    Threading::ScopedMutexLock lock(_mutex);
    _cacheSettings = new CacheSettings();
    _cacheBinMetadata.clear();
}

std::string
TerrainLayer::getCacheID() const
{
    return _runtimeCacheId;
}

const DataExtentList&
TerrainLayer::getDataExtents() const
{
    if (!_dataExtents.empty())
    {
        return _dataExtents;
    }

    else if (!_cacheBinMetadata.empty())
    {
        // There are extents in the cache bin, so use those.
        // The DE's are the same regardless of profile so just use the first one in there.
        return _cacheBinMetadata.begin()->second->_dataExtents;
    }

    else
    {
        return _dataExtents;
    }
}

DataExtentList&
TerrainLayer::dataExtents()
{
    return const_cast<DataExtentList&>(getDataExtents());
}

void
TerrainLayer::dirtyDataExtents()
{
    Threading::ScopedMutexLock lock(_mutex);
    _dataExtentsUnion = GeoExtent::INVALID;
}

const GeoExtent&
TerrainLayer::getDataExtentsUnion() const
{
    const DataExtentList& de = getDataExtents();

    if (_dataExtentsUnion.isInvalid() && !de.empty())
    {
        Threading::ScopedMutexLock lock(_mutex);
        {
            if (_dataExtentsUnion.isInvalid() && !de.empty()) // double-check
            {
                GeoExtent e(de[0]);
                for (unsigned int i = 1; i < de.size(); i++)
                {
                    e.expandToInclude(de[i]);
                }
                _dataExtentsUnion = e;
            }
        }
    }
    return _dataExtentsUnion;
}

const GeoExtent&
TerrainLayer::getExtent() const
{
    return getDataExtentsUnion();
}

void
TerrainLayer::storeProxySettings(osgDB::Options* readOptions)
{
    //Store the proxy settings in the options structure.
    if (options().proxySettings().isSet())
    {
        options().proxySettings()->apply( readOptions );
    }
}

SequenceControl*
TerrainLayer::getSequenceControl()
{
    return dynamic_cast<SequenceControl*>( getTileSource() );
}

TileKey
TerrainLayer::getBestAvailableTileKey(const TileKey& key) const
{
    // trivial reject
    if ( !key.valid() )
        return TileKey::INVALID;

    unsigned MDL = options().maxDataLevel().get();

    // We must use the equivalent lod b/c the input key can be in any profile.
    unsigned localLOD = getProfile() ?
        getProfile()->getEquivalentLOD(key.getProfile(), key.getLOD()) :
        key.getLOD();

    // Check against level extrema:
    if (localLOD < options().minLevel().get() || localLOD > options().maxLevel().get())
    {
        return TileKey::INVALID;
    }

    // Next, check against resolution limits (based on the source tile size).
    if (options().minResolution().isSet() || options().maxResolution().isSet())
    {
        const Profile* profile = getProfile();
        if ( profile )
        {
            // calculate the resolution in the layer's profile, which can
            // be different that the key's profile.
            double resKey   = key.getExtent().width() / (double)getTileSize();
            double resLayer = key.getProfile()->getSRS()->transformUnits(resKey, profile->getSRS());

            if (options().maxResolution().isSet() &&
                options().maxResolution().value() > resLayer)
            {
                return TileKey::INVALID;
            }

            if (options().minResolution().isSet() &&
                options().minResolution().value() < resLayer)
            {
                return TileKey::INVALID;
            }
        }
    }

    // Next check against the data extents.
    const DataExtentList& de = getDataExtents();

    // If we have mo data extents available, just return the MDL-limited input key.
    if (de.empty())
    {
        return localLOD > MDL ? key.createAncestorKey(MDL) : key;
    }

    // Transform the key's extent to the layer's extent
    GeoExtent localKeyExtent = getProfile()->clampAndTransformExtent(key.getExtent());

    // Reject if the extents don't overlap at all.
    if (!getDataExtentsUnion().intersects(localKeyExtent))
    {
        return TileKey::INVALID;
    }

    bool     intersects = false;
    unsigned highestLOD = 0;

    // Check each data extent in turn:
    for (DataExtentList::const_iterator itr = de.begin(); itr != de.end(); ++itr)
    {
        // check for 2D intersection:
        if (itr->intersects(localKeyExtent))
        {
            // check that the extent isn't higher-resolution than our key:
            if ( !itr->minLevel().isSet() || localLOD >= (int)itr->minLevel().get() )
            {
                // Got an intersetion; now test the LODs:
                intersects = true;

                // Is the high-LOD set? If not, there's not enough information
                // so just assume our key might be good.
                if ( itr->maxLevel().isSet() == false )
                {
                    return localLOD > MDL ? key.createAncestorKey(MDL) : key;
                }

                // Is our key at a lower or equal LOD than the max key in this extent?
                // If so, our key is good.
                else if ( localLOD <= (int)itr->maxLevel().get() )
                {
                    return localLOD > MDL ? key.createAncestorKey(MDL) : key;
                }

                // otherwise, record the highest encountered LOD that
                // intersects our key.
                else if ( itr->maxLevel().get() > highestLOD )
                {
                    highestLOD = itr->maxLevel().get();
                }
            }
        }
    }

    if ( intersects )
    {
        return key.createAncestorKey(osg::minimum(key.getLOD(), osg::minimum(highestLOD, MDL)));
    }

    return TileKey::INVALID;
}

bool
TerrainLayer::mayHaveData(const TileKey& key) const
{
    return key == getBestAvailableTileKey(key);
}

void
TerrainLayer::setTileSize(const unsigned& value)
{
    options().tileSize() = value;
}

unsigned
TerrainLayer::getTileSize() const
{
    return getTileSource() ? getTileSource()->getPixelsPerTile() : options().tileSize().get();
}

void
TerrainLayer::setNoDataValue(const float& value)
{
    options().noDataValue() = value;
}

float
TerrainLayer::getNoDataValue() const
{
    return getTileSource() ? getTileSource()->getNoDataValue() : options().noDataValue().get();
}

void
TerrainLayer::setMinValidValue(const float& value)
{
    options().minValidValue() = value;
}

float
TerrainLayer::getMinValidValue() const
{
    return getTileSource() ? getTileSource()->getMinValidValue() : options().minValidValue().get();
}

void
TerrainLayer::setMaxValidValue(const float& value)
{
    options().maxValidValue() = value;
}

float
TerrainLayer::getMaxValidValue() const
{
    return getTileSource() ? getTileSource()->getMaxValidValue() : options().maxValidValue().get();
}<|MERGE_RESOLUTION|>--- conflicted
+++ resolved
@@ -65,7 +65,7 @@
     conf.get( "min_resolution", _minResolution );
     conf.get( "max_resolution", _maxResolution );
     conf.get( "max_data_level", _maxDataLevel );
-    conf.get( "proxy", _proxySettings );
+    conf.get( "proxy",        _proxySettings );
     conf.get( "no_data_value", _noDataValue);
     conf.get( "nodata_value", _noDataValue); // back compat
     conf.get( "min_valid_value", _minValidValue);
@@ -189,35 +189,12 @@
 
 //------------------------------------------------------------------------
 
-<<<<<<< HEAD
-TerrainLayer::TerrainLayer(TerrainLayerOptions* optionsPtr) :
-VisibleLayer(optionsPtr ? optionsPtr : &_optionsConcrete),
-_options(optionsPtr ? optionsPtr : &_optionsConcrete),
-_openCalled(false),
-_tileSourceExpected(true),
-_tileSize(0)
-{
-    //nop - init() called by subclass
-}
-
-TerrainLayer::TerrainLayer(TerrainLayerOptions* optionsPtr, TileSource* tileSource) :
-VisibleLayer(optionsPtr ? optionsPtr : &_optionsConcrete),
-_options(optionsPtr ? optionsPtr : &_optionsConcrete),
-_tileSource(tileSource),
-_openCalled(false),
-_tileSourceExpected(true),
-_tileSize(0)
-{
-    //nop - init() called by subclass
-}
-=======
 OE_LAYER_PROPERTY_IMPL(TerrainLayer, unsigned, MinLevel, minLevel);
 OE_LAYER_PROPERTY_IMPL(TerrainLayer, double, MinResolution, minResolution);
 OE_LAYER_PROPERTY_IMPL(TerrainLayer, unsigned, MaxLevel, maxLevel);
 OE_LAYER_PROPERTY_IMPL(TerrainLayer, double, MaxResolution, maxResolution);
 OE_LAYER_PROPERTY_IMPL(TerrainLayer, unsigned, MaxDataLevel, maxDataLevel);
 
->>>>>>> 5db22666
 
 TerrainLayer::~TerrainLayer()
 {
@@ -285,32 +262,32 @@
     // Check the layer hints
     unsigned l2CacheSize = layerHints().L2CacheSize().getOrUse(minSize);
 
-    // Create an L2 mem cache that sits atop the main cache, if necessary.
-    // For now: use the same L2 cache size at the driver.
+        // Create an L2 mem cache that sits atop the main cache, if necessary.
+        // For now: use the same L2 cache size at the driver.
     if (l2CacheSize == 0u && options().driver()->L2CacheSize().isSet())
         l2CacheSize = options().driver()->L2CacheSize().get();
 
-    // See if it was overridden with an env var.
+        // See if it was overridden with an env var.
     char const* l2env = ::getenv("OSGEARTH_L2_CACHE_SIZE");
     if (l2env)
-    {
+        {
         l2CacheSize = as<int>(std::string(l2env), 0);
-        OE_INFO << LC << "L2 cache size set from environment = " << l2CacheSize << "\n";
-    }
-
-    // Env cache-only mode also disables the L2 cache.
+            OE_INFO << LC << "L2 cache size set from environment = " << l2CacheSize << "\n";
+        }
+
+        // Env cache-only mode also disables the L2 cache.
     char const* noCacheEnv = ::getenv("OSGEARTH_MEMORY_PROFILE");
     if (noCacheEnv)
-    {
-        l2CacheSize = 0;
-    }
-
-    // Initialize the l2 cache if it's size is > 0
+        {
+            l2CacheSize = 0;
+        }
+
+        // Initialize the l2 cache if it's size is > 0
     if (l2CacheSize > 0)
-    {
+        {
         _memCache = new MemCache(l2CacheSize);
         OE_INFO << LC << "L2 cache size = " << l2CacheSize << std::endl;
-    }
+        }
 }
 
 const Status&
@@ -459,7 +436,7 @@
     {
         OE_WARN << LC << "Illegal: cannot call setTileSource after Layer is open" << std::endl;
         return;
-    }
+        }
     _tileSource = value;
     setTileSourceExpected(true);    
 }
