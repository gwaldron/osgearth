<!--
Mircosoft Bing Maps example.

  Usage of Bing Maps requires a key. Get a key here:
  http://www.bing.com/developers/

  Bing Maps Terms of Service:
  http://www.microsoft.com/maps/product/terms.html

Supported imagery sets are Aerial, AerialWithLabels, and Road.
-->

<<<<<<< HEAD
<map>    
    <image name="Bing imagery" driver="bing">
        <key>your-api-key-here</key>
        <imagery_set>Aerial</imagery_set>
    </image> 
    
    <elevation name="Bing elevation" driver="bing">
        <key>your-api-key-here</key>
    </elevation>  

    <xi:include href="viewpoints.xml"/>
</map>
=======
<Map name="Demo: Bing API">
    <BingImage name="Bing Imagery">
        <key>your-api-key-here</key>
        <imagery_set>AerialWithLabels</imagery_set>
    </BingImage>
</Map>
>>>>>>> 5db22666
<|MERGE_RESOLUTION|>--- conflicted
+++ resolved
@@ -10,24 +10,9 @@
 Supported imagery sets are Aerial, AerialWithLabels, and Road.
 -->
 
-<<<<<<< HEAD
-<map>    
-    <image name="Bing imagery" driver="bing">
-        <key>your-api-key-here</key>
-        <imagery_set>Aerial</imagery_set>
-    </image> 
-    
-    <elevation name="Bing elevation" driver="bing">
-        <key>your-api-key-here</key>
-    </elevation>  
-
-    <xi:include href="viewpoints.xml"/>
-</map>
-=======
 <Map name="Demo: Bing API">
     <BingImage name="Bing Imagery">
         <key>your-api-key-here</key>
         <imagery_set>AerialWithLabels</imagery_set>
     </BingImage>
-</Map>
->>>>>>> 5db22666
+</Map>