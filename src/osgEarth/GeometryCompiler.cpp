/* -*-c++-*- */
/* osgEarth - Dynamic map generation toolkit for OpenSceneGraph
* Copyright 2019 Pelican Mapping
* http://osgearth.org
*
* osgEarth is free software; you can redistribute it and/or modify
* it under the terms of the GNU Lesser General Public License as published by
* the Free Software Foundation; either version 2 of the License, or
* (at your option) any later version.
*
* This program is distributed in the hope that it will be useful,
* but WITHOUT ANY WARRANTY; without even the implied warranty of
* MERCHANTABILITY or FITNESS FOR A PARTICULAR PURPOSE.  See the
* GNU Lesser General Public License for more details.
*
* You should have received a copy of the GNU Lesser General Public License
* along with this program.  If not, see <http://www.gnu.org/licenses/>
*/
#include "GeometryCompiler"

#include <osgEarth/BuildGeometryFilter>
#include <osgEarth/BuildTextFilter>
#include <osgEarth/AltitudeFilter>
#include <osgEarth/CentroidFilter>
#include <osgEarth/ExtrudeGeometryFilter>
#include <osgEarth/ExtrudeGeometryFilterNode>
#include <osgEarth/ScatterFilter>
#include <osgEarth/SubstituteModelFilter>
#include <osgEarth/TessellateOperator>
#include <osgEarth/Session>
#include <osgEarth/OEAssert>
#include <osgEarth/Utils>
#include <osgEarth/CullingUtils>
#include <osgEarth/Registry>
#include <osgEarth/Capabilities>
#include <osgEarth/ShaderGenerator>
#include <osgEarth/ShaderUtils>
#include <osgEarth/Utils>

#include <osg/MatrixTransform>
#include <osg/Timer>
#include <osgDB/WriteFile>
#include <osgUtil/Optimizer>

#include <cstdlib>

#define LC "[GeometryCompiler] "

using namespace osgEarth;

//#define PROFILING 1

//-----------------------------------------------------------------------

GeometryCompilerOptions GeometryCompilerOptions::s_defaults(true);

void
GeometryCompilerOptions::setDefaults(const GeometryCompilerOptions& defaults)
{
    s_defaults = defaults;
}

// defaults.
GeometryCompilerOptions::GeometryCompilerOptions(bool stockDefaults) :
_maxGranularity_deg    ( 10.0 ),
_mergeGeometry         ( true ),
_clustering            ( false ),
_instancing            ( true ),
_ignoreAlt             ( false ),
_shaderPolicy          ( SHADERPOLICY_GENERATE ),
_geoInterp             ( GEOINTERP_GREAT_CIRCLE ),
_optimizeStateSharing  ( true ),
_optimize              ( false ),
_optimizeVertexOrdering( true ),
_validate              ( false ),
_maxPolyTilingAngle    ( 45.0f ),
<<<<<<< HEAD
_useOSGTessellator     (true)
=======
_useOSGTessellator     ( false )
>>>>>>> 47547a77
{

}

//-----------------------------------------------------------------------

GeometryCompilerOptions::GeometryCompilerOptions(const ConfigOptions& conf) :
_maxGranularity_deg    ( s_defaults.maxGranularity().value() ),
_mergeGeometry         ( s_defaults.mergeGeometry().value() ),
_clustering            ( s_defaults.clustering().value() ),
_instancing            ( s_defaults.instancing().value() ),
_ignoreAlt             ( s_defaults.ignoreAltitudeSymbol().value() ),
_shaderPolicy          ( s_defaults.shaderPolicy().value() ),
_geoInterp             ( s_defaults.geoInterp().value() ),
_optimizeStateSharing  ( s_defaults.optimizeStateSharing().value() ),
_optimize              ( s_defaults.optimize().value() ),
_optimizeVertexOrdering( s_defaults.optimizeVertexOrdering().value() ),
_validate              ( s_defaults.validate().value() ),
_maxPolyTilingAngle    ( s_defaults.maxPolygonTilingAngle().value() ),
_useOSGTessellator     (s_defaults.useOSGTessellator().value())
{
    fromConfig(conf.getConfig());
}

void
GeometryCompilerOptions::fromConfig( const Config& conf )
{
    conf.get( "max_granularity",  _maxGranularity_deg );
    conf.get( "merge_geometry",   _mergeGeometry );
    conf.get( "clustering",       _clustering );
    conf.get( "instancing",       _instancing );
    conf.get( "feature_name",     _featureNameExpr );
    conf.get( "ignore_altitude",  _ignoreAlt );
    conf.get( "geo_interpolation", "great_circle", _geoInterp, GEOINTERP_GREAT_CIRCLE );
    conf.get( "geo_interpolation", "rhumb_line",   _geoInterp, GEOINTERP_RHUMB_LINE );
    conf.get( "optimize_state_sharing", _optimizeStateSharing );
    conf.get( "optimize", _optimize );
    conf.get( "optimize_vertex_ordering", _optimizeVertexOrdering);
    conf.get( "validate", _validate );
    conf.get( "max_polygon_tiling_angle", _maxPolyTilingAngle );
    conf.get( "use_osg_tessellator", _useOSGTessellator);

    conf.get( "shader_policy", "disable",  _shaderPolicy, SHADERPOLICY_DISABLE );
    conf.get( "shader_policy", "inherit",  _shaderPolicy, SHADERPOLICY_INHERIT );
    conf.get( "shader_policy", "generate", _shaderPolicy, SHADERPOLICY_GENERATE );

    conf.get( "filter_usage", "filter_usage_normal", _filterUsage, FILTER_USAGE_NORMAL );
    conf.get( "filter_usage", "filter_usage_zero_work_callback_based", _filterUsage, FILTER_USAGE_ZERO_WORK_CALLBACK_BASED );
}

Config
GeometryCompilerOptions::getConfig() const
{
    Config conf;
    conf.set( "max_granularity",  _maxGranularity_deg );
    conf.set( "merge_geometry",   _mergeGeometry );
    conf.set( "clustering",       _clustering );
    conf.set( "instancing",       _instancing );
    conf.set( "feature_name",     _featureNameExpr );
    conf.set( "ignore_altitude",  _ignoreAlt );
    conf.set( "geo_interpolation", "great_circle", _geoInterp, GEOINTERP_GREAT_CIRCLE );
    conf.set( "geo_interpolation", "rhumb_line",   _geoInterp, GEOINTERP_RHUMB_LINE );
    conf.set( "optimize_state_sharing", _optimizeStateSharing );
    conf.set( "optimize", _optimize );
    conf.set( "optimize_vertex_ordering", _optimizeVertexOrdering);
    conf.set( "validate", _validate );
    conf.set( "max_polygon_tiling_angle", _maxPolyTilingAngle );
    conf.set( "use_osg_tessellator", _useOSGTessellator);

    conf.set( "shader_policy", "disable",  _shaderPolicy, SHADERPOLICY_DISABLE );
    conf.set( "shader_policy", "inherit",  _shaderPolicy, SHADERPOLICY_INHERIT );
    conf.set( "shader_policy", "generate", _shaderPolicy, SHADERPOLICY_GENERATE );

    conf.set( "filter_usage", "filter_usage_normal", _filterUsage, FILTER_USAGE_NORMAL );
    conf.set( "filter_usage", "filter_usage_zero_work_callback_based", _filterUsage, FILTER_USAGE_ZERO_WORK_CALLBACK_BASED );

    return conf;
}


//-----------------------------------------------------------------------

GeometryCompiler::GeometryCompiler()
{
    //nop
}

GeometryCompiler::GeometryCompiler( const GeometryCompilerOptions& options ) :
    _options( options )
{
    //nop
}

osg::Node*
GeometryCompiler::compile(Geometry*             geometry,
    const Style&          style,
    const FilterContext&  context)
{
    osg::ref_ptr<Feature> f = new Feature(geometry, 0L); // no SRS!
    return compile(f.get(), style, context);
}

osg::Node*
GeometryCompiler::compile(Geometry*             geometry,
    const Style&          style)
{
    osg::ref_ptr<Feature> f = new Feature(geometry, 0L); // no SRS!
    return compile(f.get(), style, FilterContext(0L) );
}

osg::Node*
GeometryCompiler::compile(Geometry*             geometry,
    const FilterContext&  context)
{
    return compile( geometry, Style(), context );
}

osg::Node*
GeometryCompiler::compile(Feature*              feature,
    const Style&          style,
    const FilterContext&  context)
{
    FeatureList workingSet;
    workingSet.push_back(feature);
    return compile(workingSet, style, context);
}

osg::Node*
GeometryCompiler::compile(Feature*              feature,
    const FilterContext&  context)
{
    return compile(feature, *feature->style(), context);
}

osg::Node*
GeometryCompiler::compile(FeatureCursor*        cursor,
    const Style&          style,
    const FilterContext&  context)

{
    // start by making a working copy of the feature set
    FeatureList workingSet;
    cursor->fill( workingSet );

    return compile(workingSet, style, context);
}

osg::Node*
GeometryCompiler::compile(FeatureList&          workingSet,
    const Style&          style,
    const FilterContext&  context)
{
#ifdef PROFILING
    osg::Timer_t p_start = osg::Timer::instance()->tick();
    unsigned p_features = workingSet.size();
#endif

    osg::ref_ptr<osg::Group> extrusionGroup;

    // for debugging/validation.
    std::vector<std::string> history;
    bool trackHistory = (_options.validate() == true);

    osg::ref_ptr<osg::Group> resultGroup = new osg::Group();

    // create a filter context that will track feature data through the process
    FilterContext sharedCX = context;

    if ( !sharedCX.extent().isSet() && sharedCX.profile() )
    {
        sharedCX.extent() = sharedCX.profile()->getExtent();
    }

    // ref_ptr's to hold defaults in case we need them.
    osg::ref_ptr<PointSymbol>   defaultPoint;
    osg::ref_ptr<LineSymbol>    defaultLine;
    osg::ref_ptr<PolygonSymbol> defaultPolygon;

    // go through the Style and figure out which filters to use.
    const PointSymbol*     point     = style.get<PointSymbol>();
    const LineSymbol*      line      = style.get<LineSymbol>();
    const PolygonSymbol*   polygon   = style.get<PolygonSymbol>();
    const ExtrusionSymbol* extrusion = style.get<ExtrusionSymbol>();
    const AltitudeSymbol*  altitude  = style.get<AltitudeSymbol>();
    const TextSymbol*      text      = style.get<TextSymbol>();
    const IconSymbol*      icon      = style.get<IconSymbol>();
    const ModelSymbol*     model     = style.get<ModelSymbol>();
    const RenderSymbol*    render    = style.get<RenderSymbol>();

    // Perform tessellation first.
    if ( line )
    {
        if ( line->tessellation().isSet() )
        {
            TessellateOperator filter;
            filter.setNumPartitions( *line->tessellation() );
            filter.setDefaultGeoInterp( _options.geoInterp().get() );
            sharedCX = filter.push( workingSet, sharedCX );
            if ( trackHistory ) history.push_back( "tessellation" );
        }
        else if ( line->tessellationSize().isSet() )
        {
            TessellateOperator filter;
            filter.setMaxPartitionSize( *line->tessellationSize() );
            filter.setDefaultGeoInterp( _options.geoInterp().get() );
            sharedCX = filter.push( workingSet, sharedCX );
            if ( trackHistory ) history.push_back( "tessellationSize" );
        }
    }

    // if the style was empty, use some defaults based on the geometry type of the
    // first feature.
    if ( !point && !line && !polygon && !extrusion && !text && !model && !icon && workingSet.size() > 0 )
    {
        Feature* first = workingSet.begin()->get();
        Geometry* geom = first->getGeometry();
        if ( geom )
        {
            switch( geom->getComponentType() )
            {
            case Geometry::TYPE_LINESTRING:
            case Geometry::TYPE_RING:
                defaultLine = new LineSymbol();
                line = defaultLine.get();
                break;
            case Geometry::TYPE_POINTSET:
                defaultPoint = new PointSymbol();
                point = defaultPoint.get();
                break;
            case Geometry::TYPE_POLYGON:
                defaultPolygon = new PolygonSymbol();
                polygon = defaultPolygon.get();
                break;
            case Geometry::TYPE_MULTI:
            case Geometry::TYPE_UNKNOWN:
                break;
            }
        }
    }

    // resample the geometry if necessary:
    if (_options.resampleMode().isSet())
    {
        ResampleFilter resample;
        resample.resampleMode() = *_options.resampleMode();        
        if (_options.resampleMaxLength().isSet())
        {
            resample.maxLength() = *_options.resampleMaxLength();
        }                   
        sharedCX = resample.push( workingSet, sharedCX ); 
        if ( trackHistory ) history.push_back( "resample" );
    }    

    // check whether we need to do elevation clamping:
    bool altRequired =
        _options.ignoreAltitudeSymbol() != true &&
        altitude && (
            altitude->clamping() != AltitudeSymbol::CLAMP_NONE ||
            altitude->verticalOffset().isSet() ||
            altitude->verticalScale().isSet() ||
            altitude->script().isSet() );    

    // instance substitution (replaces marker)
    if ( model )
    {
        const InstanceSymbol* instance = (const InstanceSymbol*)model;

        // use a separate filter context since we'll be munging the data
        FilterContext localCX = sharedCX;

        if ( trackHistory ) history.push_back( "model");

        if ( instance->placement() == InstanceSymbol::PLACEMENT_RANDOM   ||
            instance->placement() == InstanceSymbol::PLACEMENT_INTERVAL )
        {
            ScatterFilter scatter;
            scatter.setDensity( *instance->density() );
            scatter.setRandom( instance->placement() == InstanceSymbol::PLACEMENT_RANDOM );
            scatter.setRandomSeed( *instance->randomSeed() );
            localCX = scatter.push( workingSet, localCX );
            if ( trackHistory ) history.push_back( "scatter" );
        }
        else if ( instance->placement() == InstanceSymbol::PLACEMENT_CENTROID )
        {
            CentroidFilter centroid;
            localCX = centroid.push( workingSet, localCX );
            if ( trackHistory ) history.push_back( "centroid" );
        }

        if ( altRequired )
        {
            AltitudeFilter clamp;
            clamp.setPropertiesFromStyle( style );
            localCX = clamp.push( workingSet, localCX );
            if ( trackHistory ) history.push_back( "altitude" );
        }

        SubstituteModelFilter sub( style );

        // activate clustering
        sub.setClustering( *_options.clustering() );

        // activate draw-instancing
        sub.setUseDrawInstanced( *_options.instancing() );

        sub.setFilterUsage(*_options.filterUsage());

        // activate feature naming
        if ( _options.featureName().isSet() )
            sub.setFeatureNameExpr( *_options.featureName() );


        osg::Node* node = sub.push( workingSet, localCX );
        if ( node )
        {
            if ( trackHistory ) history.push_back( "substitute" );

            resultGroup->addChild( node );
        }
    }

    // extruded geometry
    if ( extrusion )
    {
        if ( altRequired )
        {
            AltitudeFilter clamp;
            clamp.setPropertiesFromStyle( style );
            sharedCX = clamp.push( workingSet, sharedCX );
            if ( trackHistory ) history.push_back( "altitude" );
            altRequired = false;
        }

        ExtrudeGeometryFilter extrude;
        extrude.setStyle( style );

        // apply per-feature naming if requested.
        if ( _options.featureName().isSet() )
            extrude.setFeatureNameExpr( *_options.featureName() );

        if ( _options.mergeGeometry().isSet() )
            extrude.setMergeGeometry( *_options.mergeGeometry() );

        if ( _options.filterUsage().isSet() )
            extrude.setFilterUsage(*_options.filterUsage());

        osg::Node* node = extrude.push( workingSet, sharedCX );
        if ( node )
        {
            if ( trackHistory ) history.push_back( "extrude" );
            resultGroup->addChild( node );

            extrusionGroup = dynamic_cast<osg::Group*>(node);
            ASSERT_PREDICATE(extrusionGroup.get());
        }
    }

    // simple geometry
    else if ( point || line || polygon )
    {
        if ( altRequired )
        {
            AltitudeFilter clamp;
            clamp.setPropertiesFromStyle( style );
            sharedCX = clamp.push( workingSet, sharedCX );
            if ( trackHistory ) history.push_back( "altitude" );
            altRequired = false;
        }

        BuildGeometryFilter filter( style );

        filter.maxGranularity() = *_options.maxGranularity();
        filter.geoInterp()      = *_options.geoInterp();
        filter.useOSGTessellator() = *_options.useOSGTessellator();

        if (_options.maxPolygonTilingAngle().isSet())
            filter.maxPolygonTilingAngle() = *_options.maxPolygonTilingAngle();

        if ( _options.featureName().isSet() )
            filter.featureName() = *_options.featureName();

        if (_options.optimizeVertexOrdering().isSet())
            filter.optimizeVertexOrdering() = *_options.optimizeVertexOrdering();

        if (render && render->maxCreaseAngle().isSet())
            filter.maxCreaseAngle() = render->maxCreaseAngle().get();

        osg::Node* node = filter.push( workingSet, sharedCX );
        if ( node )
        {
            if ( trackHistory ) history.push_back( "geometry" );
            resultGroup->addChild( node );
        }
    }

    if ( text || icon )
    {
        // Only clamp annotation types when the technique is 
        // explicity set to MAP. Otherwise, the annotation subsystem
        // will automatically use SCENE clamping.
        bool altRequiredForAnnotations =
            altRequired &&
            altitude->technique().isSetTo(altitude->TECHNIQUE_MAP);

        if ( altRequiredForAnnotations )
        {
            AltitudeFilter clamp;
            clamp.setPropertiesFromStyle( style );
            sharedCX = clamp.push( workingSet, sharedCX );
            if ( trackHistory ) history.push_back( "altitude" );
            altRequired = false;
        }

        BuildTextFilter filter( style );
        osg::Node* node = filter.push( workingSet, sharedCX );
        if ( node )
        {
            if ( trackHistory ) history.push_back( "text" );
            resultGroup->addChild( node );
        }
    }

    if (Registry::capabilities().supportsGLSL())
    {
        ShaderPolicy shaderPolicy = _options.shaderPolicy().get();

        if (shaderPolicy == SHADERPOLICY_GENERATE)
        {
            // no ss cache because we will optimize later.
            Registry::shaderGenerator().run( 
                resultGroup.get(),
                "GeometryCompiler shadergen" );
        }
        else if (shaderPolicy == SHADERPOLICY_DISABLE )
        {
            resultGroup->getOrCreateStateSet()->setAttributeAndModes(
                new osg::Program(),
                osg::StateAttribute::OFF | osg::StateAttribute::OVERRIDE );

            if ( trackHistory ) history.push_back( "no shaders" );
        }
    }

    // Optimize stateset sharing.
    if ( _options.optimizeStateSharing() == true )
    {
        // Common state set cache?
        osg::ref_ptr<StateSetCache> sscache;
        if ( sharedCX.getSession() )
        {
            // with a shared cache, don't combine statesets. They may be
            // in the live graph
            sscache = sharedCX.getSession()->getStateSetCache();
            sscache->consolidateStateAttributes( resultGroup.get() );
        }
        else 
        {
            // isolated: perform full optimization
            sscache = new StateSetCache();
            sscache->optimize( resultGroup.get() );
        }

        if ( trackHistory ) history.push_back( "share state" );
    }

    if ( _options.optimize() == true )
    {
        OE_DEBUG << LC << "optimize begin" << std::endl;

        // Run the optimizer on the resulting graph
        int optimizations =
            osgUtil::Optimizer::FLATTEN_STATIC_TRANSFORMS |
            osgUtil::Optimizer::REMOVE_REDUNDANT_NODES |
            osgUtil::Optimizer::COMBINE_ADJACENT_LODS |
            osgUtil::Optimizer::SHARE_DUPLICATE_STATE |
            //osgUtil::Optimizer::MERGE_GEOMETRY |
            osgUtil::Optimizer::CHECK_GEOMETRY |
            osgUtil::Optimizer::MERGE_GEODES |
            osgUtil::Optimizer::STATIC_OBJECT_DETECTION;

        osgUtil::Optimizer opt;
        opt.optimize(resultGroup.get(), optimizations);

        osgUtil::Optimizer::MergeGeometryVisitor mg;
        mg.setTargetMaximumNumberOfVertices(65536);
        resultGroup->accept(mg);

        OE_DEBUG << LC << "optimize complete" << std::endl;

        if ( trackHistory ) history.push_back( "optimize" );
    }


    //test: dump the tile to disk
    //OE_WARN << "Writing GC node file to out.osgt..." << std::endl;
    //osgDB::writeNodeFile( *(resultGroup.get()), "out.osgt" );

#ifdef PROFILING
    static double totalTime = 0.0;
    static Threading::Mutex totalTimeMutex;
    osg::Timer_t p_end = osg::Timer::instance()->tick();
    double t = osg::Timer::instance()->delta_s(p_start, p_end);
    totalTimeMutex.lock();
    totalTime += t;
    totalTimeMutex.unlock();
    OE_INFO << LC
        << "features = " << p_features
        << ", time = " << t << " s.  cummulative = " 
        << totalTime << " s."
        << std::endl;
#endif


    if ( _options.validate() == true )
    {
        OE_NOTICE << LC << "-- Start Debugging --\n";
        std::stringstream buf;
        buf << "HISTORY ";
        for(std::vector<std::string>::iterator h = history.begin(); h != history.end(); ++h)
            buf << ".. " << *h;
        OE_NOTICE << LC << buf.str() << "\n";
        osgEarth::GeometryValidator validator;
        resultGroup->accept(validator);
        OE_NOTICE << LC << "-- End Debugging --\n";
    }

    if(extrusion)
    {
        if (*_options.filterUsage() == FILTER_USAGE_ZERO_WORK_CALLBACK_BASED && extrusionGroup.get())
        {
            // remove the extrusion result from the result group
            resultGroup->removeChild(extrusionGroup);

            osg::Matrixd xform = osg::Matrixd::identity();
            osg::MatrixTransform* matixTransform = dynamic_cast<osg::MatrixTransform*>(extrusionGroup.get());
            if (matixTransform)
            {
                xform = matixTransform->getMatrix();
                matixTransform->setMatrix(osg::Matrixd::identity());
            }

            // make a new attach point so that the filter node is found along with it
            osg::Group* attachPoint = new osg::Group();
            attachPoint->setName("extrude_geometry_attach_point");
            // add the attach point to the result group, so that the attach point itself can be found
            resultGroup->addChild(attachPoint);

            // make a filter node with the extrusion group as the data
            ExtrudeGeometryFilterNode* extrudeGeometryFilterNode = new ExtrudeGeometryFilterNode(extrusionGroup, xform);

            attachPoint->setUserData(extrudeGeometryFilterNode);
        }
    }

    return resultGroup.release();
}<|MERGE_RESOLUTION|>--- conflicted
+++ resolved
@@ -74,11 +74,7 @@
 _optimizeVertexOrdering( true ),
 _validate              ( false ),
 _maxPolyTilingAngle    ( 45.0f ),
-<<<<<<< HEAD
-_useOSGTessellator     (true)
-=======
 _useOSGTessellator     ( false )
->>>>>>> 47547a77
 {
 
 }
