#version $GLSL_VERSION_STR
$GLSL_DEFAULT_PRECISION_FLOAT

#pragma vp_name       REX Engine - Morphing
#pragma vp_entryPoint oe_rexEngine_morph
#pragma vp_location   vertex_model
#pragma vp_order      0.5

<<<<<<< HEAD
#pragma import_defines(OE_TERRAIN_MORPH_GEOMETRY, OE_TERRAIN_RENDER_ELEVATION, OE_IS_SHADOW_CAMERA)

=======
#pragma import_defines(OE_TERRAIN_MORPH_GEOMETRY)
#pragma import_defines(OE_TERRAIN_RENDER_ELEVATION)
#pragma import_defines(OE_IS_DEPTH_CAMERA)
>>>>>>> f7a922ba

// stage
vec3 vp_Normal;

vec4 oe_layer_tilec;

out float oe_rex_morphFactor;

flat out int oe_terrain_vertexMarker;

uniform vec2  oe_tile_morph;
uniform float oe_tile_size;

<<<<<<< HEAD
#ifdef OE_IS_SHADOW_CAMERA
uniform mat4 oe_shadow_shadowViewToPrimaryView;
=======
#ifdef OE_IS_DEPTH_CAMERA
uniform mat4 oe_shadowToPrimaryMatrix;
>>>>>>> f7a922ba
#endif

// SDK functions:
float oe_terrain_getElevation(in vec2 uv);

// Vertex Markers:
#define VERTEX_MARKER_DISCARD  1
#define VERTEX_MARKER_GRID     2
#define VERTEX_MARKER_PATCH    4
#define VERTEX_MARKER_BOUNDARY 8
#define VERTEX_MARKER_SKIRT    16
<<<<<<< HEAD

// Morphs a vertex using a neighbor.
void oe_rex_MorphVertex(inout vec3 position, inout vec2 uv, in vec3 neighborPosition)
{
   float halfSize        = (0.5*oe_tile_size)-0.5;
   float twoOverHalfSize = 2.0/(oe_tile_size-1.0);
   
   vec2 fractionalPart = fract(uv * halfSize) * twoOverHalfSize;
   uv = clamp(uv - (fractionalPart * oe_rex_morphFactor), 0.0, 1.0);
   //uv = clamp(uv, 0, 1);

   vec3 morphVector = neighborPosition.xyz - position.xyz;
   position.xyz = position.xyz + morphVector*oe_rex_morphFactor;
}
=======
>>>>>>> f7a922ba


// Compute a morphing factor based on model-space inputs:
float oe_rex_ComputeMorphFactor(in vec4 position, in vec3 up)
{
    // Find the "would be" position of the vertex (the position the vertex would
    // assume with no morphing)
	vec4 wouldBePosition = position;

#ifdef OE_TERRAIN_RENDER_ELEVATION
        float elev = oe_terrain_getElevation( oe_layer_tilec.st );
		wouldBePosition.xyz += up*elev;
#endif

    vec4 wouldBePositionView = gl_ModelViewMatrix * wouldBePosition;

<<<<<<< HEAD
#ifdef OE_IS_SHADOW_CAMERA
    // For a shadow camera, we have to compute the morphed position
    // from the perspective of the primary camera so they match up:
    wouldBePositionView = oe_shadow_shadowViewToPrimaryView * wouldBePositionView;
#endif
	
=======
#ifdef OE_IS_DEPTH_CAMERA
    // For a depth camera, we have to compute the morphed position
    // from the perspective of the primary camera so they match up:
    wouldBePositionView = oe_shadowToPrimaryMatrix * wouldBePositionView;
#endif
    
>>>>>>> f7a922ba
    float fDistanceToEye = length(wouldBePositionView.xyz); // or just -z.
	float fMorphLerpK  = 1.0f - clamp( oe_tile_morph[0] - fDistanceToEye * oe_tile_morph[1], 0.0, 1.0 );
    return fMorphLerpK;
}


void oe_rexEngine_morph(inout vec4 vertexModel)
{    
    // compute the morphing factor to send down the pipe.
    // we need this even if vertex-morphing is off since we use it for 
    // other things (like image blending)
    if ((oe_terrain_vertexMarker & VERTEX_MARKER_GRID) != 0)
    {
        oe_rex_morphFactor = oe_rex_ComputeMorphFactor(vertexModel, vp_Normal);    

<<<<<<< HEAD
#ifdef OE_TERRAIN_MORPH_GEOMETRY 
        vec3 neighborVertexModel = gl_MultiTexCoord1.xyz;
        oe_rex_MorphVertex(vertexModel.xyz, oe_layer_tilec.st, neighborVertexModel.xyz);
=======
#ifdef OE_TERRAIN_MORPH_GEOMETRY
        vec3 neighborVertexModel = gl_MultiTexCoord1.xyz;        
        vec3 neighborNormal = gl_MultiTexCoord2.xyz;
        
        float halfSize        = (0.5*oe_tile_size)-0.5;
        float twoOverHalfSize = 2.0/(oe_tile_size-1.0);   
        vec2 fractionalPart = fract(oe_layer_tilec.st * halfSize) * twoOverHalfSize;
        oe_layer_tilec.st = clamp(oe_layer_tilec.st - (fractionalPart * oe_rex_morphFactor), 0.0, 1.0);

        // morph the vertex:
        vec3 morphVector = neighborVertexModel.xyz - vertexModel.xyz;
        vertexModel.xyz = vertexModel.xyz + morphVector*oe_rex_morphFactor;

        // morph the normal:
        morphVector = neighborNormal - vp_Normal;
        vp_Normal = normalize(vp_Normal + morphVector*oe_rex_morphFactor);
>>>>>>> f7a922ba
#endif
    }
    else
    {
        oe_rex_morphFactor = 0.0;
    }
}<|MERGE_RESOLUTION|>--- conflicted
+++ resolved
@@ -6,14 +6,9 @@
 #pragma vp_location   vertex_model
 #pragma vp_order      0.5
 
-<<<<<<< HEAD
-#pragma import_defines(OE_TERRAIN_MORPH_GEOMETRY, OE_TERRAIN_RENDER_ELEVATION, OE_IS_SHADOW_CAMERA)
-
-=======
 #pragma import_defines(OE_TERRAIN_MORPH_GEOMETRY)
 #pragma import_defines(OE_TERRAIN_RENDER_ELEVATION)
 #pragma import_defines(OE_IS_DEPTH_CAMERA)
->>>>>>> f7a922ba
 
 // stage
 vec3 vp_Normal;
@@ -27,13 +22,8 @@
 uniform vec2  oe_tile_morph;
 uniform float oe_tile_size;
 
-<<<<<<< HEAD
-#ifdef OE_IS_SHADOW_CAMERA
-uniform mat4 oe_shadow_shadowViewToPrimaryView;
-=======
 #ifdef OE_IS_DEPTH_CAMERA
 uniform mat4 oe_shadowToPrimaryMatrix;
->>>>>>> f7a922ba
 #endif
 
 // SDK functions:
@@ -45,23 +35,6 @@
 #define VERTEX_MARKER_PATCH    4
 #define VERTEX_MARKER_BOUNDARY 8
 #define VERTEX_MARKER_SKIRT    16
-<<<<<<< HEAD
-
-// Morphs a vertex using a neighbor.
-void oe_rex_MorphVertex(inout vec3 position, inout vec2 uv, in vec3 neighborPosition)
-{
-   float halfSize        = (0.5*oe_tile_size)-0.5;
-   float twoOverHalfSize = 2.0/(oe_tile_size-1.0);
-   
-   vec2 fractionalPart = fract(uv * halfSize) * twoOverHalfSize;
-   uv = clamp(uv - (fractionalPart * oe_rex_morphFactor), 0.0, 1.0);
-   //uv = clamp(uv, 0, 1);
-
-   vec3 morphVector = neighborPosition.xyz - position.xyz;
-   position.xyz = position.xyz + morphVector*oe_rex_morphFactor;
-}
-=======
->>>>>>> f7a922ba
 
 
 // Compute a morphing factor based on model-space inputs:
@@ -78,21 +51,12 @@
 
     vec4 wouldBePositionView = gl_ModelViewMatrix * wouldBePosition;
 
-<<<<<<< HEAD
-#ifdef OE_IS_SHADOW_CAMERA
-    // For a shadow camera, we have to compute the morphed position
-    // from the perspective of the primary camera so they match up:
-    wouldBePositionView = oe_shadow_shadowViewToPrimaryView * wouldBePositionView;
-#endif
-	
-=======
 #ifdef OE_IS_DEPTH_CAMERA
     // For a depth camera, we have to compute the morphed position
     // from the perspective of the primary camera so they match up:
     wouldBePositionView = oe_shadowToPrimaryMatrix * wouldBePositionView;
 #endif
     
->>>>>>> f7a922ba
     float fDistanceToEye = length(wouldBePositionView.xyz); // or just -z.
 	float fMorphLerpK  = 1.0f - clamp( oe_tile_morph[0] - fDistanceToEye * oe_tile_morph[1], 0.0, 1.0 );
     return fMorphLerpK;
@@ -108,11 +72,6 @@
     {
         oe_rex_morphFactor = oe_rex_ComputeMorphFactor(vertexModel, vp_Normal);    
 
-<<<<<<< HEAD
-#ifdef OE_TERRAIN_MORPH_GEOMETRY 
-        vec3 neighborVertexModel = gl_MultiTexCoord1.xyz;
-        oe_rex_MorphVertex(vertexModel.xyz, oe_layer_tilec.st, neighborVertexModel.xyz);
-=======
 #ifdef OE_TERRAIN_MORPH_GEOMETRY
         vec3 neighborVertexModel = gl_MultiTexCoord1.xyz;        
         vec3 neighborNormal = gl_MultiTexCoord2.xyz;
@@ -129,7 +88,6 @@
         // morph the normal:
         morphVector = neighborNormal - vp_Normal;
         vp_Normal = normalize(vp_Normal + morphVector*oe_rex_morphFactor);
->>>>>>> f7a922ba
 #endif
     }
     else
