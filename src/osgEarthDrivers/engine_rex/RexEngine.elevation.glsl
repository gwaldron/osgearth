--- conflicted
+++ resolved
@@ -1,43 +1,3 @@
-<<<<<<< HEAD
-#version $GLSL_VERSION_STR
-
-#pragma vp_name       REX Engine - Elevation
-#pragma vp_entryPoint oe_rexEngine_elevation
-#pragma vp_location   vertex_model
-#pragma vp_order      0.7
-
-#pragma import_defines(OE_TERRAIN_RENDER_ELEVATION)
-
-// Vertex Markers:
-#define VERTEX_MARKER_DISCARD  1
-#define VERTEX_MARKER_GRID     2
-#define VERTEX_MARKER_PATCH    4
-#define VERTEX_MARKER_BOUNDARY 8
-#define VERTEX_MARKER_SKIRT    16
-
-// stage
-vec3 vp_Normal; // up vector
-vec4 oe_layer_texc;
-vec4 oe_layer_tilec;
-
-flat out int oe_terrain_vertexMarker;
-
-// SDK functions:
-float oe_terrain_getElevation(in vec2 uv);
-
-void oe_rexEngine_elevation(inout vec4 vertexModel)
-{
-#ifdef OE_TERRAIN_RENDER_ELEVATION
-
-   bool ignore =
-      ((oe_terrain_vertexMarker & VERTEX_MARKER_BOUNDARY) != 0) ||
-      ((oe_terrain_vertexMarker & VERTEX_MARKER_DISCARD) != 0);
-
-   float elev = ignore ? 0.0f : oe_terrain_getElevation(oe_layer_tilec.st);
-
-   vertexModel.xyz += normalize(vp_Normal) * elev;
-#endif
-=======
 #version $GLSL_VERSION_STR
 
 #pragma vp_name       REX Engine - Elevation
@@ -81,5 +41,4 @@
 #endif
 
     vertexModel.xyz += up * oe_terrain_altitude;
->>>>>>> f7a922ba
 }