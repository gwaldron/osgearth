--- conflicted
+++ resolved
@@ -61,11 +61,7 @@
                 return ReadResult(new SeamlessEngineNode);
         }
         else
-<<<<<<< HEAD
-			return ReadResult::FILE_NOT_HANDLED;
-=======
           return ReadResult::FILE_NOT_HANDLED;
->>>>>>> fbfe974c
     }
     
     virtual ReadResult
