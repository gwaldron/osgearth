--- conflicted
+++ resolved
@@ -284,25 +284,6 @@
             double r = heights->getResolution(s, t);
 
             {
-<<<<<<< HEAD
-                auto [iter, isNew] = w.uniquePoints.emplace(osg::Vec4d(west.x(), west.y(), 0.0, r), (int)w.vectorToSample.size());
-                if (isNew) w.vectorToSample.emplace_back(iter->first);
-                w.rasterIndex.emplace_back(iter->second);
-            }
-            {
-                auto [iter, isNew] = w.uniquePoints.emplace(osg::Vec4d(east.x(), east.y(), 0.0, r), (int)w.vectorToSample.size());
-                if (isNew) w.vectorToSample.emplace_back(iter->first);
-                w.rasterIndex.emplace_back(iter->second);
-            }
-            {
-                auto [iter, isNew] = w.uniquePoints.emplace(osg::Vec4d(south.x(), south.y(), 0.0, r), (int)w.vectorToSample.size());
-                if (isNew) w.vectorToSample.emplace_back(iter->first);
-                w.rasterIndex.emplace_back(iter->second);
-            }
-            {
-                auto [iter, isNew] = w.uniquePoints.emplace(osg::Vec4d(north.x(), north.y(), 0.0, r), (int)w.vectorToSample.size());
-                if (isNew) w.vectorToSample.emplace_back(iter->first);
-=======
                 auto [iter, isNew] = w.uniquePoints.emplace(Point{ x - r, y }, (int)w.vectorToSample.size());
                 if (isNew) w.vectorToSample.emplace_back(x - r, y, 0, r);
                 w.rasterIndex.emplace_back(iter->second);
@@ -320,7 +301,6 @@
             {
                 auto [iter, isNew] = w.uniquePoints.emplace(Point{ x, y + r }, (int)w.vectorToSample.size());
                 if (isNew) w.vectorToSample.emplace_back(x, y + r, 0, r);
->>>>>>> 4cf1dc42
                 w.rasterIndex.emplace_back(iter->second);
             }
         }
