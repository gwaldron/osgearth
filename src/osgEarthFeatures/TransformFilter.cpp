/* -*-c++-*- */
/* osgEarth - Dynamic map generation toolkit for OpenSceneGraph
 * Copyright 2008-2010 Pelican Mapping
 * http://osgearth.org
 *
 * osgEarth is free software; you can redistribute it and/or modify
 * it under the terms of the GNU Lesser General Public License as published by
 * the Free Software Foundation; either version 2 of the License, or
 * (at your option) any later version.
 *
 * This program is distributed in the hope that it will be useful,
 * but WITHOUT ANY WARRANTY; without even the implied warranty of
 * MERCHANTABILITY or FITNESS FOR A PARTICULAR PURPOSE.  See the
 * GNU Lesser General Public License for more details.
 *
 * You should have received a copy of the GNU Lesser General Public License
 * along with this program.  If not, see <http://www.gnu.org/licenses/>
 */
#include <osgEarthFeatures/TransformFilter>
#include <osg/ClusterCullingCallback>

#define LC "[TransformFilter] "

using namespace osgEarth;
using namespace osgEarth::Features;
using namespace osgEarth::Symbology;

//---------------------------------------------------------------------------

namespace 
{
    osg::Matrixd
    createGeocentricInvRefFrame( const osg::Vec3d& input, const SpatialReference* inputSRS )
    {
        // convert to gencentric first:
        double X = input.x(), Y = input.y(), Z = input.z();

        osg::Matrixd localToWorld;
        localToWorld.makeTranslate(X,Y,Z);

        // normalize X,Y,Z
        double inverse_length = 1.0/sqrt(X*X + Y*Y + Z*Z);
        
        X *= inverse_length;
        Y *= inverse_length;
        Z *= inverse_length;

        double length_XY = sqrt(X*X + Y*Y);
        double inverse_length_XY = 1.0/length_XY;

        // Vx = |(-Y,X,0)|
        localToWorld(0,0) = -Y*inverse_length_XY;
        localToWorld(0,1) = X*inverse_length_XY;
        localToWorld(0,2) = 0.0;

        // Vy = /(-Z*X/(sqrt(X*X+Y*Y), -Z*Y/(sqrt(X*X+Y*Y),sqrt(X*X+Y*Y))| 
        double Vy_x = -Z*X*inverse_length_XY;
        double Vy_y = -Z*Y*inverse_length_XY;
        double Vy_z = length_XY;
        inverse_length = 1.0/sqrt(Vy_x*Vy_x + Vy_y*Vy_y + Vy_z*Vy_z);            
        localToWorld(1,0) = Vy_x*inverse_length;
        localToWorld(1,1) = Vy_y*inverse_length;
        localToWorld(1,2) = Vy_z*inverse_length;

        // Vz = (X,Y,Z)
        localToWorld(2,0) = X;
        localToWorld(2,1) = Y;
        localToWorld(2,2) = Z;

        return localToWorld;
    }

    void
    localizeGeometry( Feature* input, const osg::Matrixd& refFrame )
    {
        if ( input && input->getGeometry() )
        {
            GeometryIterator iter( input->getGeometry() );
            while( iter.hasMore() )
            {
                Geometry* geom = iter.next();
                for( unsigned int i=0; i<geom->size(); i++ )
                {
                    (*geom)[i] = (*geom)[i] * refFrame;
                }
            }
        }
    }
}

//---------------------------------------------------------------------------

TransformFilter::TransformFilter() :
_makeGeocentric( false ),
_localize( false )
{
    // nop
}

TransformFilter::TransformFilter(const SpatialReference* outputSRS,
                                 bool outputGeocentric ) :
_outputSRS( outputSRS ),
_makeGeocentric( outputGeocentric ),
_localize( false )
{
    //NOP
}

bool
TransformFilter::push( Feature* input, const FilterContext& context )
{
    if ( !input || !input->getGeometry() )
        return true;

    bool needsSRSXform =
        _outputSRS.valid() &&
        ( ! context.profile()->getSRS()->isEquivalentTo( _outputSRS.get() ) );

    bool needsMatrixXform = !_mat.isIdentity();

    // optimize: do nothing if nothing needs doing
    if ( !needsSRSXform && !_makeGeocentric && !_localize && !needsMatrixXform )
        return true;

    // iterate over the feature geometry.
    GeometryIterator iter( input->getGeometry() );
    while( iter.hasMore() )
    {
<<<<<<< HEAD
        GeometryIterator iter( container );
        while( iter.hasMore() )
        {
            Geometry* geom = iter.next();
            /*bool success = */context.profile()->getSRS()->transformPoints( _outputSRS.get(), geom, false );
            
            // todo: handle errors
            // if ( !success ) return false;
=======
        Geometry* geom = iter.next();
>>>>>>> bc84bbfa

        // pre-transform the point before doing an SRS transformation.
        if ( needsMatrixXform )
        {
            for( unsigned i=0; i < geom->size(); ++i )
                (*geom)[i] = (*geom)[i] * _mat;
        }

        // first transform the geometry to the output SRS:            
        if ( needsSRSXform )
            context.profile()->getSRS()->transformPoints( _outputSRS.get(), geom, false );

        // convert to ECEF if required:
        if ( _makeGeocentric )
            _outputSRS->transformToECEF( geom, false );

        // update the bounding box.
        if ( _localize )
        {
            for( unsigned i=0; i<geom->size(); ++i )
                _bbox.expandBy( (*geom)[i] );
        }
    }

    return true;
}

FilterContext
TransformFilter::push( FeatureList& input, const FilterContext& incx )
{
    _bbox = osg::BoundingBoxd();

    // first transform all the points into the output SRS, collecting a bounding box as we go:
    bool ok = true;
    for( FeatureList::iterator i = input.begin(); i != input.end(); i++ )
        if ( !push( i->get(), incx ) )
            ok = false;

    FilterContext outcx( incx );
    outcx.isGeocentric() = _makeGeocentric;

    if ( _outputSRS.valid() )
    {
        if ( incx.extent()->isValid() )
            outcx.profile() = new FeatureProfile( incx.extent()->transform( _outputSRS.get() ) );
        else
            outcx.profile() = new FeatureProfile( incx.profile()->getExtent().transform( _outputSRS.get() ) );
    }

    // set the reference frame to shift data to the centroid. This will
    // prevent floating point precision errors in the openGL pipeline for
    // properly gridded data.
    if ( _bbox.valid() && _localize )
    {
        // create a suitable reference frame:
        osg::Matrixd localizer;
        if ( _makeGeocentric )
        {
            localizer = createGeocentricInvRefFrame( _bbox.center(), _outputSRS );
            localizer.invert( localizer );
        }
        else
        {
            localizer = osg::Matrixd::translate( -_bbox.center() );
        }

        // localize the geometry relative to the reference frame.
        for( FeatureList::iterator i = input.begin(); i != input.end(); i++ )
        {
            localizeGeometry( i->get(), localizer );
        }
        outcx.setReferenceFrame( localizer );
    }

    return outcx;
}<|MERGE_RESOLUTION|>--- conflicted
+++ resolved
@@ -126,18 +126,7 @@
     GeometryIterator iter( input->getGeometry() );
     while( iter.hasMore() )
     {
-<<<<<<< HEAD
-        GeometryIterator iter( container );
-        while( iter.hasMore() )
-        {
-            Geometry* geom = iter.next();
-            /*bool success = */context.profile()->getSRS()->transformPoints( _outputSRS.get(), geom, false );
-            
-            // todo: handle errors
-            // if ( !success ) return false;
-=======
         Geometry* geom = iter.next();
->>>>>>> bc84bbfa
 
         // pre-transform the point before doing an SRS transformation.
         if ( needsMatrixXform )
