/* -*-c++-*- */
/* osgEarth - Geospatial SDK for OpenSceneGraph
 * Copyright 2018 Pelican Mapping
 * http://osgearth.org
 *
 * osgEarth is free software; you can redistribute it and/or modify
 * it under the terms of the GNU Lesser General Public License as published by
 * the Free Software Foundation; either version 2 of the License, or
 * (at your option) any later version.
 *
 * This program is distributed in the hope that it will be useful,
 * but WITHOUT ANY WARRANTY; without even the implied warranty of
 * MERCHANTABILITY or FITNESS FOR A PARTICULAR PURPOSE.  See the
 * GNU Lesser General Public License for more details.
 *
 * You should have received a copy of the GNU Lesser General Public License
 * along with this program.  If not, see <http://www.gnu.org/licenses/>
 */
#ifndef OSGEARTH_CONFIG_H
#define OSGEARTH_CONFIG_H 1

#include <osgEarth/Common>
#include <osgEarth/optional>
#include <osgEarth/StringUtils>
#include <osg/Object>
#include <osg/Version>
#include <osgDB/Options>
#include <list>
#include <stack>
#include <istream>

namespace osgEarth
{
    typedef std::list<class Config> ConfigSet;

    /**
     * Config is a general-purpose container for serializable data. You store an object's members
     * to Config, and then translate the Config to a particular format (like XML or JSON). Likewise,
     * the object can de-serialize a Config back into member data. Config support the optional<>
     * template for optional values.
     */
    class OSGEARTH_EXPORT Config
    {
    public:
        Config()
            : _isLocation(false), _isNumber(false) { }

<<<<<<< HEAD
        Config( const std::string& key )
=======
        Config(const std::string& key)
>>>>>>> cb905fbb
            : _key(key), _isLocation(false), _isNumber(false) { }

        template<typename T>
        explicit Config(const std::string& key, const T& value)
            : _key(key), _isLocation(false), _isNumber(false)
        {
            setValue(value);
        }

        explicit Config(const std::string& key, const Config& value)
            : _key(key), _isLocation(false), _isNumber(false)
        {
            add(value);
        }

        // Copy CTOR
<<<<<<< HEAD
        Config( const Config& rhs ) 
=======
        Config(const Config& rhs)
>>>>>>> cb905fbb
            : _key(rhs._key), _defaultValue(rhs._defaultValue), _children(rhs._children), _referrer(rhs._referrer), _isLocation(rhs._isLocation), _isNumber(rhs._isNumber), _externalRef(rhs._externalRef), _refMap(rhs._refMap) { }

        virtual ~Config();

        /**
         * Referrer is the context for resolving relative pathnames that occur in this object.
         * For example, if the value is a filename "file.txt" and the referrer is "C:/temp/a.earth",
         * then the full path of the file is "C:/temp/file.txt".
         *
         * Calling this sets a referrer on this object and its children.
         */
        void setReferrer(const std::string& value);

        /** Access this object's "relative-to" location. */
        const std::string& referrer() const { return _referrer; }

        /** Referrer associated with a key */
        const std::string referrer(const std::string& key) const {
            return child(key).referrer();
        }

        /** Sets whether this Config's value represents a location, i.e. a URI, filename, or
            other string that can be relocated to be relative to a different referrer. */
        void setIsLocation(bool tf) { _isLocation = tf; }
        bool isLocation() const { return _isLocation; }

        /** Hint that this Config came from an externally referenced resource. */
        const std::string& externalRef() const { return _externalRef; }
        void setExternalRef(const std::string& externalRef) { _externalRef = externalRef; }

        /** Populate this object from an XML input stream. */
        bool fromXML(std::istream& in);

        /** Encode this object as JSON. */
        std::string toJSON(bool pretty = false) const;

        /** Populate this object from a JSON string. */
        bool fromJSON(const std::string& json);
        static Config readJSON(const std::string& json);

        /** True if this object contains no data. */
        bool empty() const {
            return _key.empty() && _defaultValue.empty() && _children.empty();
        }

        /** True is this object is a simple key/value pair with no children. */
        bool isSimple() const {
            return !_key.empty() && !_defaultValue.empty() && _children.empty();
        }

        /** The key value for this object */
        std::string& key() { return _key; }
        const std::string& key() const { return _key; }

        /** The value corresponding to the key */
        const std::string& value() const { return _defaultValue; }

        /** Main setValue method - see specializations inline below */
        template<typename T>
        void setValue(const T& value) {
            _defaultValue = Stringify() << value;
        }

        /** Child objects. */
        ConfigSet& children() { return _children; }
        const ConfigSet& children() const { return _children; }

        /** A collection of all the children of this object with a particular key */
        const ConfigSet children(const std::string& key) const {
            ConfigSet r;
            for (ConfigSet::const_iterator i = _children.begin(); i != _children.end(); i++) {
                if (i->key() == key)
                    r.push_back(*i);
            }
            return r;
        }

        /** Whether this object has a child with a given key */
        bool hasChild(const std::string& key) const {
            for (ConfigSet::const_iterator i = _children.begin(); i != _children.end(); i++)
                if (i->key() == key)
                    return true;
            return false;
        }

        /** Removes all children with the given key */
        void remove(const std::string& key) {
            for (ConfigSet::iterator i = _children.begin(); i != _children.end(); ) {
                if (i->key() == key)
                    i = _children.erase(i);
                else
                    ++i;
            }
        }

        /** First child with the given key */
<<<<<<< HEAD
        const Config& child( const std::string& key ) const;
=======
        const Config& child(const std::string& key) const;
>>>>>>> cb905fbb

        /** Pointer to the first child with the given key, or NULL if none exist */
        const Config* child_ptr(const std::string& key) const;

        /** Mutable pointer to the first child with the given key, or NULL if none exist */
        Config* mutable_child(const std::string& key);

        /** Merge the contents of another Config object into this object.. danger, read the code
            before you use this */
        void merge(const Config& rhs);

        /** Locate (recursively) the first descendant object with this key, optionally checking
            the current object as well */
<<<<<<< HEAD
        Config* find( const std::string& key, bool checkThis =true );
        const Config* find( const std::string& key, bool checkThis =true) const;

        /** Add a value as a child */
        template<typename T>
        void add( const std::string& key, const T& value ) {
            _children.push_back(Config(key, value));
            _children.back().setReferrer( _referrer );
=======
        Config* find(const std::string& key, bool checkThis = true);
        const Config* find(const std::string& key, bool checkThis = true) const;

        /** Add a value as a child */
        template<typename T>
        void add(const std::string& key, const T& value) {
            _children.push_back(Config(key, value));
            _children.back().setReferrer(_referrer);
>>>>>>> cb905fbb
        }

        /** Add a Config as a child */
        void add(const Config& conf) {
            _children.push_back(conf);
            _children.back().setReferrer(_referrer);
        }

        /** Add a config as a child, assigning it a key */
        void add(const std::string& key, const Config& conf) {
            Config temp = conf;
            temp.key() = key;
            add(temp);
        }

        /** Add a set of config objects as children. */
        void add(const ConfigSet& set) {
            for (ConfigSet::const_iterator i = set.begin(); i != set.end(); i++)
                add(*i);
        }

        /** Adds or replaces an optional value as a child, but only if it is set */
        template<typename T>
        void set(const std::string& key, const optional<T>& opt) {
            remove(key);
<<<<<<< HEAD
            if ( opt.isSet() ) {
=======
            if (opt.isSet()) {
>>>>>>> cb905fbb
                set(Config(key, opt.get()));
            }
        }

        template<typename T>
        void set(const std::string& key, const osg::ref_ptr<T>& obj) {
            remove(key);
            if (obj.valid()) {
                Config conf = obj->getConfig();
                conf.key() = key;
                set(conf);
            }
        }

        // If target is set to targetValue, set key to val.
        template<typename X, typename Y>
        void set(const std::string& key, const std::string& val, const optional<X>& target, const Y& targetValue) {
            if (target.isSetTo(targetValue)) {
                remove(key);
                set(key, val);
            }
        }

        /** Adds or replaces a config as a child. */
        void set(const Config& conf) {
            remove(conf.key());
            add(conf);
        }

        /** Sets a key value pair child */
        template<typename T>
<<<<<<< HEAD
        void set( const std::string& key, const T& value ) {
=======
        void set(const std::string& key, const T& value) {
>>>>>>> cb905fbb
            set(Config(key, value));
        }

        /** Whether this object has the key OR has a child with the key */
        bool hasValue(const std::string& key) const {
            return !value(key).empty();
        }

        /** The value of this object (if the key matches) or a matching child object */
        const std::string value(const std::string& key) const {
            std::string r = trim(child(key).value());
            if (r.empty() && _key == key)
                r = _defaultValue;
            return r;
        }

        /** Default value transformed to another type */
        template<typename T>
        T valueAs(const T& fallback) const {
            return osgEarth::as<T>(_defaultValue, fallback);
        }

        /** Value cast to a particular primitive type (with fallback in case casting fails) */
        template<typename T>
        T value(const std::string& key, T fallback) const {
            std::string r;
            if (hasChild(key))
                r = child(key).value();
<<<<<<< HEAD
            return osgEarth::as<T>( r, fallback );
=======
            return osgEarth::as<T>(r, fallback);
>>>>>>> cb905fbb
        }

        /** Populates the output value iff the Config exists. */
        template<typename T>
        bool get(const std::string& key, optional<T>& output) const {
            std::string r;
            if (hasChild(key))
                r = child(key).value();
            if (!r.empty()) {
                output = osgEarth::as<T>(r, output.defaultValue());
                return true;
            }
            else
                return false;
        }

        /** Populates the output referenced value iff the Config exists. */
        template<typename T>
        bool get(const std::string& key, osg::ref_ptr<T>& output) const {
            if (hasChild(key)) {
                output = new T(child(key));
                return true;
            }
            else
                return false;
        }

        /** Populates the output enumerable pair iff the Config exists. */
        template<typename X, typename Y>
        bool get(const std::string& key, const std::string& val, optional<X>& target, const Y& targetValue) const {
            if (hasValue(key) && value(key) == val) {
                target = targetValue;
                return true;
            }
            else
                return false;
        }

        /** Populates the output enumerable pair iff the Config exists. */
        template<typename X, typename Y>
        bool get(const std::string& key, const std::string& val, X& target, const Y& targetValue) const {
            if (hasValue(key) && value(key) == val) {
                target = targetValue;
                return true;
            }
            return false;
        }

        /** Populates the ouptut value iff the Config exists. */
        template<typename T>
        bool get(const std::string& key, T& output) const {
            if (hasValue(key)) {
                output = value<T>(key, output);
                return true;
            }
            return false;
        }

        /** support for conveying non-serializable objects in a Config (in memory only) */
        typedef std::map<std::string, osg::ref_ptr<osg::Referenced> > RefMap;
<<<<<<< HEAD
        
        //! @deprecated
        void setNonSerializable( const std::string& key, osg::Referenced* obj ) {
=======

        //! @deprecated
        void setNonSerializable(const std::string& key, osg::Referenced* obj) {
>>>>>>> cb905fbb
            _refMap[key] = obj;
        }

        //! @deprecated
        template<typename X>
        X* getNonSerializable(const std::string& key) const {
            RefMap::const_iterator i = _refMap.find(key);
            return i == _refMap.end() ? 0 : dynamic_cast<X*>(i->second.get());
        }

        // remove everything from (this) that also appears in rhs (diff)
        Config operator - (const Config& rhs) const;

        //! Whether the encoded value is actual a number
        bool isNumber() const { return _isNumber; }

        //! Whether the encoded value is actual a number
        bool isNumber() const { return _isNumber; }

    protected:
        std::string _key;
        std::string _defaultValue;
        ConfigSet   _children;
        std::string _referrer;
        bool        _isLocation;
        bool        _isNumber;
        std::string _externalRef;
        RefMap      _refMap;
    };

    // SPECIALIZATION - Config

    template<> inline
        void Config::set<Config>(const std::string& key, const Config& conf) {
        remove(key);
        Config temp = conf;
        temp.key() = key;
        add(temp);
    }

    template<> inline
        void Config::set<Config>(const std::string& key, const optional<Config>& opt) {
        remove(key);
        if (opt.isSet()) {
            Config conf = opt.value();
            conf.key() = key;
            add(conf);
        }
    }

    template<> inline
        bool Config::get<Config>(const std::string& key, optional<Config>& output) const {
        if (hasChild(key)) {
            output = child(key);
            return true;
        }
        else
            return false;
    }

    // SPECIALIZATIONS - setValue
<<<<<<< HEAD

    template<> inline void Config::setValue<std::string>(const std::string& value) {
        _defaultValue = value;
        _isNumber = false;
    }
    template<> inline void Config::setValue<bool>(const bool& value) {
        _defaultValue = value==true? "true" : "false";
        _isNumber = false;
    }
    template<> inline void Config::setValue<short>(const short& value) {
        _defaultValue = Stringify() << value;
        _isNumber = true;
    }
    template<> inline void Config::setValue<unsigned short>(const unsigned short& value) {
        _defaultValue = Stringify() << value;
        _isNumber = true;
    }
    template<> inline void Config::setValue<int>(const int& value) {
        _defaultValue = Stringify() << value;
        _isNumber = true;
    }
    template<> inline void Config::setValue<unsigned int>(const unsigned int& value) {
        _defaultValue = Stringify() << value;
        _isNumber = true;
    }
    template<> inline void Config::setValue<long>(const long& value) {
        _defaultValue = Stringify() << value;
        _isNumber = true;
    }
    template<> inline void Config::setValue<unsigned long>(const unsigned long& value) {
        _defaultValue = Stringify() << value;
        _isNumber = true;
    }
    template<> inline void Config::setValue<float>(const float& value) {
        _defaultValue = Stringify() << std::setprecision(8) << value;
        _isNumber = true;
    }
    template<> inline void Config::setValue<double>(const double& value) {
        _defaultValue = Stringify() << std::setprecision(16) << value;
        _isNumber = true;
    }

    // SPECIALIZATION - std::string
=======
>>>>>>> cb905fbb

    template<> inline void Config::setValue<std::string>(const std::string& value) {
        _defaultValue = value;
        _isNumber = false;
    }
    template<> inline void Config::setValue<bool>(const bool& value) {
        _defaultValue = value == true ? "true" : "false";
        _isNumber = false;
    }
<<<<<<< HEAD
=======
    template<> inline void Config::setValue<short>(const short& value) {
        _defaultValue = Stringify() << value;
        _isNumber = true;
    }
    template<> inline void Config::setValue<unsigned short>(const unsigned short& value) {
        _defaultValue = Stringify() << value;
        _isNumber = true;
    }
    template<> inline void Config::setValue<int>(const int& value) {
        _defaultValue = Stringify() << value;
        _isNumber = true;
    }
    template<> inline void Config::setValue<unsigned int>(const unsigned int& value) {
        _defaultValue = Stringify() << value;
        _isNumber = true;
    }
    template<> inline void Config::setValue<long>(const long& value) {
        _defaultValue = Stringify() << value;
        _isNumber = true;
    }
    template<> inline void Config::setValue<unsigned long>(const unsigned long& value) {
        _defaultValue = Stringify() << value;
        _isNumber = true;
    }
    template<> inline void Config::setValue<float>(const float& value) {
        _defaultValue = Stringify() << std::setprecision(8) << value;
        _isNumber = true;
    }
    template<> inline void Config::setValue<double>(const double& value) {
        _defaultValue = Stringify() << std::setprecision(16) << value;
        _isNumber = true;
    }

    // SPECIALIZATION - std::string

    template<> inline
        void Config::add<std::string>(const std::string& key, const std::string& value) {
        _children.push_back(Config(key, value));
        _children.back().setReferrer(_referrer);
    }

    template<> inline
        void Config::set<std::string>(const std::string& key, const std::string& value) {
        remove(key);
        add(Config(key, value));
    }
>>>>>>> cb905fbb

    // Use this macro to "activate" any object with a getConfig/ctor(const Config&) pair
    // and make it usable with Config::set/get/add.
    // NOTE: You must only use this macro in the global namespace!

#define OSGEARTH_SPECIALIZE_CONFIG(TYPE) \
    namespace osgEarth { \
        template<> inline \
        void Config::set<TYPE>(const std::string& key, const TYPE& obj) { \
            set( key, obj.getConfig() ); \
        } \
        template<> inline \
        void Config::set<TYPE>(const std::string& key, const optional<TYPE>& opt) { \
            if ( opt.isSet() ) \
                set(key, opt.get()); \
        } \
        template<> inline \
        bool Config::get<TYPE>(const std::string& key, TYPE& opt) const { \
            if ( hasChild(key) ) { \
                opt = TYPE(child(key)); \
                return true; \
            } \
            else return false; \
        } \
        template<> inline \
        bool Config::get<TYPE>(const std::string& key, optional<TYPE>& opt) const { \
            if ( hasChild(key) ) { \
                opt = TYPE(child(key)); \
                return true; \
            } \
            else return false; \
        } \
        template<> inline void Config::add<TYPE>(const std::string& key, const TYPE& value) { \
            Config conf = value.getConfig(); \
            conf.key() = key; \
            add( conf ); \
        } \
    } // namespace osgEarth

    //--------------------------------------------------------------------

    /**
     * Base class for all serializable options classes.
     */
    class OSGEARTH_EXPORT ConfigOptions
    {
    public:
        ConfigOptions(const Config& conf = Config())
            : _conf(conf) { }
        ConfigOptions(const ConfigOptions& rhs)
            : _conf(rhs.getConfig()) { } //rhs._conf ) { }

        virtual ~ConfigOptions();

        const std::string& referrer() const { return _conf.referrer(); }

        ConfigOptions& operator = (const ConfigOptions& rhs) {
            if (this != &rhs) {
                _conf = rhs.getConfig();
                mergeConfig(_conf);
            }
            return *this;
        }

        void merge(const ConfigOptions& rhs) {
            _conf.merge(rhs._conf);
            mergeConfig(rhs.getConfig());
        }

        virtual Config getConfig() const;

        bool empty() const { return _conf.empty(); }

    protected:
        virtual void mergeConfig(const Config& conf) { }

        Config _conf;
    };

    /**
     * Base configoptions class for driver options.
     */
    class OSGEARTH_EXPORT DriverConfigOptions : public ConfigOptions
    {
    public:
        DriverConfigOptions(const ConfigOptions& rhs = ConfigOptions())
            : ConfigOptions(rhs) {
            fromConfig(_conf);
        }

        /** dtor */
        virtual ~DriverConfigOptions();

        /** Gets or sets the name of the driver to load */
        void setDriver(const std::string& value) { _driver = value; }
        const std::string& getDriver() const { return _driver; }

    public:
        virtual Config getConfig() const {
            Config conf = ConfigOptions::getConfig();
            conf.set("driver", _driver);
            return conf;
        }

        virtual void mergeConfig(const Config& conf) {
            ConfigOptions::mergeConfig(conf);
            fromConfig(conf);
        }

    public:
        void fromConfig(const Config& conf) {
            _driver = conf.value("driver");
            if (_driver.empty() && conf.hasValue("type"))
                _driver = conf.value("type");
        }

    private:
        std::string _name, _driver;
    };
}

//! Macro to use when defining a COnfigOptions class
#define META_ConfigOptions(LIBRARY, MYCLASS, SUPERCLASS) \
    protected: \
        virtual void mergeConfig(const Config& conf) { \
            SUPERCLASS ::mergeConfig(conf); \
            fromConfig(conf); \
        } \
    public: \
        OE_COMMENT("Construct empty layer options") \
        MYCLASS () : SUPERCLASS() { fromConfig(_conf); } \
        \
        OE_COMMENT("Construct layer options from serialized data") \
        MYCLASS (const ConfigOptions& opt) : SUPERCLASS(opt) { fromConfig(_conf); }

//! optional property macro
#define OE_OPTION(TYPE, NAME) \
    private: \
    optional< TYPE > _ ## NAME ; \
    public: \
    optional< TYPE >& NAME () { return _ ## NAME; } \
    const optional< TYPE >& NAME () const { return _ ## NAME; }

//! ref_ptr property macro
#define OE_OPTION_REFPTR(TYPE, NAME) \
    private: \
    osg::ref_ptr< TYPE > _ ## NAME ; \
    public: \
    osg::ref_ptr< TYPE >& NAME () { return _ ## NAME; } \
    const osg::ref_ptr< TYPE >& NAME () const { return _ ## NAME; }

//! vector property macro
#define OE_OPTION_VECTOR(TYPE, NAME) \
    private: \
    std::vector< TYPE > _ ## NAME ; \
    public: \
    std::vector< TYPE >& NAME () { return _ ## NAME; } \
    const std::vector< TYPE >& NAME () const { return _ ## NAME; }

#define OE_PROPERTY_IMPL(CLASS, TYPE, FUNC, OPTION) \
    void CLASS ::set ## FUNC (const TYPE & value) { options(). OPTION () = value; }\
    const TYPE & CLASS ::get ## FUNC () const { return options(). OPTION ().get(); }

#endif // OSGEARTH_CONFIG_H<|MERGE_RESOLUTION|>--- conflicted
+++ resolved
@@ -45,11 +45,7 @@
         Config()
             : _isLocation(false), _isNumber(false) { }
 
-<<<<<<< HEAD
-        Config( const std::string& key )
-=======
         Config(const std::string& key)
->>>>>>> cb905fbb
             : _key(key), _isLocation(false), _isNumber(false) { }
 
         template<typename T>
@@ -66,11 +62,11 @@
         }
 
         // Copy CTOR
-<<<<<<< HEAD
         Config( const Config& rhs ) 
-=======
+            : _key(rhs._key), _defaultValue(rhs._defaultValue), _children(rhs._children), _referrer(rhs._referrer), _isLocation(rhs._isLocation), _isNumber(rhs._isNumber), _externalRef(rhs._externalRef), _refMap(rhs._refMap) { }
+
+        // Copy CTOR
         Config(const Config& rhs)
->>>>>>> cb905fbb
             : _key(rhs._key), _defaultValue(rhs._defaultValue), _children(rhs._children), _referrer(rhs._referrer), _isLocation(rhs._isLocation), _isNumber(rhs._isNumber), _externalRef(rhs._externalRef), _refMap(rhs._refMap) { }
 
         virtual ~Config();
@@ -167,11 +163,7 @@
         }
 
         /** First child with the given key */
-<<<<<<< HEAD
-        const Config& child( const std::string& key ) const;
-=======
         const Config& child(const std::string& key) const;
->>>>>>> cb905fbb
 
         /** Pointer to the first child with the given key, or NULL if none exist */
         const Config* child_ptr(const std::string& key) const;
@@ -185,16 +177,6 @@
 
         /** Locate (recursively) the first descendant object with this key, optionally checking
             the current object as well */
-<<<<<<< HEAD
-        Config* find( const std::string& key, bool checkThis =true );
-        const Config* find( const std::string& key, bool checkThis =true) const;
-
-        /** Add a value as a child */
-        template<typename T>
-        void add( const std::string& key, const T& value ) {
-            _children.push_back(Config(key, value));
-            _children.back().setReferrer( _referrer );
-=======
         Config* find(const std::string& key, bool checkThis = true);
         const Config* find(const std::string& key, bool checkThis = true) const;
 
@@ -203,7 +185,6 @@
         void add(const std::string& key, const T& value) {
             _children.push_back(Config(key, value));
             _children.back().setReferrer(_referrer);
->>>>>>> cb905fbb
         }
 
         /** Add a Config as a child */
@@ -229,11 +210,7 @@
         template<typename T>
         void set(const std::string& key, const optional<T>& opt) {
             remove(key);
-<<<<<<< HEAD
-            if ( opt.isSet() ) {
-=======
             if (opt.isSet()) {
->>>>>>> cb905fbb
                 set(Config(key, opt.get()));
             }
         }
@@ -265,11 +242,7 @@
 
         /** Sets a key value pair child */
         template<typename T>
-<<<<<<< HEAD
-        void set( const std::string& key, const T& value ) {
-=======
         void set(const std::string& key, const T& value) {
->>>>>>> cb905fbb
             set(Config(key, value));
         }
 
@@ -298,11 +271,7 @@
             std::string r;
             if (hasChild(key))
                 r = child(key).value();
-<<<<<<< HEAD
-            return osgEarth::as<T>( r, fallback );
-=======
             return osgEarth::as<T>(r, fallback);
->>>>>>> cb905fbb
         }
 
         /** Populates the output value iff the Config exists. */
@@ -363,15 +332,9 @@
 
         /** support for conveying non-serializable objects in a Config (in memory only) */
         typedef std::map<std::string, osg::ref_ptr<osg::Referenced> > RefMap;
-<<<<<<< HEAD
-        
-        //! @deprecated
-        void setNonSerializable( const std::string& key, osg::Referenced* obj ) {
-=======
 
         //! @deprecated
         void setNonSerializable(const std::string& key, osg::Referenced* obj) {
->>>>>>> cb905fbb
             _refMap[key] = obj;
         }
 
@@ -384,9 +347,6 @@
 
         // remove everything from (this) that also appears in rhs (diff)
         Config operator - (const Config& rhs) const;
-
-        //! Whether the encoded value is actual a number
-        bool isNumber() const { return _isNumber; }
 
         //! Whether the encoded value is actual a number
         bool isNumber() const { return _isNumber; }
@@ -433,7 +393,6 @@
     }
 
     // SPECIALIZATIONS - setValue
-<<<<<<< HEAD
 
     template<> inline void Config::setValue<std::string>(const std::string& value) {
         _defaultValue = value;
@@ -477,8 +436,6 @@
     }
 
     // SPECIALIZATION - std::string
-=======
->>>>>>> cb905fbb
 
     template<> inline void Config::setValue<std::string>(const std::string& value) {
         _defaultValue = value;
@@ -488,55 +445,6 @@
         _defaultValue = value == true ? "true" : "false";
         _isNumber = false;
     }
-<<<<<<< HEAD
-=======
-    template<> inline void Config::setValue<short>(const short& value) {
-        _defaultValue = Stringify() << value;
-        _isNumber = true;
-    }
-    template<> inline void Config::setValue<unsigned short>(const unsigned short& value) {
-        _defaultValue = Stringify() << value;
-        _isNumber = true;
-    }
-    template<> inline void Config::setValue<int>(const int& value) {
-        _defaultValue = Stringify() << value;
-        _isNumber = true;
-    }
-    template<> inline void Config::setValue<unsigned int>(const unsigned int& value) {
-        _defaultValue = Stringify() << value;
-        _isNumber = true;
-    }
-    template<> inline void Config::setValue<long>(const long& value) {
-        _defaultValue = Stringify() << value;
-        _isNumber = true;
-    }
-    template<> inline void Config::setValue<unsigned long>(const unsigned long& value) {
-        _defaultValue = Stringify() << value;
-        _isNumber = true;
-    }
-    template<> inline void Config::setValue<float>(const float& value) {
-        _defaultValue = Stringify() << std::setprecision(8) << value;
-        _isNumber = true;
-    }
-    template<> inline void Config::setValue<double>(const double& value) {
-        _defaultValue = Stringify() << std::setprecision(16) << value;
-        _isNumber = true;
-    }
-
-    // SPECIALIZATION - std::string
-
-    template<> inline
-        void Config::add<std::string>(const std::string& key, const std::string& value) {
-        _children.push_back(Config(key, value));
-        _children.back().setReferrer(_referrer);
-    }
-
-    template<> inline
-        void Config::set<std::string>(const std::string& key, const std::string& value) {
-        remove(key);
-        add(Config(key, value));
-    }
->>>>>>> cb905fbb
 
     // Use this macro to "activate" any object with a getConfig/ctor(const Config&) pair
     // and make it usable with Config::set/get/add.
