<<<<<<< HEAD
/* -*-c++-*- */
/* osgEarth - Dynamic map generation toolkit for OpenSceneGraph
 * Copyright 2016 Pelican Mapping
 * http://osgearth.org
 *
 * osgEarth is free software; you can redistribute it and/or modify
 * it under the terms of the GNU Lesser General Public License as published by
 * the Free Software Foundation; either version 2 of the License, or
 * (at your option) any later version.
 *
 * This program is distributed in the hope that it will be useful,
 * but WITHOUT ANY WARRANTY; without even the implied warranty of
 * MERCHANTABILITY or FITNESS FOR A PARTICULAR PURPOSE.  See the
 * GNU Lesser General Public License for more details.
 *
 * You should have received a copy of the GNU Lesser General Public License
 * along with this program.  If not, see <http://www.gnu.org/licenses/>
 */
#include <osgEarth/ShaderUtils>
#include <osgEarth/ShaderFactory>
#include <osgEarth/VirtualProgram>
#include <osgEarth/Registry>
#include <osgEarth/Capabilities>
#include <osgEarth/CullingUtils>
#include <osgEarth/URI>
#include <osgEarth/GLSLChunker>
#include <osg/ComputeBoundsVisitor>
#include <osg/LightSource>
#include <osgDB/FileUtils>
#include <list>

using namespace osgEarth;

//------------------------------------------------------------------------

namespace 
{
#if !defined(OSG_GL_FIXED_FUNCTION_AVAILABLE)
    static bool s_NO_FFP = true;
#else
    static bool s_NO_FFP = false;
#endif


    typedef std::list<const osg::StateSet*> StateSetStack;

#if 0

    static osg::StateAttribute::GLModeValue 
    getModeValue(const StateSetStack& statesetStack, osg::StateAttribute::GLMode mode)
    {
        osg::StateAttribute::GLModeValue base_val = osg::StateAttribute::ON;

        for(StateSetStack::const_iterator itr = statesetStack.begin();
            itr != statesetStack.end();
            ++itr)
        {
            osg::StateAttribute::GLModeValue val = (*itr)->getMode(mode);

            if ( (val & osg::StateAttribute::INHERIT) == 0 )
            {

                if ((val & osg::StateAttribute::PROTECTED)!=0 ||
                    (base_val & osg::StateAttribute::OVERRIDE)==0)
                {
                    base_val = val;
                }
            }
        }
        return base_val;
    }
#endif
    
#if 0
    static const osg::Light*
    getLightByID(const StateSetStack& statesetStack, int id)
    {
        const osg::Light* base_light = NULL;
        osg::StateAttribute::GLModeValue base_val = osg::StateAttribute::ON;
        
        for(StateSetStack::const_iterator itr = statesetStack.begin();
            itr != statesetStack.end();
            ++itr)
        {
            
            osg::StateAttribute::GLModeValue val = (*itr)->getMode(GL_LIGHT0+id);

            //if ( (val & osg::StateAttribute::INHERIT) == 0 )
            {
            //    if ((val & osg::StateAttribute::PROTECTED)!=0 ||
            //        (base_val & osg::StateAttribute::OVERRIDE)==0)
                {
                    base_val = val;
                    const osg::StateAttribute* lightAtt = (*itr)->getAttribute(osg::StateAttribute::LIGHT, id);
                    if(lightAtt){
                        const osg::Light* asLight = dynamic_cast<const osg::Light*>(lightAtt);
                        if(val){
                            base_light = asLight;
                        }
                    }
                }
            }
            
        }
        return base_light;
    }
#endif
    
    static const osg::Material*
    getFrontMaterial(const StateSetStack& statesetStack)
    {
        const osg::Material* base_material = NULL;
        osg::StateAttribute::GLModeValue base_val = osg::StateAttribute::ON;
        
        for(StateSetStack::const_iterator itr = statesetStack.begin();
            itr != statesetStack.end();
            ++itr)
        {
            
            osg::StateAttribute::GLModeValue val = (*itr)->getMode(GL_DIFFUSE);//?
            
            //if ( (val & osg::StateAttribute::INHERIT) == 0 )
            {
            //    if ((val & osg::StateAttribute::PROTECTED)!=0 ||
             //       (base_val & osg::StateAttribute::OVERRIDE)==0)
                {
                    base_val = val;
                    const osg::StateAttribute* materialAtt = (*itr)->getAttribute(osg::StateAttribute::MATERIAL);
                    if(materialAtt){
                        const osg::Material* asMaterial = dynamic_cast<const osg::Material*>(materialAtt);
                        if(val){
                            base_material = asMaterial;
                        }
                    }
                }
            }
            
        }
        return base_material;
    }
}

#undef LC
#define LC "[ShaderUtils] "

namespace
{
    // Code borrowed from osg::State.cpp
    bool replace(std::string& str, const std::string& original_phrase, const std::string& new_phrase)
    {
        bool replacedStr = false;
        std::string::size_type pos = 0;
        while((pos=str.find(original_phrase, pos))!=std::string::npos)
        {
            std::string::size_type endOfPhrasePos = pos+original_phrase.size();
            if (endOfPhrasePos<str.size())
            {
                char c = str[endOfPhrasePos];
                if ((c>='0' && c<='9') ||
                    (c>='a' && c<='z') ||
                    (c>='A' && c<='Z') ||
                    (c==']'))
                {
                    pos = endOfPhrasePos;
                    continue;
                }
            }

            replacedStr = true;
            str.replace(pos, original_phrase.size(), new_phrase);
        }
        return replacedStr;
    }

    bool replaceAndInsertDeclaration(std::string& source, std::string::size_type declPos, const std::string& originalStr, const std::string& newStr, const std::string& declarationPrefix, const std::string& declarationSuffix ="")
    {
        bool yes = replace(source, originalStr, newStr);
        if ( yes )
        {
            source.insert(declPos, declarationPrefix + newStr + declarationSuffix + std::string(";\n"));
        }
        return yes;
    }

    bool replaceAndInsertLiteral(std::string& source, std::string::size_type declPos, const std::string& originalStr, const std::string& newStr, const std::string& lit)
    {
        bool yes = replace(source, originalStr, newStr);
        if ( yes )
        {
            source.insert(declPos, lit);
        }
        return yes;
    }

    int replaceVarying(GLSLChunker::Chunks& chunks, int index, const StringVector& tokens, int offset, const std::string& prefix)
    {
        std::stringstream buf;
        buf << "#pragma vp_varying";
        if ( !prefix.empty() )
            buf << " " << prefix;

        for(int i=offset; i<tokens.size(); ++i)
        {
            if ( !tokens[i].empty() )
            {
                int len = tokens[i].length();
                if ( tokens[i][len-1] == ';' )
                    buf << " " << tokens[i].substr(0, len-1); // strip semicolon
                else
                    buf << " " << tokens[i];
            }
        }
        
        chunks[index].text = buf.str();
        chunks[index].type = GLSLChunker::Chunk::TYPE_DIRECTIVE;

        std::stringstream buf2;
        for(int i=offset; i<tokens.size(); ++i)
            buf2 << (i==offset?"":" ") << tokens[i];

        GLSLChunker::Chunk newChunk;
        newChunk.type = GLSLChunker::Chunk::TYPE_STATEMENT;
        newChunk.text = buf2.str();
        chunks.insert( chunks.begin()+index, newChunk );

        return index+1;
    }

    bool replaceVaryings(osg::Shader::Type type, GLSLChunker::Chunks& chunks)
    {
        bool madeChanges = false;

        for(int i=0; i<chunks.size(); ++i)
        {
            if ( chunks[i].type == GLSLChunker::Chunk::TYPE_STATEMENT )
            {
                std::string replacement;
                /*
                StringVector tokens;
                StringTokenizer(chunks[i].text, tokens, " \t\n", "", false, true);
                */
                const std::vector<std::string>& tokens = chunks[i].tokens;

                if      ( tokens.size() > 1 && tokens[0] == "out" && type != osg::Shader::FRAGMENT )
                    i = replaceVarying(chunks, i, tokens, 1, ""), madeChanges = true;
                else if ( tokens.size() > 1 && tokens[0] == "in" && type != osg::Shader::VERTEX )
                    i = replaceVarying(chunks, i, tokens, 1, ""), madeChanges = true;
                else if ( tokens.size() > 2 && tokens[0] == "varying" && tokens[1] == "out" && type != osg::Shader::FRAGMENT )
                    i = replaceVarying(chunks, i, tokens, 2, ""), madeChanges = true;
                else if ( tokens.size() > 2 && tokens[0] == "flat" && tokens[1] == "out" && type != osg::Shader::FRAGMENT )
                    i = replaceVarying(chunks, i, tokens, 2, "flat"), madeChanges = true;
                else if ( tokens.size() > 2 && tokens[0] == "flat" && tokens[1] == "in" && type != osg::Shader::VERTEX )
                    i = replaceVarying(chunks, i, tokens, 2, "flat"), madeChanges = true;
                else if ( tokens.size() > 1 && tokens[0] == "varying" )
                    i = replaceVarying(chunks, i, tokens, 1, ""), madeChanges = true;
            }
        }

        return madeChanges;
    }

    void applySupportForNoFFPImpl(GLSLChunker::Chunks& chunks)
    {
#if !defined(OSG_GL_FIXED_FUNCTION_AVAILABLE) && !defined(OSG_GLES3_AVAILABLE) //osg state convertVertexShaderSourceToOsgBuiltIns inserts these and the double declaration is causing an error in gles

       GLSLChunker chunker;

        if (!osg::State::getUseUboTransformStack())
        {
           // for geometry and tessellation shaders, replace the built-ins with 
          // osg uniform aliases.
           const char* lines[4] = {
               "uniform mat4 osg_ModelViewMatrix;",
               "uniform mat4 osg_ProjectionMatrix;",
               "uniform mat4 osg_ModelViewProjectionMatrix;",
               "uniform mat3 osg_NormalMatrix;"
           };
     
     
           for (GLSLChunker::Chunks::iterator chunk = chunks.begin(); chunk != chunks.end(); ++chunk)
           {
              if (chunk->type != GLSLChunker::Chunk::TYPE_DIRECTIVE ||
                 (chunk->tokens.size() > 0 && chunk->tokens[0].compare(0, 3, "#if") == 0))
              {
                 for (unsigned line = 0; line < 4; ++line) {
                    chunk = chunks.insert(chunk, chunker.chunkLine(lines[line]));
                    ++chunk;
                 }
                 break;
              }
           }
           chunker.replace(chunks, "gl_ModelViewMatrix", "osg_ModelViewMatrix");
           chunker.replace(chunks, "gl_ProjectionMatrix", "osg_ProjectionMatrix");
           chunker.replace(chunks, "gl_ModelViewProjectionMatrix", "osg_ModelViewProjectionMatrix");
           chunker.replace(chunks, "gl_NormalMatrix", "osg_NormalMatrix");
        }
        else {
           chunker.replace(chunks, "gl_ModelViewMatrix", "osg.ModelViewMatrix");
           chunker.replace(chunks, "gl_ProjectionMatrix", "osg.ProjectionMatrix");
           chunker.replace(chunks, "gl_ModelViewProjectionMatrix", "osg.ModelViewProjectionMatrix");
           chunker.replace(chunks, "gl_NormalMatrix", "osg.NormalMatrix");
        }
#endif // !defined(OSG_GL_FIXED_FUNCTION_AVAILABLE)
    }
}

void
ShaderPreProcessor::applySupportForNoFFP(osg::Shader* shader)
{
    if (!shader)
        return;
            
#if !defined(OSG_GL_FIXED_FUNCTION_AVAILABLE)

    GLSLChunker chunker;
    GLSLChunker::Chunks chunks;
    chunker.read(shader->getShaderSource(), chunks);

    applySupportForNoFFPImpl(chunks);

    std::string output;
    chunker.write(chunks, output);
    shader->setShaderSource(output);

#endif // !defined(OSG_GL_FIXED_FUNCTION_AVAILABLE)
}

void
ShaderPreProcessor::run(osg::Shader* shader)
{
    if ( shader )
    {
        bool dirty = false;

        std::string source = shader->getShaderSource();

        // First replace any quotes with spaces. Quotes are illegal.
        if ( source.find('\"') != std::string::npos )
        {
            osgEarth::replaceIn(source, "\"", " ");
            dirty = true;
        }

        // Chunk the shader.
        GLSLChunker chunker;
        GLSLChunker::Chunks chunks;
        chunker.read( source, chunks );

        applySupportForNoFFPImpl(chunks);

        // Replace varyings with directives that the ShaderFactory can interpret
        // when creating interface blocks.
        replaceVaryings( shader->getType(), chunks );
        chunker.write( chunks, source );
        shader->setShaderSource( source );

        //OE_WARN << source << std::endl << std::endl;
    }
}

//------------------------------------------------------------------------

ArrayUniform::ArrayUniform( const std::string& name, osg::Uniform::Type type, osg::StateSet* stateSet, unsigned size )
{
    attach( name, type, stateSet, size );
}

void
ArrayUniform::attach( const std::string& name, osg::Uniform::Type type, osg::StateSet* stateSet, unsigned size )
{
    _uniform    = stateSet->getUniform( name );
    _uniformAlt = stateSet->getUniform( name + "[0]" );

    if ( !isValid() )
    {
        _uniform    = new osg::Uniform( type, name, size );
        _uniformAlt = new osg::Uniform( type, name + "[0]", size );
        stateSet->addUniform( _uniform.get() );
        stateSet->addUniform( _uniformAlt.get() );
    }

    _stateSet = stateSet;
}

void 
ArrayUniform::setElement( unsigned index, int value )
{
    if ( isValid() )
    {
        ensureCapacity( index+1 );
        _uniform->setElement( index, value );
        _uniformAlt->setElement( index, value );
    }
}

void 
ArrayUniform::setElement( unsigned index, unsigned value )
{
    if ( isValid() )
    {
        ensureCapacity( index+1 );
        _uniform->setElement( index, value );
        _uniformAlt->setElement( index, value );
    }
}

void 
ArrayUniform::setElement( unsigned index, bool value )
{
    if ( isValid() )
    {
        ensureCapacity( index+1 );
        _uniform->setElement( index, value );
        _uniformAlt->setElement( index, value );
    }
}

void 
ArrayUniform::setElement( unsigned index, float value )
{
    if ( isValid() )
    {
        ensureCapacity( index+1 );
        _uniform->setElement( index, value );
        _uniformAlt->setElement( index, value );
    }
}

void
ArrayUniform::setElement( unsigned index, const osg::Matrix& value )
{
    if ( isValid() )
    {
        ensureCapacity( index+1 );
        _uniform->setElement( index, value );
        _uniformAlt->setElement( index, value );
    }
}

void
ArrayUniform::setElement( unsigned index, const osg::Vec3& value )
{
    if ( isValid() )
    {
        ensureCapacity( index+1 );
        _uniform->setElement( index, value );
        _uniformAlt->setElement( index, value );
    }
}

bool 
ArrayUniform::getElement( unsigned index, int& out_value ) const
{
    return isValid() ? _uniform->getElement( index, out_value ) : false;
}

bool 
ArrayUniform::getElement( unsigned index, unsigned& out_value ) const
{
    return isValid() ? _uniform->getElement( index, out_value ) : false;
}

bool 
ArrayUniform::getElement( unsigned index, bool& out_value ) const
{
    return isValid() ? _uniform->getElement( index, out_value ) : false;
}

bool 
ArrayUniform::getElement( unsigned index, float& out_value ) const
{
    return isValid() ? _uniform->getElement( index, out_value ) : false;
}

bool 
ArrayUniform::getElement( unsigned index, osg::Matrix& out_value ) const
{
    return isValid() ? _uniform->getElement( index, out_value ) : false;
}

bool 
ArrayUniform::getElement( unsigned index, osg::Vec3& out_value ) const
{
    return isValid() ? _uniform->getElement( index, out_value ) : false;
}


void
ArrayUniform::ensureCapacity( unsigned newSize )
{
    if ( isValid() && _uniform->getNumElements() < newSize )
    {
        osg::ref_ptr<osg::StateSet> stateSet_safe = _stateSet.get();
        if ( stateSet_safe.valid() )
        {
            osg::ref_ptr<osg::Uniform> _oldUniform    = _uniform.get();
            osg::ref_ptr<osg::Uniform> _oldUniformAlt = _oldUniform.get();

            stateSet_safe->removeUniform( _uniform->getName() );
            stateSet_safe->removeUniform( _uniformAlt->getName() );

            _uniform    = new osg::Uniform( _uniform->getType(), _uniform->getName(), newSize );
            _uniformAlt = new osg::Uniform( _uniform->getType(), _uniform->getName() + "[0]", newSize );

            switch( _oldUniform->getInternalArrayType(_oldUniform->getType()) )
            {
            case GL_FLOAT:
              {
                for( unsigned i = 0; i < _oldUniform->getNumElements(); ++i )
                {
                  float value;
                  _oldUniform->getElement(i, value);
                  setElement( i, value );
                }
              }
              break;

            case GL_INT:
              {
                for( unsigned i = 0; i < _oldUniform->getNumElements(); ++i )
                {
                  int value;
                  _oldUniform->getElement(i, value);
                  setElement( i, value );
                }
              }
              break;

            case GL_UNSIGNED_INT:
              {
                for( unsigned i = 0; i < _oldUniform->getNumElements(); ++i )
                {
                  unsigned value;
                  _oldUniform->getElement(i, value);
                  setElement( i, value );
                }
              }
              break;
            }

            stateSet_safe->addUniform( _uniform.get() );
            stateSet_safe->addUniform( _uniformAlt.get() );

            stateSet_safe.release(); // don't want to unref delete
        }
    }
}

void
ArrayUniform::detach()
{
    if ( isValid() )
    {
        osg::ref_ptr<osg::StateSet> stateSet_safe = _stateSet.get();
        if ( stateSet_safe.valid() )
        {
            stateSet_safe->removeUniform( _uniform->getName() );
            stateSet_safe->removeUniform( _uniformAlt->getName() );

            _uniform = 0L;
            _uniformAlt = 0L;
            _stateSet = 0L;

            stateSet_safe.release(); // don't want to unref delete
        }
    }
}

//...................................................................

RangeUniformCullCallback::RangeUniformCullCallback() :
_dump( false )
{
    _uniform = osgEarth::Registry::instance()->shaderFactory()->createRangeUniform();

    _stateSet = new osg::StateSet();
    _stateSet->addUniform( _uniform.get() );
}

void
RangeUniformCullCallback::operator()(osg::Node* node, osg::NodeVisitor* nv)
{
    osgUtil::CullVisitor* cv = Culling::asCullVisitor(nv);

    const osg::BoundingSphere& bs = node->getBound();

    float range = nv->getDistanceToViewPoint( bs.center(), true );

    // range = distance from the viewpoint to the outside of the bounding sphere.
    _uniform->set( range - bs.radius() );

    if ( _dump )
    {
        OE_NOTICE
            << "Range = " << range 
            << ", center = " << bs.center().x() << "," << bs.center().y()
            << ", radius = " << bs.radius() << std::endl;
    }
    
    cv->pushStateSet( _stateSet.get() );
    traverse(node, nv);
    cv->popStateSet();
}

//------------------------------------------------------------------------

void
DiscardAlphaFragments::install(osg::StateSet* ss, float minAlpha) const
{
    if ( ss && minAlpha < 1.0f && Registry::capabilities().supportsGLSL() )
    {
        VirtualProgram* vp = VirtualProgram::getOrCreate(ss);
        if ( vp )
        {
            std::string code = Stringify()
                << "#version " << GLSL_VERSION_STR << "\n"
                << GLSL_DEFAULT_PRECISION_FLOAT << "\n"
                << "void oe_discardalpha_frag(inout vec4 color) { \n"
                << "    if ( color.a < " << std::setprecision(1) << minAlpha << ") discard;\n"
                << "} \n";

            vp->setFunction(
                "oe_discardalpha_frag",
                code,
                ShaderComp::LOCATION_FRAGMENT_COLORING,
                0L, 0.95f);
        }
    }
}
 
void
DiscardAlphaFragments::uninstall(osg::StateSet* ss) const
{
    if ( ss )
    {
        VirtualProgram* vp = VirtualProgram::get(ss);
        if ( vp )
        {
            vp->removeShader("oe_discardalpha_frag");
        }
    }
}
=======
/* -*-c++-*- */
/* osgEarth - Geospatial SDK for OpenSceneGraph
 * Copyright 2019 Pelican Mapping
 * http://osgearth.org
 *
 * osgEarth is free software; you can redistribute it and/or modify
 * it under the terms of the GNU Lesser General Public License as published by
 * the Free Software Foundation; either version 2 of the License, or
 * (at your option) any later version.
 *
 * This program is distributed in the hope that it will be useful,
 * but WITHOUT ANY WARRANTY; without even the implied warranty of
 * MERCHANTABILITY or FITNESS FOR A PARTICULAR PURPOSE.  See the
 * GNU Lesser General Public License for more details.
 *
 * You should have received a copy of the GNU Lesser General Public License
 * along with this program.  If not, see <http://www.gnu.org/licenses/>
 */
#include <osgEarth/ShaderUtils>
#include <osgEarth/ShaderFactory>
#include <osgEarth/Registry>
#include <osgEarth/Capabilities>
#include <osgEarth/CullingUtils>
#include <osgEarth/GLSLChunker>

using namespace osgEarth;

//------------------------------------------------------------------------

namespace 
{
#if !defined(OSG_GL_FIXED_FUNCTION_AVAILABLE)
    static bool s_NO_FFP = true;
#else
    static bool s_NO_FFP = false;
#endif


    typedef std::list<const osg::StateSet*> StateSetStack;
    
    static const osg::Material*
    getFrontMaterial(const StateSetStack& statesetStack)
    {
        const osg::Material* base_material = NULL;
        osg::StateAttribute::GLModeValue base_val = osg::StateAttribute::ON;
        
        for(StateSetStack::const_iterator itr = statesetStack.begin();
            itr != statesetStack.end();
            ++itr)
        {
            
            osg::StateAttribute::GLModeValue val = (*itr)->getMode(GL_DIFFUSE);//?
            
            //if ( (val & osg::StateAttribute::INHERIT) == 0 )
            {
            //    if ((val & osg::StateAttribute::PROTECTED)!=0 ||
             //       (base_val & osg::StateAttribute::OVERRIDE)==0)
                {
                    base_val = val;
                    const osg::StateAttribute* materialAtt = (*itr)->getAttribute(osg::StateAttribute::MATERIAL);
                    if(materialAtt){
                        const osg::Material* asMaterial = dynamic_cast<const osg::Material*>(materialAtt);
                        if(val){
                            base_material = asMaterial;
                        }
                    }
                }
            }
            
        }
        return base_material;
    }
}

#undef LC
#define LC "[ShaderUtils] "

namespace
{
    // Code borrowed from osg::State.cpp
    bool replace(std::string& str, const std::string& original_phrase, const std::string& new_phrase)
    {
        bool replacedStr = false;
        std::string::size_type pos = 0;
        while((pos=str.find(original_phrase, pos))!=std::string::npos)
        {
            std::string::size_type endOfPhrasePos = pos+original_phrase.size();
            if (endOfPhrasePos<str.size())
            {
                char c = str[endOfPhrasePos];
                if ((c>='0' && c<='9') ||
                    (c>='a' && c<='z') ||
                    (c>='A' && c<='Z') ||
                    (c==']'))
                {
                    pos = endOfPhrasePos;
                    continue;
                }
            }

            replacedStr = true;
            str.replace(pos, original_phrase.size(), new_phrase);
        }
        return replacedStr;
    }

    bool replaceAndInsertDeclaration(std::string& source, std::string::size_type declPos, const std::string& originalStr, const std::string& newStr, const std::string& declarationPrefix, const std::string& declarationSuffix ="")
    {
        bool yes = replace(source, originalStr, newStr);
        if ( yes )
        {
            source.insert(declPos, declarationPrefix + newStr + declarationSuffix + std::string(";\n"));
        }
        return yes;
    }

    bool replaceAndInsertLiteral(std::string& source, std::string::size_type declPos, const std::string& originalStr, const std::string& newStr, const std::string& lit)
    {
        bool yes = replace(source, originalStr, newStr);
        if ( yes )
        {
            source.insert(declPos, lit);
        }
        return yes;
    }

    int replaceVarying(GLSLChunker::Chunks& chunks, int index, const StringVector& tokens, int offset, const std::string& prefix)
    {
        std::stringstream buf;
        buf << "#pragma vp_varying";
        if ( !prefix.empty() )
            buf << " " << prefix;

        for(int i=offset; i<tokens.size(); ++i)
        {
            if ( !tokens[i].empty() )
            {
                int len = tokens[i].length();
                if ( tokens[i][len-1] == ';' )
                    buf << " " << tokens[i].substr(0, len-1); // strip semicolon
                else
                    buf << " " << tokens[i];
            }
        }
        
        chunks[index].text = buf.str();
        chunks[index].type = GLSLChunker::Chunk::TYPE_DIRECTIVE;

        std::stringstream buf2;
        for(int i=offset; i<tokens.size(); ++i)
            buf2 << (i==offset?"":" ") << tokens[i];

        GLSLChunker::Chunk newChunk;
        newChunk.type = GLSLChunker::Chunk::TYPE_STATEMENT;
        newChunk.text = buf2.str();
        chunks.insert( chunks.begin()+index, newChunk );

        return index+1;
    }

    bool replaceVaryings(osg::Shader::Type type, GLSLChunker::Chunks& chunks)
    {
        bool madeChanges = false;

        for(int i=0; i<chunks.size(); ++i)
        {
            if ( chunks[i].type == GLSLChunker::Chunk::TYPE_STATEMENT )
            {
                std::string replacement;
                /*
                StringVector tokens;
                StringTokenizer(chunks[i].text, tokens, " \t\n", "", false, true);
                */
                const std::vector<std::string>& tokens = chunks[i].tokens;

                if      ( tokens.size() > 1 && tokens[0] == "out" && type != osg::Shader::FRAGMENT )
                    i = replaceVarying(chunks, i, tokens, 1, ""), madeChanges = true;
                else if ( tokens.size() > 1 && tokens[0] == "in" && type != osg::Shader::VERTEX )
                    i = replaceVarying(chunks, i, tokens, 1, ""), madeChanges = true;
                else if ( tokens.size() > 2 && tokens[0] == "varying" && tokens[1] == "out" && type != osg::Shader::FRAGMENT )
                    i = replaceVarying(chunks, i, tokens, 2, ""), madeChanges = true;
                else if ( tokens.size() > 2 && tokens[0] == "flat" && tokens[1] == "out" && type != osg::Shader::FRAGMENT )
                    i = replaceVarying(chunks, i, tokens, 2, "flat"), madeChanges = true;
                else if ( tokens.size() > 2 && tokens[0] == "flat" && tokens[1] == "in" && type != osg::Shader::VERTEX )
                    i = replaceVarying(chunks, i, tokens, 2, "flat"), madeChanges = true;
                else if ( tokens.size() > 1 && tokens[0] == "varying" )
                    i = replaceVarying(chunks, i, tokens, 1, ""), madeChanges = true;
            }
        }

        return madeChanges;
    }

    void applySupportForNoFFPImpl(GLSLChunker::Chunks& chunks)
    {
#if !defined(OSG_GL_FIXED_FUNCTION_AVAILABLE) && !defined(OSG_GLES3_AVAILABLE) //osg state convertVertexShaderSourceToOsgBuiltIns inserts these and the double declaration is causing an error in gles

        // for geometry and tessellation shaders, replace the built-ins with 
        // osg uniform aliases.
        const char* lines[4] = {
            "uniform mat4 osg_ModelViewMatrix;",
            "uniform mat4 osg_ProjectionMatrix;",
            "uniform mat4 osg_ModelViewProjectionMatrix;",
            "uniform mat3 osg_NormalMatrix;"
        };
    
        GLSLChunker chunker;

        for (GLSLChunker::Chunks::iterator chunk = chunks.begin(); chunk != chunks.end(); ++chunk)
        {
            if (chunk->type != GLSLChunker::Chunk::TYPE_DIRECTIVE ||
                (chunk->tokens.size()>0 && chunk->tokens[0].compare(0, 3, "#if")==0))
            {
                for (unsigned line = 0; line < 4; ++line) {
                    chunk = chunks.insert(chunk, chunker.chunkLine(lines[line]));
                    ++chunk;
                }
                break;
            }
        }

        chunker.replace(chunks, "gl_ModelViewMatrix", "osg_ModelViewMatrix");
        chunker.replace(chunks, "gl_ProjectionMatrix", "osg_ProjectionMatrix");
        chunker.replace(chunks, "gl_ModelViewProjectionMatrix", "osg_ModelViewProjectionMatrix");
        chunker.replace(chunks, "gl_NormalMatrix", "osg_NormalMatrix");
    
#endif // !defined(OSG_GL_FIXED_FUNCTION_AVAILABLE)
    }
}

#if 0
void
ShaderPreProcessor::applySupportForNoFFP(osg::Shader* shader)
{
    if (!shader)
        return;
            
#if !defined(OSG_GL_FIXED_FUNCTION_AVAILABLE)

    GLSLChunker chunker;
    GLSLChunker::Chunks chunks;
    chunker.read(shader->getShaderSource(), chunks);

    applySupportForNoFFPImpl(chunks);

    std::string output;
    chunker.write(chunks, output);
    shader->setShaderSource(output);

#endif // !defined(OSG_GL_FIXED_FUNCTION_AVAILABLE)
}
#endif

void
ShaderPreProcessor::run(osg::Shader* shader)
{
    if ( shader )
    {
        bool dirty = false;

        std::string source = shader->getShaderSource();

        // First replace any quotes with spaces. Quotes are illegal.
        if ( source.find('\"') != std::string::npos )
        {
            osgEarth::replaceIn(source, "\"", " ");
            dirty = true;
        }

        // Chunk the shader.
        GLSLChunker chunker;
        GLSLChunker::Chunks chunks;
        chunker.read( source, chunks );


        if (shader->getType() != osg::Shader::FRAGMENT)
        {
            //applySupportForNoFFPImpl(chunks);
        }

        // Replace varyings with directives that the ShaderFactory can interpret
        // when creating interface blocks.
        replaceVaryings( shader->getType(), chunks );
        chunker.write( chunks, source );
        shader->setShaderSource( source );

        //OE_WARN << source << std::endl << std::endl;
    }
}

//------------------------------------------------------------------------

ArrayUniform::ArrayUniform( const std::string& name, osg::Uniform::Type type, osg::StateSet* stateSet, unsigned size )
{
    attach( name, type, stateSet, size );
}

void
ArrayUniform::attach( const std::string& name, osg::Uniform::Type type, osg::StateSet* stateSet, unsigned size )
{
    _uniform    = stateSet->getUniform( name );
    _uniformAlt = stateSet->getUniform( name + "[0]" );

    if ( !isValid() )
    {
        _uniform    = new osg::Uniform( type, name, size );
        _uniformAlt = new osg::Uniform( type, name + "[0]", size );
        stateSet->addUniform( _uniform.get() );
        stateSet->addUniform( _uniformAlt.get() );
    }

    _stateSet = stateSet;
}

void 
ArrayUniform::setElement( unsigned index, int value )
{
    if ( isValid() )
    {
        ensureCapacity( index+1 );
        _uniform->setElement( index, value );
        _uniformAlt->setElement( index, value );
    }
}

void 
ArrayUniform::setElement( unsigned index, unsigned value )
{
    if ( isValid() )
    {
        ensureCapacity( index+1 );
        _uniform->setElement( index, value );
        _uniformAlt->setElement( index, value );
    }
}

void 
ArrayUniform::setElement( unsigned index, bool value )
{
    if ( isValid() )
    {
        ensureCapacity( index+1 );
        _uniform->setElement( index, value );
        _uniformAlt->setElement( index, value );
    }
}

void 
ArrayUniform::setElement( unsigned index, float value )
{
    if ( isValid() )
    {
        ensureCapacity( index+1 );
        _uniform->setElement( index, value );
        _uniformAlt->setElement( index, value );
    }
}

void
ArrayUniform::setElement( unsigned index, const osg::Matrix& value )
{
    if ( isValid() )
    {
        ensureCapacity( index+1 );
        _uniform->setElement( index, value );
        _uniformAlt->setElement( index, value );
    }
}

void
ArrayUniform::setElement( unsigned index, const osg::Vec3& value )
{
    if ( isValid() )
    {
        ensureCapacity( index+1 );
        _uniform->setElement( index, value );
        _uniformAlt->setElement( index, value );
    }
}

bool 
ArrayUniform::getElement( unsigned index, int& out_value ) const
{
    return isValid() ? _uniform->getElement( index, out_value ) : false;
}

bool 
ArrayUniform::getElement( unsigned index, unsigned& out_value ) const
{
    return isValid() ? _uniform->getElement( index, out_value ) : false;
}

bool 
ArrayUniform::getElement( unsigned index, bool& out_value ) const
{
    return isValid() ? _uniform->getElement( index, out_value ) : false;
}

bool 
ArrayUniform::getElement( unsigned index, float& out_value ) const
{
    return isValid() ? _uniform->getElement( index, out_value ) : false;
}

bool 
ArrayUniform::getElement( unsigned index, osg::Matrix& out_value ) const
{
    return isValid() ? _uniform->getElement( index, out_value ) : false;
}

bool 
ArrayUniform::getElement( unsigned index, osg::Vec3& out_value ) const
{
    return isValid() ? _uniform->getElement( index, out_value ) : false;
}


void
ArrayUniform::ensureCapacity( unsigned newSize )
{
    if ( isValid() && _uniform->getNumElements() < newSize )
    {
        osg::ref_ptr<osg::StateSet> stateSet_safe = _stateSet.get();
        if ( stateSet_safe.valid() )
        {
            osg::ref_ptr<osg::Uniform> _oldUniform    = _uniform.get();
            osg::ref_ptr<osg::Uniform> _oldUniformAlt = _oldUniform.get();

            stateSet_safe->removeUniform( _uniform->getName() );
            stateSet_safe->removeUniform( _uniformAlt->getName() );

            _uniform    = new osg::Uniform( _uniform->getType(), _uniform->getName(), newSize );
            _uniformAlt = new osg::Uniform( _uniform->getType(), _uniform->getName() + "[0]", newSize );

            switch( _oldUniform->getInternalArrayType(_oldUniform->getType()) )
            {
            case GL_FLOAT:
              {
                for( unsigned i = 0; i < _oldUniform->getNumElements(); ++i )
                {
                  float value;
                  _oldUniform->getElement(i, value);
                  setElement( i, value );
                }
              }
              break;

            case GL_INT:
              {
                for( unsigned i = 0; i < _oldUniform->getNumElements(); ++i )
                {
                  int value;
                  _oldUniform->getElement(i, value);
                  setElement( i, value );
                }
              }
              break;

            case GL_UNSIGNED_INT:
              {
                for( unsigned i = 0; i < _oldUniform->getNumElements(); ++i )
                {
                  unsigned value;
                  _oldUniform->getElement(i, value);
                  setElement( i, value );
                }
              }
              break;
            }

            stateSet_safe->addUniform( _uniform.get() );
            stateSet_safe->addUniform( _uniformAlt.get() );

            stateSet_safe.release(); // don't want to unref delete
        }
    }
}

void
ArrayUniform::detach()
{
    if ( isValid() )
    {
        osg::ref_ptr<osg::StateSet> stateSet_safe = _stateSet.get();
        if ( stateSet_safe.valid() )
        {
            stateSet_safe->removeUniform( _uniform->getName() );
            stateSet_safe->removeUniform( _uniformAlt->getName() );

            _uniform = 0L;
            _uniformAlt = 0L;
            _stateSet = 0L;

            stateSet_safe.release(); // don't want to unref delete
        }
    }
}

//...................................................................

RangeUniformCullCallback::RangeUniformCullCallback() :
_dump( false )
{
    _uniform = osgEarth::Registry::instance()->shaderFactory()->createRangeUniform();

    _stateSet = new osg::StateSet();
    _stateSet->addUniform( _uniform.get() );
}

void
RangeUniformCullCallback::operator()(osg::Node* node, osg::NodeVisitor* nv)
{
    osgUtil::CullVisitor* cv = Culling::asCullVisitor(nv);

    const osg::BoundingSphere& bs = node->getBound();

    float range = nv->getDistanceToViewPoint( bs.center(), true );

    // range = distance from the viewpoint to the outside of the bounding sphere.
    _uniform->set( range - bs.radius() );

    if ( _dump )
    {
        OE_NOTICE
            << "Range = " << range 
            << ", center = " << bs.center().x() << "," << bs.center().y()
            << ", radius = " << bs.radius() << std::endl;
    }
    
    cv->pushStateSet( _stateSet.get() );
    traverse(node, nv);
    cv->popStateSet();
}

//------------------------------------------------------------------------

void
DiscardAlphaFragments::install(osg::StateSet* ss, float minAlpha) const
{
    if ( ss && minAlpha < 1.0f && Registry::capabilities().supportsGLSL() )
    {
        VirtualProgram* vp = VirtualProgram::getOrCreate(ss);
        if ( vp )
        {
            vp->setName("Discard Alpha");

            std::string code = Stringify()
                << "#version " << GLSL_VERSION_STR << "\n"
                << GLSL_DEFAULT_PRECISION_FLOAT << "\n"
                << "void oe_discardalpha_frag(inout vec4 color) { \n"
                << "    if ( color.a < " << std::setprecision(1) << minAlpha << ") discard;\n"
                << "} \n";

            vp->setFunction(
                "oe_discardalpha_frag",
                code,
                ShaderComp::LOCATION_FRAGMENT_COLORING,
                0L, 0.95f);
        }
    }
}
 
void
DiscardAlphaFragments::uninstall(osg::StateSet* ss) const
{
    if ( ss )
    {
        VirtualProgram* vp = VirtualProgram::get(ss);
        if ( vp )
        {
            vp->removeShader("oe_discardalpha_frag");
        }
    }
}
>>>>>>> f7a922ba
<|MERGE_RESOLUTION|>--- conflicted
+++ resolved
@@ -1,7 +1,6 @@
-<<<<<<< HEAD
 /* -*-c++-*- */
-/* osgEarth - Dynamic map generation toolkit for OpenSceneGraph
- * Copyright 2016 Pelican Mapping
+/* osgEarth - Geospatial SDK for OpenSceneGraph
+ * Copyright 2019 Pelican Mapping
  * http://osgearth.org
  *
  * osgEarth is free software; you can redistribute it and/or modify
@@ -19,16 +18,10 @@
  */
 #include <osgEarth/ShaderUtils>
 #include <osgEarth/ShaderFactory>
-#include <osgEarth/VirtualProgram>
 #include <osgEarth/Registry>
 #include <osgEarth/Capabilities>
 #include <osgEarth/CullingUtils>
-#include <osgEarth/URI>
 #include <osgEarth/GLSLChunker>
-#include <osg/ComputeBoundsVisitor>
-#include <osg/LightSource>
-#include <osgDB/FileUtils>
-#include <list>
 
 using namespace osgEarth;
 
@@ -44,68 +37,6 @@
 
 
     typedef std::list<const osg::StateSet*> StateSetStack;
-
-#if 0
-
-    static osg::StateAttribute::GLModeValue 
-    getModeValue(const StateSetStack& statesetStack, osg::StateAttribute::GLMode mode)
-    {
-        osg::StateAttribute::GLModeValue base_val = osg::StateAttribute::ON;
-
-        for(StateSetStack::const_iterator itr = statesetStack.begin();
-            itr != statesetStack.end();
-            ++itr)
-        {
-            osg::StateAttribute::GLModeValue val = (*itr)->getMode(mode);
-
-            if ( (val & osg::StateAttribute::INHERIT) == 0 )
-            {
-
-                if ((val & osg::StateAttribute::PROTECTED)!=0 ||
-                    (base_val & osg::StateAttribute::OVERRIDE)==0)
-                {
-                    base_val = val;
-                }
-            }
-        }
-        return base_val;
-    }
-#endif
-    
-#if 0
-    static const osg::Light*
-    getLightByID(const StateSetStack& statesetStack, int id)
-    {
-        const osg::Light* base_light = NULL;
-        osg::StateAttribute::GLModeValue base_val = osg::StateAttribute::ON;
-        
-        for(StateSetStack::const_iterator itr = statesetStack.begin();
-            itr != statesetStack.end();
-            ++itr)
-        {
-            
-            osg::StateAttribute::GLModeValue val = (*itr)->getMode(GL_LIGHT0+id);
-
-            //if ( (val & osg::StateAttribute::INHERIT) == 0 )
-            {
-            //    if ((val & osg::StateAttribute::PROTECTED)!=0 ||
-            //        (base_val & osg::StateAttribute::OVERRIDE)==0)
-                {
-                    base_val = val;
-                    const osg::StateAttribute* lightAtt = (*itr)->getAttribute(osg::StateAttribute::LIGHT, id);
-                    if(lightAtt){
-                        const osg::Light* asLight = dynamic_cast<const osg::Light*>(lightAtt);
-                        if(val){
-                            base_light = asLight;
-                        }
-                    }
-                }
-            }
-            
-        }
-        return base_light;
-    }
-#endif
     
     static const osg::Material*
     getFrontMaterial(const StateSetStack& statesetStack)
@@ -305,6 +236,7 @@
     }
 }
 
+#if 0
 void
 ShaderPreProcessor::applySupportForNoFFP(osg::Shader* shader)
 {
@@ -325,6 +257,7 @@
 
 #endif // !defined(OSG_GL_FIXED_FUNCTION_AVAILABLE)
 }
+#endif
 
 void
 ShaderPreProcessor::run(osg::Shader* shader)
@@ -347,7 +280,11 @@
         GLSLChunker::Chunks chunks;
         chunker.read( source, chunks );
 
-        applySupportForNoFFPImpl(chunks);
+
+        if (shader->getType() != osg::Shader::FRAGMENT)
+        {
+            //applySupportForNoFFPImpl(chunks);
+        }
 
         // Replace varyings with directives that the ShaderFactory can interpret
         // when creating interface blocks.
@@ -613,6 +550,8 @@
         VirtualProgram* vp = VirtualProgram::getOrCreate(ss);
         if ( vp )
         {
+            vp->setName("Discard Alpha");
+
             std::string code = Stringify()
                 << "#version " << GLSL_VERSION_STR << "\n"
                 << GLSL_DEFAULT_PRECISION_FLOAT << "\n"
@@ -640,580 +579,4 @@
             vp->removeShader("oe_discardalpha_frag");
         }
     }
-}
-=======
-/* -*-c++-*- */
-/* osgEarth - Geospatial SDK for OpenSceneGraph
- * Copyright 2019 Pelican Mapping
- * http://osgearth.org
- *
- * osgEarth is free software; you can redistribute it and/or modify
- * it under the terms of the GNU Lesser General Public License as published by
- * the Free Software Foundation; either version 2 of the License, or
- * (at your option) any later version.
- *
- * This program is distributed in the hope that it will be useful,
- * but WITHOUT ANY WARRANTY; without even the implied warranty of
- * MERCHANTABILITY or FITNESS FOR A PARTICULAR PURPOSE.  See the
- * GNU Lesser General Public License for more details.
- *
- * You should have received a copy of the GNU Lesser General Public License
- * along with this program.  If not, see <http://www.gnu.org/licenses/>
- */
-#include <osgEarth/ShaderUtils>
-#include <osgEarth/ShaderFactory>
-#include <osgEarth/Registry>
-#include <osgEarth/Capabilities>
-#include <osgEarth/CullingUtils>
-#include <osgEarth/GLSLChunker>
-
-using namespace osgEarth;
-
-//------------------------------------------------------------------------
-
-namespace 
-{
-#if !defined(OSG_GL_FIXED_FUNCTION_AVAILABLE)
-    static bool s_NO_FFP = true;
-#else
-    static bool s_NO_FFP = false;
-#endif
-
-
-    typedef std::list<const osg::StateSet*> StateSetStack;
-    
-    static const osg::Material*
-    getFrontMaterial(const StateSetStack& statesetStack)
-    {
-        const osg::Material* base_material = NULL;
-        osg::StateAttribute::GLModeValue base_val = osg::StateAttribute::ON;
-        
-        for(StateSetStack::const_iterator itr = statesetStack.begin();
-            itr != statesetStack.end();
-            ++itr)
-        {
-            
-            osg::StateAttribute::GLModeValue val = (*itr)->getMode(GL_DIFFUSE);//?
-            
-            //if ( (val & osg::StateAttribute::INHERIT) == 0 )
-            {
-            //    if ((val & osg::StateAttribute::PROTECTED)!=0 ||
-             //       (base_val & osg::StateAttribute::OVERRIDE)==0)
-                {
-                    base_val = val;
-                    const osg::StateAttribute* materialAtt = (*itr)->getAttribute(osg::StateAttribute::MATERIAL);
-                    if(materialAtt){
-                        const osg::Material* asMaterial = dynamic_cast<const osg::Material*>(materialAtt);
-                        if(val){
-                            base_material = asMaterial;
-                        }
-                    }
-                }
-            }
-            
-        }
-        return base_material;
-    }
-}
-
-#undef LC
-#define LC "[ShaderUtils] "
-
-namespace
-{
-    // Code borrowed from osg::State.cpp
-    bool replace(std::string& str, const std::string& original_phrase, const std::string& new_phrase)
-    {
-        bool replacedStr = false;
-        std::string::size_type pos = 0;
-        while((pos=str.find(original_phrase, pos))!=std::string::npos)
-        {
-            std::string::size_type endOfPhrasePos = pos+original_phrase.size();
-            if (endOfPhrasePos<str.size())
-            {
-                char c = str[endOfPhrasePos];
-                if ((c>='0' && c<='9') ||
-                    (c>='a' && c<='z') ||
-                    (c>='A' && c<='Z') ||
-                    (c==']'))
-                {
-                    pos = endOfPhrasePos;
-                    continue;
-                }
-            }
-
-            replacedStr = true;
-            str.replace(pos, original_phrase.size(), new_phrase);
-        }
-        return replacedStr;
-    }
-
-    bool replaceAndInsertDeclaration(std::string& source, std::string::size_type declPos, const std::string& originalStr, const std::string& newStr, const std::string& declarationPrefix, const std::string& declarationSuffix ="")
-    {
-        bool yes = replace(source, originalStr, newStr);
-        if ( yes )
-        {
-            source.insert(declPos, declarationPrefix + newStr + declarationSuffix + std::string(";\n"));
-        }
-        return yes;
-    }
-
-    bool replaceAndInsertLiteral(std::string& source, std::string::size_type declPos, const std::string& originalStr, const std::string& newStr, const std::string& lit)
-    {
-        bool yes = replace(source, originalStr, newStr);
-        if ( yes )
-        {
-            source.insert(declPos, lit);
-        }
-        return yes;
-    }
-
-    int replaceVarying(GLSLChunker::Chunks& chunks, int index, const StringVector& tokens, int offset, const std::string& prefix)
-    {
-        std::stringstream buf;
-        buf << "#pragma vp_varying";
-        if ( !prefix.empty() )
-            buf << " " << prefix;
-
-        for(int i=offset; i<tokens.size(); ++i)
-        {
-            if ( !tokens[i].empty() )
-            {
-                int len = tokens[i].length();
-                if ( tokens[i][len-1] == ';' )
-                    buf << " " << tokens[i].substr(0, len-1); // strip semicolon
-                else
-                    buf << " " << tokens[i];
-            }
-        }
-        
-        chunks[index].text = buf.str();
-        chunks[index].type = GLSLChunker::Chunk::TYPE_DIRECTIVE;
-
-        std::stringstream buf2;
-        for(int i=offset; i<tokens.size(); ++i)
-            buf2 << (i==offset?"":" ") << tokens[i];
-
-        GLSLChunker::Chunk newChunk;
-        newChunk.type = GLSLChunker::Chunk::TYPE_STATEMENT;
-        newChunk.text = buf2.str();
-        chunks.insert( chunks.begin()+index, newChunk );
-
-        return index+1;
-    }
-
-    bool replaceVaryings(osg::Shader::Type type, GLSLChunker::Chunks& chunks)
-    {
-        bool madeChanges = false;
-
-        for(int i=0; i<chunks.size(); ++i)
-        {
-            if ( chunks[i].type == GLSLChunker::Chunk::TYPE_STATEMENT )
-            {
-                std::string replacement;
-                /*
-                StringVector tokens;
-                StringTokenizer(chunks[i].text, tokens, " \t\n", "", false, true);
-                */
-                const std::vector<std::string>& tokens = chunks[i].tokens;
-
-                if      ( tokens.size() > 1 && tokens[0] == "out" && type != osg::Shader::FRAGMENT )
-                    i = replaceVarying(chunks, i, tokens, 1, ""), madeChanges = true;
-                else if ( tokens.size() > 1 && tokens[0] == "in" && type != osg::Shader::VERTEX )
-                    i = replaceVarying(chunks, i, tokens, 1, ""), madeChanges = true;
-                else if ( tokens.size() > 2 && tokens[0] == "varying" && tokens[1] == "out" && type != osg::Shader::FRAGMENT )
-                    i = replaceVarying(chunks, i, tokens, 2, ""), madeChanges = true;
-                else if ( tokens.size() > 2 && tokens[0] == "flat" && tokens[1] == "out" && type != osg::Shader::FRAGMENT )
-                    i = replaceVarying(chunks, i, tokens, 2, "flat"), madeChanges = true;
-                else if ( tokens.size() > 2 && tokens[0] == "flat" && tokens[1] == "in" && type != osg::Shader::VERTEX )
-                    i = replaceVarying(chunks, i, tokens, 2, "flat"), madeChanges = true;
-                else if ( tokens.size() > 1 && tokens[0] == "varying" )
-                    i = replaceVarying(chunks, i, tokens, 1, ""), madeChanges = true;
-            }
-        }
-
-        return madeChanges;
-    }
-
-    void applySupportForNoFFPImpl(GLSLChunker::Chunks& chunks)
-    {
-#if !defined(OSG_GL_FIXED_FUNCTION_AVAILABLE) && !defined(OSG_GLES3_AVAILABLE) //osg state convertVertexShaderSourceToOsgBuiltIns inserts these and the double declaration is causing an error in gles
-
-        // for geometry and tessellation shaders, replace the built-ins with 
-        // osg uniform aliases.
-        const char* lines[4] = {
-            "uniform mat4 osg_ModelViewMatrix;",
-            "uniform mat4 osg_ProjectionMatrix;",
-            "uniform mat4 osg_ModelViewProjectionMatrix;",
-            "uniform mat3 osg_NormalMatrix;"
-        };
-    
-        GLSLChunker chunker;
-
-        for (GLSLChunker::Chunks::iterator chunk = chunks.begin(); chunk != chunks.end(); ++chunk)
-        {
-            if (chunk->type != GLSLChunker::Chunk::TYPE_DIRECTIVE ||
-                (chunk->tokens.size()>0 && chunk->tokens[0].compare(0, 3, "#if")==0))
-            {
-                for (unsigned line = 0; line < 4; ++line) {
-                    chunk = chunks.insert(chunk, chunker.chunkLine(lines[line]));
-                    ++chunk;
-                }
-                break;
-            }
-        }
-
-        chunker.replace(chunks, "gl_ModelViewMatrix", "osg_ModelViewMatrix");
-        chunker.replace(chunks, "gl_ProjectionMatrix", "osg_ProjectionMatrix");
-        chunker.replace(chunks, "gl_ModelViewProjectionMatrix", "osg_ModelViewProjectionMatrix");
-        chunker.replace(chunks, "gl_NormalMatrix", "osg_NormalMatrix");
-    
-#endif // !defined(OSG_GL_FIXED_FUNCTION_AVAILABLE)
-    }
-}
-
-#if 0
-void
-ShaderPreProcessor::applySupportForNoFFP(osg::Shader* shader)
-{
-    if (!shader)
-        return;
-            
-#if !defined(OSG_GL_FIXED_FUNCTION_AVAILABLE)
-
-    GLSLChunker chunker;
-    GLSLChunker::Chunks chunks;
-    chunker.read(shader->getShaderSource(), chunks);
-
-    applySupportForNoFFPImpl(chunks);
-
-    std::string output;
-    chunker.write(chunks, output);
-    shader->setShaderSource(output);
-
-#endif // !defined(OSG_GL_FIXED_FUNCTION_AVAILABLE)
-}
-#endif
-
-void
-ShaderPreProcessor::run(osg::Shader* shader)
-{
-    if ( shader )
-    {
-        bool dirty = false;
-
-        std::string source = shader->getShaderSource();
-
-        // First replace any quotes with spaces. Quotes are illegal.
-        if ( source.find('\"') != std::string::npos )
-        {
-            osgEarth::replaceIn(source, "\"", " ");
-            dirty = true;
-        }
-
-        // Chunk the shader.
-        GLSLChunker chunker;
-        GLSLChunker::Chunks chunks;
-        chunker.read( source, chunks );
-
-
-        if (shader->getType() != osg::Shader::FRAGMENT)
-        {
-            //applySupportForNoFFPImpl(chunks);
-        }
-
-        // Replace varyings with directives that the ShaderFactory can interpret
-        // when creating interface blocks.
-        replaceVaryings( shader->getType(), chunks );
-        chunker.write( chunks, source );
-        shader->setShaderSource( source );
-
-        //OE_WARN << source << std::endl << std::endl;
-    }
-}
-
-//------------------------------------------------------------------------
-
-ArrayUniform::ArrayUniform( const std::string& name, osg::Uniform::Type type, osg::StateSet* stateSet, unsigned size )
-{
-    attach( name, type, stateSet, size );
-}
-
-void
-ArrayUniform::attach( const std::string& name, osg::Uniform::Type type, osg::StateSet* stateSet, unsigned size )
-{
-    _uniform    = stateSet->getUniform( name );
-    _uniformAlt = stateSet->getUniform( name + "[0]" );
-
-    if ( !isValid() )
-    {
-        _uniform    = new osg::Uniform( type, name, size );
-        _uniformAlt = new osg::Uniform( type, name + "[0]", size );
-        stateSet->addUniform( _uniform.get() );
-        stateSet->addUniform( _uniformAlt.get() );
-    }
-
-    _stateSet = stateSet;
-}
-
-void 
-ArrayUniform::setElement( unsigned index, int value )
-{
-    if ( isValid() )
-    {
-        ensureCapacity( index+1 );
-        _uniform->setElement( index, value );
-        _uniformAlt->setElement( index, value );
-    }
-}
-
-void 
-ArrayUniform::setElement( unsigned index, unsigned value )
-{
-    if ( isValid() )
-    {
-        ensureCapacity( index+1 );
-        _uniform->setElement( index, value );
-        _uniformAlt->setElement( index, value );
-    }
-}
-
-void 
-ArrayUniform::setElement( unsigned index, bool value )
-{
-    if ( isValid() )
-    {
-        ensureCapacity( index+1 );
-        _uniform->setElement( index, value );
-        _uniformAlt->setElement( index, value );
-    }
-}
-
-void 
-ArrayUniform::setElement( unsigned index, float value )
-{
-    if ( isValid() )
-    {
-        ensureCapacity( index+1 );
-        _uniform->setElement( index, value );
-        _uniformAlt->setElement( index, value );
-    }
-}
-
-void
-ArrayUniform::setElement( unsigned index, const osg::Matrix& value )
-{
-    if ( isValid() )
-    {
-        ensureCapacity( index+1 );
-        _uniform->setElement( index, value );
-        _uniformAlt->setElement( index, value );
-    }
-}
-
-void
-ArrayUniform::setElement( unsigned index, const osg::Vec3& value )
-{
-    if ( isValid() )
-    {
-        ensureCapacity( index+1 );
-        _uniform->setElement( index, value );
-        _uniformAlt->setElement( index, value );
-    }
-}
-
-bool 
-ArrayUniform::getElement( unsigned index, int& out_value ) const
-{
-    return isValid() ? _uniform->getElement( index, out_value ) : false;
-}
-
-bool 
-ArrayUniform::getElement( unsigned index, unsigned& out_value ) const
-{
-    return isValid() ? _uniform->getElement( index, out_value ) : false;
-}
-
-bool 
-ArrayUniform::getElement( unsigned index, bool& out_value ) const
-{
-    return isValid() ? _uniform->getElement( index, out_value ) : false;
-}
-
-bool 
-ArrayUniform::getElement( unsigned index, float& out_value ) const
-{
-    return isValid() ? _uniform->getElement( index, out_value ) : false;
-}
-
-bool 
-ArrayUniform::getElement( unsigned index, osg::Matrix& out_value ) const
-{
-    return isValid() ? _uniform->getElement( index, out_value ) : false;
-}
-
-bool 
-ArrayUniform::getElement( unsigned index, osg::Vec3& out_value ) const
-{
-    return isValid() ? _uniform->getElement( index, out_value ) : false;
-}
-
-
-void
-ArrayUniform::ensureCapacity( unsigned newSize )
-{
-    if ( isValid() && _uniform->getNumElements() < newSize )
-    {
-        osg::ref_ptr<osg::StateSet> stateSet_safe = _stateSet.get();
-        if ( stateSet_safe.valid() )
-        {
-            osg::ref_ptr<osg::Uniform> _oldUniform    = _uniform.get();
-            osg::ref_ptr<osg::Uniform> _oldUniformAlt = _oldUniform.get();
-
-            stateSet_safe->removeUniform( _uniform->getName() );
-            stateSet_safe->removeUniform( _uniformAlt->getName() );
-
-            _uniform    = new osg::Uniform( _uniform->getType(), _uniform->getName(), newSize );
-            _uniformAlt = new osg::Uniform( _uniform->getType(), _uniform->getName() + "[0]", newSize );
-
-            switch( _oldUniform->getInternalArrayType(_oldUniform->getType()) )
-            {
-            case GL_FLOAT:
-              {
-                for( unsigned i = 0; i < _oldUniform->getNumElements(); ++i )
-                {
-                  float value;
-                  _oldUniform->getElement(i, value);
-                  setElement( i, value );
-                }
-              }
-              break;
-
-            case GL_INT:
-              {
-                for( unsigned i = 0; i < _oldUniform->getNumElements(); ++i )
-                {
-                  int value;
-                  _oldUniform->getElement(i, value);
-                  setElement( i, value );
-                }
-              }
-              break;
-
-            case GL_UNSIGNED_INT:
-              {
-                for( unsigned i = 0; i < _oldUniform->getNumElements(); ++i )
-                {
-                  unsigned value;
-                  _oldUniform->getElement(i, value);
-                  setElement( i, value );
-                }
-              }
-              break;
-            }
-
-            stateSet_safe->addUniform( _uniform.get() );
-            stateSet_safe->addUniform( _uniformAlt.get() );
-
-            stateSet_safe.release(); // don't want to unref delete
-        }
-    }
-}
-
-void
-ArrayUniform::detach()
-{
-    if ( isValid() )
-    {
-        osg::ref_ptr<osg::StateSet> stateSet_safe = _stateSet.get();
-        if ( stateSet_safe.valid() )
-        {
-            stateSet_safe->removeUniform( _uniform->getName() );
-            stateSet_safe->removeUniform( _uniformAlt->getName() );
-
-            _uniform = 0L;
-            _uniformAlt = 0L;
-            _stateSet = 0L;
-
-            stateSet_safe.release(); // don't want to unref delete
-        }
-    }
-}
-
-//...................................................................
-
-RangeUniformCullCallback::RangeUniformCullCallback() :
-_dump( false )
-{
-    _uniform = osgEarth::Registry::instance()->shaderFactory()->createRangeUniform();
-
-    _stateSet = new osg::StateSet();
-    _stateSet->addUniform( _uniform.get() );
-}
-
-void
-RangeUniformCullCallback::operator()(osg::Node* node, osg::NodeVisitor* nv)
-{
-    osgUtil::CullVisitor* cv = Culling::asCullVisitor(nv);
-
-    const osg::BoundingSphere& bs = node->getBound();
-
-    float range = nv->getDistanceToViewPoint( bs.center(), true );
-
-    // range = distance from the viewpoint to the outside of the bounding sphere.
-    _uniform->set( range - bs.radius() );
-
-    if ( _dump )
-    {
-        OE_NOTICE
-            << "Range = " << range 
-            << ", center = " << bs.center().x() << "," << bs.center().y()
-            << ", radius = " << bs.radius() << std::endl;
-    }
-    
-    cv->pushStateSet( _stateSet.get() );
-    traverse(node, nv);
-    cv->popStateSet();
-}
-
-//------------------------------------------------------------------------
-
-void
-DiscardAlphaFragments::install(osg::StateSet* ss, float minAlpha) const
-{
-    if ( ss && minAlpha < 1.0f && Registry::capabilities().supportsGLSL() )
-    {
-        VirtualProgram* vp = VirtualProgram::getOrCreate(ss);
-        if ( vp )
-        {
-            vp->setName("Discard Alpha");
-
-            std::string code = Stringify()
-                << "#version " << GLSL_VERSION_STR << "\n"
-                << GLSL_DEFAULT_PRECISION_FLOAT << "\n"
-                << "void oe_discardalpha_frag(inout vec4 color) { \n"
-                << "    if ( color.a < " << std::setprecision(1) << minAlpha << ") discard;\n"
-                << "} \n";
-
-            vp->setFunction(
-                "oe_discardalpha_frag",
-                code,
-                ShaderComp::LOCATION_FRAGMENT_COLORING,
-                0L, 0.95f);
-        }
-    }
-}
- 
-void
-DiscardAlphaFragments::uninstall(osg::StateSet* ss) const
-{
-    if ( ss )
-    {
-        VirtualProgram* vp = VirtualProgram::get(ss);
-        if ( vp )
-        {
-            vp->removeShader("oe_discardalpha_frag");
-        }
-    }
-}
->>>>>>> f7a922ba
+}