<!--
osgEarth Sample - ReadyMap.ORG Server - http://readymap.org

ReadyMap.ORG provides free global base map data for osgEarth developers!
This tiled, worldwide dataset of imagery, elevation, and street map data
is a great base map that provides global context for your own local datasets.
It works "out of the box" with osgEarth applications.

**** NOTICE ****
YOU ARE RESPONSIBLE for abiding by the TERMS AND CONDITIONS outlined at:
http://readymap.org

-->
<Map name="Roads Test">

<<<<<<< HEAD
    <image name="readymap_imagery" driver="tms" visible="true" opacity="0.5">
        <url>http://readymap.org/readymap/tiles/1.0.0/7/</url>
    </image>

    <image name="Tilekeys" driver="debug" enabled="false">
    </image>

    <road_surface name="road-surface" min_level="14" max_data_level="18">
=======
    <TMSImage name="readymap_imagery" driver="tms" visible="true" opacity="0.5">
        <url>http://readymap.org/readymap/tiles/1.0.0/7/</url>
    </TMSImage>

    <DebugImage name="Tilekeys" enabled="false"/>
    
    <RoadSurface name="road-surface" min_level="14" max_data_level="18">
>>>>>>> 5db22666
        <cache_policy usage="no_cache"/>
        <tile_size>512</tile_size>
        <features>roads-data</features>
        <styles>
            <style type="text/css">
                default {
                   stroke: #ffffff;
                   stroke-width: 20m;
                   stroke-image: "../data/road.png";
                }                    
            </style>
        </styles>
    </RoadSurface>

    <FeatureModel name="Road verts">
        <feature_source>roads-data</feature_source>
        <styles>
            <style type="text/css">
                default {
                    point-fill: #00ffff;
                    point-size: 12;
                    stroke: #ffff00;
                    stroke-width: 2px;
                    render-depth-test: false;
                    render-order: 1;
                }
            </style>
        </styles>
    </FeatureModel>

<<<<<<< HEAD
    <feature_model name="Road skeleton" enabled="false">
=======
    <FeatureModel name="Road skeleton" enabled="false">
>>>>>>> 5db22666
        <feature_source>roads-data</feature_source>
        <styles>
            <style type="text/css">
                default {
                    stroke: #00ffff7f;
                    stroke-width: 20m;
                    render-depth-test: false;
                    render-order: 2;
                    stroke-image: "../data/grid2.png";
                }
            </style>
        </styles>
    </FeatureModel>

    <TFSFeatures name="roads-data">
        <url>http://readymap.org/osm/</url>
        <min_level>14</min_level>
        <max_level>14</max_level>
        <profile>spherical-mercator</profile>
        <format>pbf</format>
        <filters>
            <script language="javascript">
              <![CDATA[ ("highway" in feature.properties); ]]>
            </script>
        </filters>
    </TFSFeatures>

    <viewpoints>
        <viewpoint name="45 Lat">
            <heading>-1.6803</heading>
            <pitch>-89.8584</pitch>
            <range>135.785m</range>
            <long>-121.629455948385</long>
            <lat>46.76105148181426</lat>
            <height>0.0005331700667738915</height>
            <srs>+proj=longlat +ellps=WGS84 +towgs84=0,0,0,0,0,0,0 +no_defs </srs>
        </viewpoint>
        <viewpoint name="Equator">
            <heading>-2.31914e-008</heading>
            <pitch>-89.0007</pitch>
            <range>3664.39m</range>
            <long>-80.08167477509062</long>
            <lat>-0.001110080780562921</lat>
            <height>-3.306940197944641e-005</height>
            <srs>+proj=longlat +ellps=WGS84 +towgs84=0,0,0,0,0,0,0 +no_defs </srs>
        </viewpoint>
    </viewpoints>

    <libraries>osgEarthSplat</libraries>
</Map><|MERGE_RESOLUTION|>--- conflicted
+++ resolved
@@ -13,16 +13,6 @@
 -->
 <Map name="Roads Test">
 
-<<<<<<< HEAD
-    <image name="readymap_imagery" driver="tms" visible="true" opacity="0.5">
-        <url>http://readymap.org/readymap/tiles/1.0.0/7/</url>
-    </image>
-
-    <image name="Tilekeys" driver="debug" enabled="false">
-    </image>
-
-    <road_surface name="road-surface" min_level="14" max_data_level="18">
-=======
     <TMSImage name="readymap_imagery" driver="tms" visible="true" opacity="0.5">
         <url>http://readymap.org/readymap/tiles/1.0.0/7/</url>
     </TMSImage>
@@ -30,7 +20,6 @@
     <DebugImage name="Tilekeys" enabled="false"/>
     
     <RoadSurface name="road-surface" min_level="14" max_data_level="18">
->>>>>>> 5db22666
         <cache_policy usage="no_cache"/>
         <tile_size>512</tile_size>
         <features>roads-data</features>
@@ -61,11 +50,7 @@
         </styles>
     </FeatureModel>
 
-<<<<<<< HEAD
-    <feature_model name="Road skeleton" enabled="false">
-=======
     <FeatureModel name="Road skeleton" enabled="false">
->>>>>>> 5db22666
         <feature_source>roads-data</feature_source>
         <styles>
             <style type="text/css">
