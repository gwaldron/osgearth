--- conflicted
+++ resolved
@@ -128,12 +128,6 @@
         PatchLayer::DrawContext tileData;
 
         tileData._key = _key;
-<<<<<<< HEAD
-        //tile._range = _range;
-        //tile._geom = _provider;
-        //tile._geom = _geom.get();
-=======
->>>>>>> 08541529
         tileData._geomBBox = &_geom->getBoundingBox();
         tileData._tileBBox = &_tile->getBoundingBox();
         _drawCallback->drawTile(ri, tileData);
