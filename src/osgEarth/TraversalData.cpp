/* -*-c++-*- */
/* osgEarth - Dynamic map generation toolkit for OpenSceneGraph
 * Copyright 2008-2013 Pelican Mapping
 * http://osgearth.org
 *
 * osgEarth is free software; you can redistribute it and/or modify
 * it under the terms of the GNU Lesser General Public License as published by
 * the Free Software Foundation; either version 2 of the License, or
 * (at your option) any later version.
 *
 * This program is distributed in the hope that it will be useful,
 * but WITHOUT ANY WARRANTY; without even the implied warranty of
 * MERCHANTABILITY or FITNESS FOR A PARTICULAR PURPOSE.  See the
 * GNU Lesser General Public License for more details.
 *
 * You should have received a copy of the GNU Lesser General Public License
 * along with this program.  If not, see <http://www.gnu.org/licenses/>
 */
#include <osgEarth/TraversalData>

using namespace osgEarth;

MapNodeCullData::MapNodeCullData()
{
    _stateSet = new osg::StateSet();

<<<<<<< HEAD
    _windowScaleMatrixUniform = new osg::Uniform(osg::Uniform::FLOAT_MAT3, "oe_WindowScaleMatrix");
    osg::Matrix3 identity;
    identity.makeIdentity();
    _windowScaleMatrixUniform->set( identity );
    _stateSet->addUniform( _windowScaleMatrixUniform.get() );
=======
    _windowMatrixUniform = new osg::Uniform(osg::Uniform::FLOAT_MAT4, "oe_WindowMatrix");
    _windowMatrixUniform->set( osg::Matrix::identity() );
    _stateSet->addUniform( _windowMatrixUniform.get() );
>>>>>>> c9426661

    _cameraAltitude = 0.0;
}<|MERGE_RESOLUTION|>--- conflicted
+++ resolved
@@ -24,17 +24,9 @@
 {
     _stateSet = new osg::StateSet();
 
-<<<<<<< HEAD
-    _windowScaleMatrixUniform = new osg::Uniform(osg::Uniform::FLOAT_MAT3, "oe_WindowScaleMatrix");
-    osg::Matrix3 identity;
-    identity.makeIdentity();
-    _windowScaleMatrixUniform->set( identity );
-    _stateSet->addUniform( _windowScaleMatrixUniform.get() );
-=======
     _windowMatrixUniform = new osg::Uniform(osg::Uniform::FLOAT_MAT4, "oe_WindowMatrix");
     _windowMatrixUniform->set( osg::Matrix::identity() );
     _stateSet->addUniform( _windowMatrixUniform.get() );
->>>>>>> c9426661
 
     _cameraAltitude = 0.0;
 }